--- conflicted
+++ resolved
@@ -43,37 +43,6 @@
 	<script>
 		const isBuild = urlParams.get('build');
 
-<<<<<<< HEAD
-		function loaderScript(href) {
-			return new Promise((resolve, reject) => {
-				const script = document.createElement('script');
-				script.src = href;
-				script.onload = () => resolve();
-				script.onerror = () => reject();
-				document.head.appendChild(script);
-			});
-		}
-
-		(async () => {
-			await loaderScript(`../../../${!!isBuild ? 'out-build' : 'out'}/vs/loader.js`);
-
-			// configure loader
-			const baseUrl = window.location.href;
-			require.config({
-				catchError: true,
-				baseUrl: new URL('../../../src', baseUrl).href,
-				paths: {
-					vs: new URL(`../../../${!!isBuild ? 'out-build' : 'out'}/vs`, baseUrl).href,
-					assert: new URL('../assert.js', baseUrl).href,
-					sinon: new URL('../../../node_modules/sinon/pkg/sinon.js', baseUrl).href,
-					'sinon-test': new URL('../../../node_modules/sinon-test/dist/sinon-test.js', baseUrl).href,
-					xterm: new URL('../../../node_modules/xterm/lib/xterm.js', baseUrl).href,
-					'@vscode/iconv-lite-umd': new URL('../../../node_modules/@vscode/iconv-lite-umd/lib/iconv-lite-umd.js', baseUrl).href,
-					jschardet: new URL('../../../node_modules/jschardet/dist/jschardet.min.js', baseUrl).href
-				}
-			});
-		})();
-=======
 		// configure loader
 		const baseUrl = window.location.href;
 		require.config({
@@ -89,7 +58,6 @@
 				jschardet: new URL('../../../node_modules/jschardet/dist/jschardet.min.js', baseUrl).href
 			}
 		});
->>>>>>> ef9f5d7f
 	</script>
 
 	<script>
@@ -206,7 +174,7 @@
 		if (Array.isArray(modules) && modules.length > 0) {
 			console.log('MANUALLY running tests', modules);
 
-			loadAndRun({modules}, true).then(() => console.log('done'), err => console.log(err));
+			loadAndRun({ modules }, true).then(() => console.log('done'), err => console.log(err));
 		}
 	</script>
 </body>
