{
  "name": "Code",
<<<<<<< HEAD
  "version": "0.10.7",
  "electronVersion": "0.36.7",
=======
  "version": "0.10.8",
  "electronVersion": "0.35.6",
>>>>>>> 14c9635c
  "author": {
    "name": "Microsoft Corporation"
  },
  "main": "./out/vs/workbench/electron-main/bootstrap",
  "private": true,
  "engines": {
    "node": ">= 0.10.0 < 0.11.0"
  },
  "scripts": {
    "test": "node node_modules/mocha/bin/_mocha",
    "preinstall": "node build/npm/preinstall.js",
    "postinstall": "npm --prefix extensions/vscode-api-tests/ install extensions/vscode-api-tests/ && npm --prefix extensions/json/ install extensions/json/"
  },
  "dependencies": {
    "applicationinsights": "0.15.6",
    "chokidar": "1.0.5",
    "emmet": "^1.3.0",
    "getmac": "1.0.7",
    "graceful-fs": "4.1.2",
    "http-proxy-agent": "^0.2.6",
    "https-proxy-agent": "^0.3.5",
    "iconv-lite": "^0.4.13",
    "sax": "^1.1.1",
    "semver": "^4.2.0",
    "vscode-debugprotocol": "^1.5.0",
    "vscode-textmate": "^1.0.11",
    "native-keymap": "^0.1.2",
    "weak": "^1.0.1",
    "winreg": "0.0.12",
    "yauzl": "^2.3.1"
  },
  "devDependencies": {
    "async": "^1.4.0",
    "azure-storage": "^0.3.1",
    "clean-css": "3.4.6",
    "clone": "^1.0.2",
    "debounce": "^1.0.0",
    "documentdb": "^1.5.1",
    "event-stream": "^3.1.7",
    "express": "^4.13.1",
    "ghooks": "^1.0.1",
    "glob": "^5.0.13",
    "gulp": "^3.8.9",
    "gulp-atom-electron": "^1.2.0",
    "gulp-azure-storage": "^0.3.0",
    "gulp-bom": "^1.0.0",
    "gulp-buffer": "0.0.2",
    "gulp-concat": "^2.6.0",
    "gulp-cssnano": "^2.1.0",
    "gulp-filter": "^3.0.0",
    "gulp-insert": "^0.5.0",
    "gulp-json-editor": "^2.2.1",
    "gulp-mocha": "^2.1.3",
    "gulp-remote-src": "^0.4.0",
    "gulp-rename": "^1.2.0",
    "gulp-sourcemaps": "^1.6.0",
    "gulp-symdest": "^1.0.0",
    "gulp-tsb": "~1.7.3",
    "gulp-tslint": "^4.3.0",
    "gulp-uglify": "^1.4.1",
    "gulp-util": "^3.0.6",
    "gulp-vinyl-zip": "^1.1.0",
    "gulp-watch": "^4.2.4",
    "innosetup-compiler": "^5.5.60",
    "istanbul": "^0.3.17",
    "jsdom-no-contextify": "^3.1.0",
    "json-comments": "^0.2.1",
    "lazy.js": "^0.4.2",
    "mime": "1.2.11",
    "minimatch": "^2.0.10",
    "mkdirp": "^0.5.0",
    "mocha": "^2.2.5",
    "object-assign": "^4.0.1",
    "optimist": "0.3.5",
    "queue": "3.0.6",
    "rimraf": "^2.2.8",
    "sinon": "^1.17.2",
    "source-map": "^0.4.4",
    "tslint": "^3.2.2",
    "tslint-microsoft-contrib": "^2.0.0",
    "typescript": "^1.7.3",
    "uglify-js": "2.4.8",
    "underscore": "^1.8.2",
    "vinyl": "^0.4.5"
  },
  "repository": {
    "type": "git",
    "url": "https://github.com/Microsoft/vscode.git"
  },
  "bugs": {
    "url": "https://github.com/Microsoft/vscode/issues"
  },
  "config": {
    "ghooks": {
      "pre-commit": "node build/gulpfile.hygiene.js"
    }
  },
  "optionalDependencies": {
    "windows-mutex": "^0.2.0"
  }
}<|MERGE_RESOLUTION|>--- conflicted
+++ resolved
@@ -1,12 +1,7 @@
 {
   "name": "Code",
-<<<<<<< HEAD
-  "version": "0.10.7",
+  "version": "0.10.8",
   "electronVersion": "0.36.7",
-=======
-  "version": "0.10.8",
-  "electronVersion": "0.35.6",
->>>>>>> 14c9635c
   "author": {
     "name": "Microsoft Corporation"
   },
