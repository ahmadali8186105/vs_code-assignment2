--- conflicted
+++ resolved
@@ -91,13 +91,9 @@
     "coveralls": "^2.11.11",
     "cson-parser": "^1.3.3",
     "debounce": "^1.0.0",
-<<<<<<< HEAD
     "electron": "7.1.5",
-=======
-    "electron": "6.1.6",
     "eslint": "6.8.0",
     "eslint-plugin-jsdoc": "^19.1.0",
->>>>>>> 7645002c
     "event-stream": "3.3.4",
     "express": "^4.13.1",
     "fancy-log": "^1.3.3",
