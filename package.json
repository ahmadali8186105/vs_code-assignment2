--- conflicted
+++ resolved
@@ -1,12 +1,7 @@
 {
   "name": "code-oss-dev",
-<<<<<<< HEAD
-  "version": "1.50.0",
-  "distro": "33ddd41f55132094fb1c5a132704480018d37828",
-=======
   "version": "1.51.0",
-  "distro": "e42a5273a865424266dd22838961d286c5c45ddc",
->>>>>>> d15cc23e
+  "distro": "29cc4c58595116f155478856c7bced231d024916",
   "author": {
     "name": "Microsoft Corporation"
   },
