{
  "name": "code-oss-dev",
  "version": "1.84.0",
<<<<<<< HEAD
  "distro": "ace645d011b7e53ba51e8d5ff153c47e3773b3d8",
=======
  "distro": "8b7aeb202ebde81e55354c06a62ca5384c77771d",
>>>>>>> 586a7bf2
  "author": {
    "name": "Microsoft Corporation"
  },
  "license": "MIT",
  "main": "./out/main",
  "private": true,
  "scripts": {
    "test": "echo Please run any of the test scripts from the scripts folder.",
    "test-browser": "npx playwright install && node test/unit/browser/index.js",
    "test-browser-no-install": "node test/unit/browser/index.js",
    "test-node": "mocha test/unit/node/index.js --delay --ui=tdd --timeout=5000 --exit",
    "test-extension": "vscode-test",
    "preinstall": "node build/npm/preinstall.js",
    "postinstall": "node build/npm/postinstall.js",
    "compile": "node --max_old_space_size=4095 ./node_modules/gulp/bin/gulp.js compile",
    "watch": "npm-run-all -lp watch-client watch-extensions",
    "watchd": "deemon yarn watch",
    "watch-webd": "deemon yarn watch-web",
    "kill-watchd": "deemon --kill yarn watch",
    "kill-watch-webd": "deemon --kill yarn watch-web",
    "restart-watchd": "deemon --restart yarn watch",
    "restart-watch-webd": "deemon --restart yarn watch-web",
    "watch-client": "node --max_old_space_size=4095 ./node_modules/gulp/bin/gulp.js watch-client",
    "watch-clientd": "deemon yarn watch-client",
    "kill-watch-clientd": "deemon --kill yarn watch-client",
    "watch-extensions": "node --max_old_space_size=4095 ./node_modules/gulp/bin/gulp.js watch-extensions watch-extension-media",
    "watch-extensionsd": "deemon yarn watch-extensions",
    "kill-watch-extensionsd": "deemon --kill yarn watch-extensions",
    "precommit": "node build/hygiene.js",
    "gulp": "node --max_old_space_size=8192 ./node_modules/gulp/bin/gulp.js",
    "electron": "node build/lib/electron",
    "7z": "7z",
    "update-grammars": "node build/npm/update-all-grammars.mjs",
    "update-localization-extension": "node build/npm/update-localization-extension.js",
    "smoketest": "node build/lib/preLaunch.js && cd test/smoke && yarn compile && node test/index.js",
    "smoketest-no-compile": "cd test/smoke && node test/index.js",
    "download-builtin-extensions": "node build/lib/builtInExtensions.js",
    "download-builtin-extensions-cg": "node build/lib/builtInExtensionsCG.js",
    "monaco-compile-check": "tsc -p src/tsconfig.monaco.json --noEmit",
    "tsec-compile-check": "node node_modules/tsec/bin/tsec -p src/tsconfig.tsec.json",
    "vscode-dts-compile-check": "tsc -p src/tsconfig.vscode-dts.json && tsc -p src/tsconfig.vscode-proposed-dts.json",
    "valid-layers-check": "node build/lib/layersChecker.js",
    "update-distro": "node build/npm/update-distro.mjs",
    "web": "echo 'yarn web' is replaced by './scripts/code-server' or './scripts/code-web'",
    "compile-cli": "gulp compile-cli",
    "compile-web": "node --max_old_space_size=4095 ./node_modules/gulp/bin/gulp.js compile-web",
    "watch-web": "node --max_old_space_size=4095 ./node_modules/gulp/bin/gulp.js watch-web",
    "watch-cli": "node --max_old_space_size=4095 ./node_modules/gulp/bin/gulp.js watch-cli",
    "eslint": "node build/eslint",
    "stylelint": "node build/stylelint",
    "playwright-install": "node build/azure-pipelines/common/installPlaywright.js",
    "compile-build": "node --max_old_space_size=4095 ./node_modules/gulp/bin/gulp.js compile-build",
    "compile-extensions-build": "node --max_old_space_size=4095 ./node_modules/gulp/bin/gulp.js compile-extensions-build",
    "minify-vscode": "node --max_old_space_size=4095 ./node_modules/gulp/bin/gulp.js minify-vscode",
    "minify-vscode-reh": "node --max_old_space_size=4095 ./node_modules/gulp/bin/gulp.js minify-vscode-reh",
    "minify-vscode-reh-web": "node --max_old_space_size=4095 ./node_modules/gulp/bin/gulp.js minify-vscode-reh-web",
    "hygiene": "node --max_old_space_size=4095 ./node_modules/gulp/bin/gulp.js hygiene",
    "core-ci": "node --max_old_space_size=8095 ./node_modules/gulp/bin/gulp.js core-ci",
    "core-ci-pr": "node --max_old_space_size=4095 ./node_modules/gulp/bin/gulp.js core-ci-pr",
    "extensions-ci": "node --max_old_space_size=4095 ./node_modules/gulp/bin/gulp.js extensions-ci",
    "extensions-ci-pr": "node --max_old_space_size=4095 ./node_modules/gulp/bin/gulp.js extensions-ci-pr",
    "perf": "node scripts/code-perf.js"
  },
  "dependencies": {
    "@microsoft/1ds-core-js": "^3.2.13",
    "@microsoft/1ds-post-js": "^3.2.13",
    "@parcel/watcher": "2.1.0",
    "@vscode/iconv-lite-umd": "0.7.0",
    "@vscode/policy-watcher": "^1.1.4",
    "@vscode/proxy-agent": "^0.17.5",
    "@vscode/ripgrep": "^1.15.6",
    "@vscode/spdlog": "^0.13.11",
    "@vscode/sqlite3": "5.1.6-vscode",
    "@vscode/sudo-prompt": "9.3.1",
    "@vscode/vscode-languagedetection": "1.0.21",
    "@vscode/windows-mutex": "^0.4.4",
    "@vscode/windows-process-tree": "^0.5.0",
    "@vscode/windows-registry": "^1.1.0",
    "graceful-fs": "4.2.11",
    "http-proxy-agent": "^7.0.0",
    "https-proxy-agent": "^7.0.2",
    "jschardet": "3.0.0",
    "kerberos": "^2.0.1",
    "minimist": "^1.2.6",
    "native-is-elevated": "0.7.0",
    "native-keymap": "^3.3.4",
    "native-watchdog": "^1.4.1",
    "node-pty": "1.1.0-beta5",
    "tas-client-umd": "0.1.8",
    "util": "^0.12.4",
    "v8-inspect-profiler": "^0.1.0",
    "vscode-oniguruma": "1.7.0",
    "vscode-regexpp": "^3.1.0",
    "vscode-textmate": "9.0.0",
    "xterm": "5.4.0-beta.27",
    "xterm-addon-canvas": "0.6.0-beta.27",
    "xterm-addon-image": "0.6.0-beta.21",
    "xterm-addon-search": "0.14.0-beta.27",
    "xterm-addon-serialize": "0.12.0-beta.26",
    "xterm-addon-unicode11": "0.7.0-beta.26",
    "xterm-addon-webgl": "0.17.0-beta.26",
    "xterm-headless": "5.4.0-beta.27",
    "yauzl": "^2.9.2",
    "yazl": "^2.4.3"
  },
  "devDependencies": {
    "@playwright/test": "^1.37.1",
    "@swc/core": "1.3.62",
    "@types/cookie": "^0.3.3",
    "@types/cssnano": "^4.0.0",
    "@types/debug": "^4.1.5",
    "@types/graceful-fs": "4.1.2",
    "@types/gulp-postcss": "^8.0.0",
    "@types/gulp-svgmin": "^1.2.1",
    "@types/http-proxy-agent": "^2.0.1",
    "@types/kerberos": "^1.1.2",
    "@types/minimist": "^1.2.1",
    "@types/mocha": "^9.1.1",
    "@types/node": "18.x",
    "@types/sinon": "^10.0.2",
    "@types/sinon-test": "^2.4.2",
    "@types/trusted-types": "^1.0.6",
    "@types/vscode-notebook-renderer": "^1.72.0",
    "@types/webpack": "^5.28.1",
    "@types/wicg-file-system-access": "^2020.9.6",
    "@types/windows-foreground-love": "^0.3.0",
    "@types/winreg": "^1.2.30",
    "@types/yauzl": "^2.9.1",
    "@types/yazl": "^2.4.2",
    "@typescript-eslint/eslint-plugin": "^5.57.0",
    "@typescript-eslint/experimental-utils": "^5.57.0",
    "@typescript-eslint/parser": "^5.57.0",
    "@vscode/gulp-electron": "^1.36.0",
    "@vscode/l10n-dev": "0.0.21",
    "@vscode/telemetry-extractor": "^1.9.10",
    "@vscode/test-cli": "^0.0.3",
    "@vscode/test-electron": "^2.3.5",
    "@vscode/test-web": "^0.0.42",
    "@vscode/vscode-perf": "^0.0.14",
    "ansi-colors": "^3.2.3",
    "asar": "^3.0.3",
    "chromium-pickle-js": "^0.2.0",
    "cookie": "^0.4.0",
    "copy-webpack-plugin": "^11.0.0",
    "css-loader": "^6.7.3",
    "cssnano": "^4.1.11",
    "debounce": "^1.0.0",
    "deemon": "^1.8.0",
    "electron": "25.8.4",
    "eslint": "8.36.0",
    "eslint-plugin-header": "3.1.1",
    "eslint-plugin-jsdoc": "^46.5.0",
    "eslint-plugin-local": "^1.0.0",
    "event-stream": "3.3.4",
    "fancy-log": "^1.3.3",
    "file-loader": "^6.2.0",
    "glob": "^5.0.13",
    "gulp": "^4.0.0",
    "gulp-azure-storage": "^0.12.1",
    "gulp-bom": "^3.0.0",
    "gulp-buffer": "0.0.2",
    "gulp-concat": "^2.6.1",
    "gulp-eslint": "^5.0.0",
    "gulp-filter": "^5.1.0",
    "gulp-flatmap": "^1.0.2",
    "gulp-gunzip": "^1.0.0",
    "gulp-gzip": "^1.4.2",
    "gulp-json-editor": "^2.5.0",
    "gulp-plumber": "^1.2.0",
    "gulp-postcss": "^9.0.0",
    "gulp-rename": "^1.2.0",
    "gulp-replace": "^0.5.4",
    "gulp-sourcemaps": "^3.0.0",
    "gulp-svgmin": "^4.1.0",
    "gulp-untar": "^0.0.7",
    "husky": "^0.13.1",
    "innosetup": "6.0.5",
    "istanbul-lib-coverage": "^3.2.0",
    "istanbul-lib-instrument": "^5.2.0",
    "istanbul-lib-report": "^3.0.0",
    "istanbul-lib-source-maps": "^4.0.1",
    "istanbul-reports": "^3.1.5",
    "lazy.js": "^0.4.2",
    "merge-options": "^1.0.1",
    "mime": "^1.4.1",
    "minimatch": "^3.0.4",
    "minimist": "^1.2.6",
    "mkdirp": "^1.0.4",
    "mocha": "^10.2.0",
    "mocha-junit-reporter": "^2.2.1",
    "mocha-multi-reporters": "^1.5.1",
    "npm-run-all": "^4.1.5",
    "opn": "^6.0.0",
    "p-all": "^1.0.0",
    "path-browserify": "^1.0.1",
    "pump": "^1.0.1",
    "rcedit": "^1.1.0",
    "rimraf": "^2.2.8",
    "sinon": "^12.0.1",
    "sinon-test": "^3.1.3",
    "source-map": "0.6.1",
    "source-map-support": "^0.3.2",
    "style-loader": "^3.3.2",
    "ts-loader": "^9.4.2",
    "ts-node": "^10.9.1",
    "tsec": "0.2.7",
    "typescript": "^5.3.0-dev.20231002",
    "typescript-formatter": "7.1.0",
    "vscode-nls-dev": "^3.3.1",
    "webpack": "^5.77.0",
    "webpack-cli": "^5.0.1",
    "webpack-stream": "^7.0.0",
    "xml2js": "^0.5.0",
    "yaserver": "^0.4.0"
  },
  "repository": {
    "type": "git",
    "url": "https://github.com/microsoft/vscode.git"
  },
  "bugs": {
    "url": "https://github.com/microsoft/vscode/issues"
  },
  "optionalDependencies": {
    "windows-foreground-love": "0.5.0"
  }
}<|MERGE_RESOLUTION|>--- conflicted
+++ resolved
@@ -1,11 +1,7 @@
 {
   "name": "code-oss-dev",
   "version": "1.84.0",
-<<<<<<< HEAD
   "distro": "ace645d011b7e53ba51e8d5ff153c47e3773b3d8",
-=======
-  "distro": "8b7aeb202ebde81e55354c06a62ca5384c77771d",
->>>>>>> 586a7bf2
   "author": {
     "name": "Microsoft Corporation"
   },
