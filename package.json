{
  "name": "code-oss-dev",
  "version": "1.24.0",
<<<<<<< HEAD
  "distro": "16daaceacd55cf864d748a8664336645efaa0c15",
=======
  "distro": "fa0e16f4dec2b82b096e9b877572b5a19f294aa7",
>>>>>>> 3899a50f
  "author": {
    "name": "Microsoft Corporation"
  },
  "main": "./out/main",
  "private": true,
  "scripts": {
    "test": "mocha",
    "preinstall": "node build/npm/preinstall.js",
    "postinstall": "node build/npm/postinstall.js",
    "compile": "gulp compile --max_old_space_size=4096",
    "watch": "gulp watch --max_old_space_size=4096",
    "monaco-editor-test": "mocha --only-monaco-editor",
    "precommit": "node build/gulpfile.hygiene.js",
    "gulp": "gulp --max_old_space_size=4096",
    "7z": "7z",
    "update-grammars": "node build/npm/update-all-grammars.js",
    "update-localization-extension": "node build/npm/update-localization-extension.js",
    "smoketest": "cd test/smoke && mocha",
    "monaco-compile-check": "tsc -p src/tsconfig.monaco.json --noEmit",
    "download-builtin-extensions": "node build/lib/builtInExtensions.js",
    "check-monaco-editor-compilation": "tsc -p src/tsconfig.monaco.json --noEmit"
  },
  "dependencies": {
    "applicationinsights": "0.18.0",
    "fast-plist": "0.1.2",
    "gc-signals": "^0.0.1",
    "getmac": "1.0.7",
    "graceful-fs": "4.1.11",
    "http-proxy-agent": "^2.1.0",
    "https-proxy-agent": "^2.2.1",
    "iconv-lite": "0.4.19",
    "jschardet": "1.6.0",
    "keytar": "^4.0.5",
    "minimist": "1.2.0",
    "native-is-elevated": "^0.2.1",
    "native-keymap": "1.2.5",
    "native-watchdog": "0.3.0",
    "node-pty": "0.7.4",
    "semver": "^5.5.0",
    "spdlog": "0.6.0",
    "sudo-prompt": "^8.0.0",
    "v8-inspect-profiler": "^0.0.8",
    "vscode-chokidar": "1.6.2",
    "vscode-debugprotocol": "1.28.0",
    "vscode-nsfw": "1.0.17",
    "vscode-ripgrep": "^0.8.1",
    "vscode-textmate": "^3.3.3",
    "vscode-xterm": "3.4.0-beta3",
    "yauzl": "^2.9.1"
  },
  "devDependencies": {
    "7zip": "0.0.6",
    "@types/keytar": "4.0.1",
    "@types/minimist": "1.2.0",
    "@types/mocha": "2.2.39",
    "@types/sinon": "1.16.34",
    "asar": "^0.14.0",
    "azure-storage": "^0.3.1",
    "chromium-pickle-js": "^0.2.0",
    "clean-css": "3.4.6",
    "coveralls": "^2.11.11",
    "cson-parser": "^1.3.3",
    "debounce": "^1.0.0",
    "documentdb": "^1.5.1",
    "electron-mksnapshot": "~1.7.0",
    "eslint": "^3.4.0",
    "event-stream": "^3.1.7",
    "express": "^4.13.1",
    "glob": "^5.0.13",
    "gulp": "^3.8.9",
    "gulp-atom-electron": "^1.16.1",
    "gulp-azure-storage": "^0.7.0",
    "gulp-bom": "^1.0.0",
    "gulp-buffer": "0.0.2",
    "gulp-concat": "^2.6.0",
    "gulp-cssnano": "^2.1.0",
    "gulp-eslint": "^3.0.1",
    "gulp-filter": "^3.0.0",
    "gulp-flatmap": "^1.0.0",
    "gulp-image-resize": "^0.10.0",
    "gulp-json-editor": "^2.2.1",
    "gulp-mocha": "^2.1.3",
    "gulp-plumber": "^1.2.0",
    "gulp-remote-src": "^0.4.0",
    "gulp-rename": "^1.2.0",
    "gulp-replace": "^0.5.4",
    "gulp-shell": "^0.5.2",
    "gulp-sourcemaps": "^1.11.0",
    "gulp-tsb": "2.0.5",
    "gulp-tslint": "^8.1.2",
    "gulp-uglify": "^3.0.0",
    "gulp-util": "^3.0.6",
    "gulp-vinyl-zip": "^1.2.2",
    "husky": "^0.13.1",
    "innosetup-compiler": "^5.5.60",
    "is": "^3.1.0",
    "istanbul": "^0.3.17",
    "jsdom-no-contextify": "^3.1.0",
    "lazy.js": "^0.4.2",
    "mime": "1.2.11",
    "minimatch": "^2.0.10",
    "mkdirp": "^0.5.0",
    "mocha": "^2.2.5",
    "object-assign": "^4.0.1",
    "optimist": "0.3.5",
    "p-all": "^1.0.0",
    "pump": "^1.0.1",
    "queue": "3.0.6",
    "remap-istanbul": "^0.6.4",
    "rimraf": "^2.2.8",
    "sinon": "^1.17.2",
    "source-map": "^0.4.4",
    "tslint": "^5.9.1",
    "typescript": "2.8.3",
    "typescript-formatter": "7.1.0",
    "uglify-es": "^3.0.18",
    "underscore": "^1.8.2",
    "vinyl": "^0.4.5",
    "vinyl-fs": "^2.4.3",
    "vsce": "1.33.2",
    "vscode-nls-dev": "3.0.7"
  },
  "repository": {
    "type": "git",
    "url": "https://github.com/Microsoft/vscode.git"
  },
  "bugs": {
    "url": "https://github.com/Microsoft/vscode/issues"
  },
  "optionalDependencies": {
    "windows-foreground-love": "0.1.0",
    "windows-mutex": "^0.2.0",
    "windows-process-tree": "0.2.2"
  }
}<|MERGE_RESOLUTION|>--- conflicted
+++ resolved
@@ -1,11 +1,7 @@
 {
   "name": "code-oss-dev",
   "version": "1.24.0",
-<<<<<<< HEAD
-  "distro": "16daaceacd55cf864d748a8664336645efaa0c15",
-=======
-  "distro": "fa0e16f4dec2b82b096e9b877572b5a19f294aa7",
->>>>>>> 3899a50f
+  "distro": "0a90097bab06d122346793d7161d40b50b7e7d1d",
   "author": {
     "name": "Microsoft Corporation"
   },
