/*---------------------------------------------------------------------------------------------
 *  Copyright (c) Microsoft Corporation. All rights reserved.
 *  Licensed under the MIT License. See License.txt in the project root for license information.
 *--------------------------------------------------------------------------------------------*/

import * as _fs from 'fs';
import * as _url from 'url';
import * as _cp from 'child_process';
import * as _http from 'http';
import * as _os from 'os';
import { cwd } from 'vs/base/common/process';
import { dirname, extname, resolve, join } from 'vs/base/common/path';
import { parseArgs, buildHelpMessage, buildVersionMessage, OPTIONS, OptionDescriptions } from 'vs/platform/environment/node/argv';
import { NativeParsedArgs } from 'vs/platform/environment/common/argv';
import { createWaitMarkerFile } from 'vs/platform/environment/node/wait';
import { PipeCommand } from 'vs/workbench/api/node/extHostCLIServer';
import { hasStdinWithoutTty, getStdinFilePath, readFromStdin } from 'vs/platform/environment/node/stdin';

/*
 * Implements a standalone CLI app that opens VS Code from a remote terminal.
 *  - In integrated terminals for remote windows this connects to the remote server though a pipe.
 *    The pipe is passed in env VSCODE_IPC_HOOK_CLI.
 *  - In external terminals for WSL this calls VS Code on the Windows side.
 *    The VS Code desktop executable path is passed in env VSCODE_CLIENT_COMMAND.
 */


interface ProductDescription {
	productName: string;
	version: string;
	commit: string;
	executableName: string;
}

interface RemoteParsedArgs extends NativeParsedArgs { 'gitCredential'?: string; 'openExternal'?: boolean; }


const isSupportedForCmd = (optionId: keyof RemoteParsedArgs) => {
	switch (optionId) {
		case 'user-data-dir':
		case 'extensions-dir':
		case 'export-default-configuration':
		case 'install-source':
		case 'driver':
		case 'extensions-download-dir':
		case 'builtin-extensions-dir':
		case 'telemetry':
			return false;
		default:
			return true;
	}
};

const isSupportedForPipe = (optionId: keyof RemoteParsedArgs) => {
	switch (optionId) {
		case 'version':
		case 'help':
		case 'folder-uri':
		case 'file-uri':
		case 'add':
		case 'diff':
		case 'wait':
		case 'goto':
		case 'reuse-window':
		case 'new-window':
		case 'status':
		case 'install-extension':
		case 'uninstall-extension':
		case 'list-extensions':
		case 'force':
		case 'show-versions':
		case 'category':
		case 'verbose':
		case 'remote':
			return true;
		default:
			return false;
	}
};

const cliPipe = process.env['VSCODE_IPC_HOOK_CLI'] as string;
const cliCommand = process.env['VSCODE_CLIENT_COMMAND'] as string;
const cliCommandCwd = process.env['VSCODE_CLIENT_COMMAND_CWD'] as string;
const cliRemoteAuthority = process.env['VSCODE_CLI_AUTHORITY'] as string;
const cliStdInFilePath = process.env['VSCODE_STDIN_FILE_PATH'] as string;


export function main(desc: ProductDescription, args: string[]): void {
	if (!cliPipe && !cliCommand) {
		console.log('Command is only available in WSL or inside a Visual Studio Code terminal.');
		return;
	}

	// take the local options and remove the ones that don't apply
	const options: OptionDescriptions<RemoteParsedArgs> = { ...OPTIONS };
	const isSupported = cliCommand ? isSupportedForCmd : isSupportedForPipe;
	for (const optionId in OPTIONS) {
		const optId = <keyof RemoteParsedArgs>optionId;
		if (!isSupported(optId)) {
			delete options[optId];
		}
	}

	if (cliPipe) {
		options['openExternal'] = { type: 'boolean' };
	}

	const errorReporter = {
		onMultipleValues: (id: string, usedValue: string) => {
			console.error(`Option ${id} can only be defined once. Using value ${usedValue}.`);
		},

		onUnknownOption: (id: string) => {
			console.error(`Ignoring option ${id}: not supported for ${desc.executableName}.`);
		}
	};

	const parsedArgs = parseArgs(args, options, errorReporter);
	const mapFileUri = cliRemoteAuthority ? mapFileToRemoteUri : (uri: string) => uri;

	const verbose = !!parsedArgs['verbose'];

	if (parsedArgs.help) {
		console.log(buildHelpMessage(desc.productName, desc.executableName, desc.version, options));
		return;
	}
	if (parsedArgs.version) {
		console.log(buildVersionMessage(desc.version, desc.commit));
		return;
	}
	if (cliPipe) {
		if (parsedArgs['openExternal']) {
			openInBrowser(parsedArgs['_'], verbose);
			return;
		}
	}

	let remote: string | null | undefined = parsedArgs.remote;
	if (remote === 'local' || remote === 'false' || remote === '') {
<<<<<<< HEAD
		remote = null;
=======
		remote = null; // null represent a local window
>>>>>>> 9840c916
	}

	const folderURIs = (parsedArgs['folder-uri'] || []).map(mapFileUri);
	parsedArgs['folder-uri'] = folderURIs;

	const fileURIs = (parsedArgs['file-uri'] || []).map(mapFileUri);
	parsedArgs['file-uri'] = fileURIs;

	const inputPaths = parsedArgs['_'];
	let hasReadStdinArg = false;
	for (let input of inputPaths) {
		if (input === '-') {
			hasReadStdinArg = true;
		} else {
			if (remote !== undefined) {
				translatePath(input, mapFileUri, folderURIs, fileURIs);
			}
		}
	}

	parsedArgs['_'] = [];

	if (hasReadStdinArg && fileURIs.length === 0 && folderURIs.length === 0 && hasStdinWithoutTty()) {
		try {
			let stdinFilePath = cliStdInFilePath;
			if (!stdinFilePath) {
				stdinFilePath = getStdinFilePath();
				readFromStdin(stdinFilePath, verbose); // throws error if file can not be written
			}

			// Make sure to open tmp file
			translatePath(stdinFilePath, mapFileUri, folderURIs, fileURIs);

			// Enable --wait to get all data and ignore adding this to history
			parsedArgs.wait = true;
			parsedArgs['skip-add-to-recently-opened'] = true;

			console.log(`Reading from stdin via: ${stdinFilePath}`);
		} catch (e) {
			console.log(`Failed to create file to read via stdin: ${e.toString()}`);
		}

	}

	if (parsedArgs.extensionDevelopmentPath) {
		parsedArgs.extensionDevelopmentPath = parsedArgs.extensionDevelopmentPath.map(p => mapFileUri(pathToURI(p).href));
	}

	if (parsedArgs.extensionTestsPath) {
		parsedArgs.extensionTestsPath = mapFileUri(pathToURI(parsedArgs['extensionTestsPath']).href);
	}

	const crashReporterDirectory = parsedArgs['crash-reporter-directory'];
	if (crashReporterDirectory !== undefined && !crashReporterDirectory.match(/^([a-zA-Z]:[\\\/])/)) {
		console.log(`The crash reporter directory '${crashReporterDirectory}' must be an absolute Windows path (e.g. c:/crashes)`);
		return;
	}

	if (cliCommand) {
		if (parsedArgs['install-extension'] !== undefined || parsedArgs['uninstall-extension'] !== undefined || parsedArgs['list-extensions']) {
			const cmdLine: string[] = [];
			parsedArgs['install-extension']?.forEach(id => cmdLine.push('--install-extension', id));
			parsedArgs['uninstall-extension']?.forEach(id => cmdLine.push('--uninstall-extension', id));
			['list-extensions', 'force', 'show-versions', 'category'].forEach(opt => {
				const value = parsedArgs[<keyof NativeParsedArgs>opt];
				if (value !== undefined) {
					cmdLine.push(`--${opt}=${value}`);
				}
			});
			const cp = _cp.fork(join(__dirname, 'main.js'), cmdLine, { stdio: 'inherit' });
			cp.on('error', err => console.log(err));
			return;
		}


		let newCommandline: string[] = [];
		for (let key in parsedArgs) {
			let val = parsedArgs[key as keyof typeof parsedArgs];
			if (typeof val === 'boolean') {
				if (val) {
					newCommandline.push('--' + key);
				}
			} else if (Array.isArray(val)) {
				for (let entry of val) {
					newCommandline.push(`--${key}=${entry.toString()}`);
				}
			} else if (val) {
				newCommandline.push(`--${key}=${val.toString()}`);
			}
		}
		if (remote !== null) {
			newCommandline.push(`--remote=${remote || cliRemoteAuthority}`);
		}

		const ext = extname(cliCommand);
		if (ext === '.bat' || ext === '.cmd') {
			const processCwd = cliCommandCwd || cwd();
			if (verbose) {
				console.log(`Invoking: cmd.exe /C ${cliCommand} ${newCommandline.join(' ')} in ${processCwd}`);
			}
			_cp.spawn('cmd.exe', ['/C', cliCommand, ...newCommandline], {
				stdio: 'inherit',
				cwd: processCwd
			});
		} else {
			const cliCwd = dirname(cliCommand);
			const env = { ...process.env, ELECTRON_RUN_AS_NODE: '1' };
			newCommandline.unshift('--ms-enable-electron-run-as-node');
			newCommandline.unshift('resources/app/out/cli.js');
			if (verbose) {
				console.log(`Invoking: cd "${cliCwd}" && ELECTRON_RUN_AS_NODE=1 "${cliCommand}" "${newCommandline.join('" "')}"`);
			}
			_cp.spawn(cliCommand, newCommandline, { cwd: cliCwd, env, stdio: ['inherit'] });
		}
	} else {
		if (parsedArgs.status) {
			sendToPipe({
				type: 'status'
			}, verbose).then((res: string) => {
				console.log(res);
			});
			return;
		}

		if (parsedArgs['install-extension'] !== undefined || parsedArgs['uninstall-extension'] !== undefined || parsedArgs['list-extensions']) {
			sendToPipe({
				type: 'extensionManagement',
				list: parsedArgs['list-extensions'] ? { showVersions: parsedArgs['show-versions'], category: parsedArgs['category'] } : undefined,
				install: asExtensionIdOrVSIX(parsedArgs['install-extension']),
				uninstall: asExtensionIdOrVSIX(parsedArgs['uninstall-extension']),
				force: parsedArgs['force']
			}, verbose).then((res: string) => {
				console.log(res);
			});
			return;
		}

		let waitMarkerFilePath: string | undefined = undefined;
		if (parsedArgs['wait']) {
			if (!fileURIs.length) {
				console.log('At least one file must be provided to wait for.');
				return;
			}
			waitMarkerFilePath = createWaitMarkerFile(verbose);
		}

		sendToPipe({
			type: 'open',
			fileURIs,
			folderURIs,
			diffMode: parsedArgs.diff,
			addMode: parsedArgs.add,
			gotoLineMode: parsedArgs.goto,
			forceReuseWindow: parsedArgs['reuse-window'],
			forceNewWindow: parsedArgs['new-window'],
			waitMarkerFilePath,
			remoteAuthority: remote
		}, verbose);

		if (waitMarkerFilePath) {
			waitForFileDeleted(waitMarkerFilePath);
		}
	}
}

async function waitForFileDeleted(path: string) {
	while (_fs.existsSync(path)) {
		await new Promise(res => setTimeout(res, 1000));
	}
}

function openInBrowser(args: string[], verbose: boolean) {
	let uris: string[] = [];
	for (let location of args) {
		try {
			if (/^(http|https|file):\/\//.test(location)) {
				uris.push(_url.parse(location).href);
			} else {
				uris.push(pathToURI(location).href);
			}
		} catch (e) {
			console.log(`Invalid url: ${location}`);
		}
	}
	if (uris.length) {
		sendToPipe({
			type: 'openExternal',
			uris
		}, verbose);
	}
}

function sendToPipe(args: PipeCommand, verbose: boolean): Promise<any> {
	if (verbose) {
		console.log(JSON.stringify(args, null, '  '));
	}
	return new Promise<string>(resolve => {
		const message = JSON.stringify(args);
		if (!cliPipe) {
			console.log('Message ' + message);
			resolve('');
			return;
		}

		const opts: _http.RequestOptions = {
			socketPath: cliPipe,
			path: '/',
			method: 'POST'
		};

		const req = _http.request(opts, res => {
			const chunks: string[] = [];
			res.setEncoding('utf8');
			res.on('data', chunk => {
				chunks.push(chunk);
			});
			res.on('error', () => fatal('Error in response'));
			res.on('end', () => {
				resolve(chunks.join(''));
			});
		});

		req.on('error', () => fatal('Error in request'));
		req.write(message);
		req.end();
	});
}

function asExtensionIdOrVSIX(inputs: string[] | undefined) {
	return inputs?.map(input => /\.vsix$/i.test(input) ? pathToURI(input).href : input);
}

function fatal(err: any): void {
	console.error('Unable to connect to VS Code server.');
	console.error(err);
	process.exit(1);
}

const preferredCwd = process.env.PWD || cwd(); // prefer process.env.PWD as it does not follow symlinks

function pathToURI(input: string): _url.URL {
	input = input.trim();
	input = resolve(preferredCwd, input);

	return _url.pathToFileURL(input);
}

function translatePath(input: string, mapFileUri: (input: string) => string, folderURIS: string[], fileURIS: string[]) {
	let url = pathToURI(input);
	let mappedUri = mapFileUri(url.href);
	try {
		let stat = _fs.lstatSync(_fs.realpathSync(input));

		if (stat.isFile()) {
			fileURIS.push(mappedUri);
		} else if (stat.isDirectory()) {
			folderURIS.push(mappedUri);
		} else if (input === '/dev/null') {
			// handle /dev/null passed to us by external tools such as `git difftool`
			fileURIS.push(mappedUri);
		}
	} catch (e) {
		if (e.code === 'ENOENT') {
			fileURIS.push(mappedUri);
		} else {
			console.log(`Problem accessing file ${input}. Ignoring file`, e);
		}
	}
}

function mapFileToRemoteUri(uri: string): string {
	return uri.replace(/^file:\/\//, 'vscode-remote://' + cliRemoteAuthority);
}

// let [, , productName, version, commit, executableName, ...remainingArgs] = process.argv;
// main({ productName, version, commit, executableName }, remainingArgs);
<|MERGE_RESOLUTION|>--- conflicted
+++ resolved
@@ -137,11 +137,7 @@
 
 	let remote: string | null | undefined = parsedArgs.remote;
 	if (remote === 'local' || remote === 'false' || remote === '') {
-<<<<<<< HEAD
-		remote = null;
-=======
 		remote = null; // null represent a local window
->>>>>>> 9840c916
 	}
 
 	const folderURIs = (parsedArgs['folder-uri'] || []).map(mapFileUri);
@@ -156,9 +152,7 @@
 		if (input === '-') {
 			hasReadStdinArg = true;
 		} else {
-			if (remote !== undefined) {
-				translatePath(input, mapFileUri, folderURIs, fileURIs);
-			}
+			translatePath(input, mapFileUri, folderURIs, fileURIs);
 		}
 	}
 
