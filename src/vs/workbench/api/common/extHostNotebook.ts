--- conflicted
+++ resolved
@@ -25,11 +25,8 @@
 import { IdGenerator } from 'vs/base/common/idGenerator';
 import { IRelativePattern } from 'vs/base/common/glob';
 import { assertIsDefined } from 'vs/base/common/types';
-<<<<<<< HEAD
 import { VSBuffer } from 'vs/base/common/buffer';
-=======
 import { hash } from 'vs/base/common/hash';
->>>>>>> febd96f0
 
 class ExtHostWebviewCommWrapper extends Disposable {
 	private readonly _onDidReceiveDocumentMessage = new Emitter<any>();
@@ -455,29 +452,6 @@
 		});
 	}
 
-<<<<<<< HEAD
-	async $resolveNotebookData(viewType: string, uri: UriComponents, backupId?: string, untitledDocumentData?: VSBuffer): Promise<NotebookDataDto> {
-		const provider = this._notebookContentProviders.get(viewType);
-		if (!provider) {
-			throw new Error(`NO provider for '${viewType}'`);
-		}
-
-		const data = await provider.provider.openNotebook(URI.revive(uri), { backupId, untitledDocumentData: untitledDocumentData?.buffer });
-		return {
-			metadata: {
-				...notebookDocumentMetadataDefaults,
-				...data.metadata
-			},
-			languages: data.languages,
-			cells: data.cells.map(cell => ({
-				...cell,
-				outputs: cell.outputs.map(o => addIdToOutput(o))
-			})),
-		};
-	}
-
-=======
->>>>>>> febd96f0
 	async $resolveNotebookEditor(viewType: string, uri: UriComponents, editorId: string): Promise<void> {
 		const provider = this._notebookContentProviders.get(viewType);
 		const revivedUri = URI.revive(uri);
@@ -517,9 +491,9 @@
 
 	// --- open, save, saveAs, backup
 
-	async $openNotebook(viewType: string, uri: UriComponents, backupId?: string): Promise<NotebookDataDto> {
+	async $openNotebook(viewType: string, uri: UriComponents, backupId?: string, untitledDocumentData?: VSBuffer): Promise<NotebookDataDto> {
 		const { provider } = this._getProviderData(viewType);
-		const data = await provider.openNotebook(URI.revive(uri), { backupId });
+		const data = await provider.openNotebook(URI.revive(uri), { backupId, untitledDocumentData: untitledDocumentData?.buffer });
 		return {
 			metadata: {
 				...notebookDocumentMetadataDefaults,
