/*---------------------------------------------------------------------------------------------
 *  Copyright (c) Microsoft Corporation. All rights reserved.
 *  Licensed under the MIT License. See License.txt in the project root for license information.
 *--------------------------------------------------------------------------------------------*/

import { asArray, coalesce, isNonEmptyArray } from 'vs/base/common/arrays';
import { VSBuffer, encodeBase64 } from 'vs/base/common/buffer';
import { IDataTransferFile, IDataTransferItem, UriList } from 'vs/base/common/dataTransfer';
import { createSingleCallFunction } from 'vs/base/common/functional';
import * as htmlContent from 'vs/base/common/htmlContent';
import { DisposableStore } from 'vs/base/common/lifecycle';
import { ResourceMap, ResourceSet } from 'vs/base/common/map';
import { marked } from 'vs/base/common/marked/marked';
import { parse } from 'vs/base/common/marshalling';
import { Mimes } from 'vs/base/common/mime';
import { cloneAndChange } from 'vs/base/common/objects';
import { isEmptyObject, isNumber, isString, isUndefinedOrNull } from 'vs/base/common/types';
import { URI, UriComponents } from 'vs/base/common/uri';
import { IURITransformer } from 'vs/base/common/uriIpc';
import { RenderLineNumbersType } from 'vs/editor/common/config/editorOptions';
import { IPosition } from 'vs/editor/common/core/position';
import * as editorRange from 'vs/editor/common/core/range';
import { ISelection } from 'vs/editor/common/core/selection';
import { IContentDecorationRenderOptions, IDecorationOptions, IDecorationRenderOptions, IThemeDecorationRenderOptions } from 'vs/editor/common/editorCommon';
import * as encodedTokenAttributes from 'vs/editor/common/encodedTokenAttributes';
import * as languageSelector from 'vs/editor/common/languageSelector';
import * as languages from 'vs/editor/common/languages';
import { EndOfLineSequence, TrackedRangeStickiness } from 'vs/editor/common/model';
import { ITextEditorOptions } from 'vs/platform/editor/common/editor';
import { IExtensionDescription } from 'vs/platform/extensions/common/extensions';
import { IMarkerData, IRelatedInformation, MarkerSeverity, MarkerTag } from 'vs/platform/markers/common/markers';
import { ProgressLocation as MainProgressLocation } from 'vs/platform/progress/common/progress';
import * as extHostProtocol from 'vs/workbench/api/common/extHost.protocol';
import { getPrivateApiFor } from 'vs/workbench/api/common/extHostTestingPrivateApi';
import { DEFAULT_EDITOR_ASSOCIATION, SaveReason } from 'vs/workbench/common/editor';
import { IViewBadge } from 'vs/workbench/common/views';
import { IChatFollowup, IChatReplyFollowup, IChatResponseCommandFollowup } from 'vs/workbench/contrib/chat/common/chatService';
import * as notebooks from 'vs/workbench/contrib/notebook/common/notebookCommon';
import { ICellRange } from 'vs/workbench/contrib/notebook/common/notebookRange';
import * as search from 'vs/workbench/contrib/search/common/search';
import { TestId, TestPosition } from 'vs/workbench/contrib/testing/common/testId';
import { CoverageDetails, DetailType, ICoveredCount, IFileCoverage, ISerializedTestResults, ITestErrorMessage, ITestItem, ITestTag, TestMessageType, TestResultItem, denamespaceTestTag, namespaceTestTag } from 'vs/workbench/contrib/testing/common/testTypes';
import { EditorGroupColumn } from 'vs/workbench/services/editor/common/editorGroupColumn';
import { ACTIVE_GROUP, SIDE_GROUP } from 'vs/workbench/services/editor/common/editorService';
import type * as vscode from 'vscode';
import * as types from './extHostTypes';
import * as chatProvider from 'vs/workbench/contrib/chat/common/chatProvider';
import { IChatRequestVariableValue } from 'vs/workbench/contrib/chat/common/chatVariables';
import { InlineChatResponseFeedbackKind } from 'vs/workbench/contrib/inlineChat/common/inlineChat';
import { checkProposedApiEnabled } from 'vs/workbench/services/extensions/common/extensions';

export namespace Command {

	export interface ICommandsConverter {
		fromInternal(command: extHostProtocol.ICommandDto): vscode.Command | undefined;
		toInternal(command: vscode.Command | undefined, disposables: DisposableStore): extHostProtocol.ICommandDto | undefined;
	}
}

export interface PositionLike {
	line: number;
	character: number;
}

export interface RangeLike {
	start: PositionLike;
	end: PositionLike;
}

export interface SelectionLike extends RangeLike {
	anchor: PositionLike;
	active: PositionLike;
}
export namespace Selection {

	export function to(selection: ISelection): types.Selection {
		const { selectionStartLineNumber, selectionStartColumn, positionLineNumber, positionColumn } = selection;
		const start = new types.Position(selectionStartLineNumber - 1, selectionStartColumn - 1);
		const end = new types.Position(positionLineNumber - 1, positionColumn - 1);
		return new types.Selection(start, end);
	}

	export function from(selection: SelectionLike): ISelection {
		const { anchor, active } = selection;
		return {
			selectionStartLineNumber: anchor.line + 1,
			selectionStartColumn: anchor.character + 1,
			positionLineNumber: active.line + 1,
			positionColumn: active.character + 1
		};
	}
}
export namespace Range {

	export function from(range: undefined): undefined;
	export function from(range: RangeLike): editorRange.IRange;
	export function from(range: RangeLike | undefined): editorRange.IRange | undefined;
	export function from(range: RangeLike | undefined): editorRange.IRange | undefined {
		if (!range) {
			return undefined;
		}
		const { start, end } = range;
		return {
			startLineNumber: start.line + 1,
			startColumn: start.character + 1,
			endLineNumber: end.line + 1,
			endColumn: end.character + 1
		};
	}

	export function to(range: undefined): types.Range;
	export function to(range: editorRange.IRange): types.Range;
	export function to(range: editorRange.IRange | undefined): types.Range | undefined;
	export function to(range: editorRange.IRange | undefined): types.Range | undefined {
		if (!range) {
			return undefined;
		}
		const { startLineNumber, startColumn, endLineNumber, endColumn } = range;
		return new types.Range(startLineNumber - 1, startColumn - 1, endLineNumber - 1, endColumn - 1);
	}
}

export namespace TokenType {
	export function to(type: encodedTokenAttributes.StandardTokenType): types.StandardTokenType {
		switch (type) {
			case encodedTokenAttributes.StandardTokenType.Comment: return types.StandardTokenType.Comment;
			case encodedTokenAttributes.StandardTokenType.Other: return types.StandardTokenType.Other;
			case encodedTokenAttributes.StandardTokenType.RegEx: return types.StandardTokenType.RegEx;
			case encodedTokenAttributes.StandardTokenType.String: return types.StandardTokenType.String;
		}
	}
}

export namespace Position {
	export function to(position: IPosition): types.Position {
		return new types.Position(position.lineNumber - 1, position.column - 1);
	}
	export function from(position: types.Position | vscode.Position): IPosition {
		return { lineNumber: position.line + 1, column: position.character + 1 };
	}
}

export namespace DocumentSelector {

	export function from(value: vscode.DocumentSelector, uriTransformer?: IURITransformer, extension?: IExtensionDescription): extHostProtocol.IDocumentFilterDto[] {
		return coalesce(asArray(value).map(sel => _doTransformDocumentSelector(sel, uriTransformer, extension)));
	}

	function _doTransformDocumentSelector(selector: string | vscode.DocumentFilter, uriTransformer: IURITransformer | undefined, extension: IExtensionDescription | undefined): extHostProtocol.IDocumentFilterDto | undefined {
		if (typeof selector === 'string') {
			return {
				$serialized: true,
				language: selector,
				isBuiltin: extension?.isBuiltin,
			};
		}

		if (selector) {
			return {
				$serialized: true,
				language: selector.language,
				scheme: _transformScheme(selector.scheme, uriTransformer),
				pattern: GlobPattern.from(selector.pattern) ?? undefined,
				exclusive: selector.exclusive,
				notebookType: selector.notebookType,
				isBuiltin: extension?.isBuiltin
			};
		}

		return undefined;
	}

	function _transformScheme(scheme: string | undefined, uriTransformer: IURITransformer | undefined): string | undefined {
		if (uriTransformer && typeof scheme === 'string') {
			return uriTransformer.transformOutgoingScheme(scheme);
		}
		return scheme;
	}
}

export namespace DiagnosticTag {
	export function from(value: vscode.DiagnosticTag): MarkerTag | undefined {
		switch (value) {
			case types.DiagnosticTag.Unnecessary:
				return MarkerTag.Unnecessary;
			case types.DiagnosticTag.Deprecated:
				return MarkerTag.Deprecated;
		}
		return undefined;
	}
	export function to(value: MarkerTag): vscode.DiagnosticTag | undefined {
		switch (value) {
			case MarkerTag.Unnecessary:
				return types.DiagnosticTag.Unnecessary;
			case MarkerTag.Deprecated:
				return types.DiagnosticTag.Deprecated;
			default:
				return undefined;
		}
	}
}

export namespace Diagnostic {
	export function from(value: vscode.Diagnostic): IMarkerData {
		let code: string | { value: string; target: URI } | undefined;

		if (value.code) {
			if (isString(value.code) || isNumber(value.code)) {
				code = String(value.code);
			} else {
				code = {
					value: String(value.code.value),
					target: value.code.target,
				};
			}
		}

		return {
			...Range.from(value.range),
			message: value.message,
			source: value.source,
			code,
			severity: DiagnosticSeverity.from(value.severity),
			relatedInformation: value.relatedInformation && value.relatedInformation.map(DiagnosticRelatedInformation.from),
			tags: Array.isArray(value.tags) ? coalesce(value.tags.map(DiagnosticTag.from)) : undefined,
		};
	}

	export function to(value: IMarkerData): vscode.Diagnostic {
		const res = new types.Diagnostic(Range.to(value), value.message, DiagnosticSeverity.to(value.severity));
		res.source = value.source;
		res.code = isString(value.code) ? value.code : value.code?.value;
		res.relatedInformation = value.relatedInformation && value.relatedInformation.map(DiagnosticRelatedInformation.to);
		res.tags = value.tags && coalesce(value.tags.map(DiagnosticTag.to));
		return res;
	}
}

export namespace DiagnosticRelatedInformation {
	export function from(value: vscode.DiagnosticRelatedInformation): IRelatedInformation {
		return {
			...Range.from(value.location.range),
			message: value.message,
			resource: value.location.uri
		};
	}
	export function to(value: IRelatedInformation): types.DiagnosticRelatedInformation {
		return new types.DiagnosticRelatedInformation(new types.Location(value.resource, Range.to(value)), value.message);
	}
}
export namespace DiagnosticSeverity {

	export function from(value: number): MarkerSeverity {
		switch (value) {
			case types.DiagnosticSeverity.Error:
				return MarkerSeverity.Error;
			case types.DiagnosticSeverity.Warning:
				return MarkerSeverity.Warning;
			case types.DiagnosticSeverity.Information:
				return MarkerSeverity.Info;
			case types.DiagnosticSeverity.Hint:
				return MarkerSeverity.Hint;
		}
		return MarkerSeverity.Error;
	}

	export function to(value: MarkerSeverity): types.DiagnosticSeverity {
		switch (value) {
			case MarkerSeverity.Info:
				return types.DiagnosticSeverity.Information;
			case MarkerSeverity.Warning:
				return types.DiagnosticSeverity.Warning;
			case MarkerSeverity.Error:
				return types.DiagnosticSeverity.Error;
			case MarkerSeverity.Hint:
				return types.DiagnosticSeverity.Hint;
			default:
				return types.DiagnosticSeverity.Error;
		}
	}
}

export namespace ViewColumn {
	export function from(column?: vscode.ViewColumn): EditorGroupColumn {
		if (typeof column === 'number' && column >= types.ViewColumn.One) {
			return column - 1; // adjust zero index (ViewColumn.ONE => 0)
		}

		if (column === types.ViewColumn.Beside) {
			return SIDE_GROUP;
		}

		return ACTIVE_GROUP; // default is always the active group
	}

	export function to(position: EditorGroupColumn): vscode.ViewColumn {
		if (typeof position === 'number' && position >= 0) {
			return position + 1; // adjust to index (ViewColumn.ONE => 1)
		}

		throw new Error(`invalid 'EditorGroupColumn'`);
	}
}

function isDecorationOptions(something: any): something is vscode.DecorationOptions {
	return (typeof something.range !== 'undefined');
}

export function isDecorationOptionsArr(something: vscode.Range[] | vscode.DecorationOptions[]): something is vscode.DecorationOptions[] {
	if (something.length === 0) {
		return true;
	}
	return isDecorationOptions(something[0]) ? true : false;
}

export namespace MarkdownString {

	export function fromMany(markup: (vscode.MarkdownString | vscode.MarkedString)[]): htmlContent.IMarkdownString[] {
		return markup.map(MarkdownString.from);
	}

	interface Codeblock {
		language: string;
		value: string;
	}

	function isCodeblock(thing: any): thing is Codeblock {
		return thing && typeof thing === 'object'
			&& typeof (<Codeblock>thing).language === 'string'
			&& typeof (<Codeblock>thing).value === 'string';
	}

	export function from(markup: vscode.MarkdownString | vscode.MarkedString): htmlContent.IMarkdownString {
		let res: htmlContent.IMarkdownString;
		if (isCodeblock(markup)) {
			const { language, value } = markup;
			res = { value: '```' + language + '\n' + value + '\n```\n' };
		} else if (types.MarkdownString.isMarkdownString(markup)) {
			res = { value: markup.value, isTrusted: markup.isTrusted, supportThemeIcons: markup.supportThemeIcons, supportHtml: markup.supportHtml, baseUri: markup.baseUri };
		} else if (typeof markup === 'string') {
			res = { value: markup };
		} else {
			res = { value: '' };
		}

		// extract uris into a separate object
		const resUris: { [href: string]: UriComponents } = Object.create(null);
		res.uris = resUris;

		const collectUri = (href: string): string => {
			try {
				let uri = URI.parse(href, true);
				uri = uri.with({ query: _uriMassage(uri.query, resUris) });
				resUris[href] = uri;
			} catch (e) {
				// ignore
			}
			return '';
		};
		const renderer = new marked.Renderer();
		renderer.link = collectUri;
		renderer.image = href => typeof href === 'string' ? collectUri(htmlContent.parseHrefAndDimensions(href).href) : '';

		marked(res.value, { renderer });

		return res;
	}

	function _uriMassage(part: string, bucket: { [n: string]: UriComponents }): string {
		if (!part) {
			return part;
		}
		let data: any;
		try {
			data = parse(part);
		} catch (e) {
			// ignore
		}
		if (!data) {
			return part;
		}
		let changed = false;
		data = cloneAndChange(data, value => {
			if (URI.isUri(value)) {
				const key = `__uri_${Math.random().toString(16).slice(2, 8)}`;
				bucket[key] = value;
				changed = true;
				return key;
			} else {
				return undefined;
			}
		});

		if (!changed) {
			return part;
		}

		return JSON.stringify(data);
	}

	export function to(value: htmlContent.IMarkdownString): vscode.MarkdownString {
		const result = new types.MarkdownString(value.value, value.supportThemeIcons);
		result.isTrusted = value.isTrusted;
		result.supportHtml = value.supportHtml;
		result.baseUri = value.baseUri ? URI.from(value.baseUri) : undefined;
		return result;
	}

	export function fromStrict(value: string | vscode.MarkdownString | undefined | null): undefined | string | htmlContent.IMarkdownString {
		if (!value) {
			return undefined;
		}
		return typeof value === 'string' ? value : MarkdownString.from(value);
	}
}

export function fromRangeOrRangeWithMessage(ranges: vscode.Range[] | vscode.DecorationOptions[]): IDecorationOptions[] {
	if (isDecorationOptionsArr(ranges)) {
		return ranges.map((r): IDecorationOptions => {
			return {
				range: Range.from(r.range),
				hoverMessage: Array.isArray(r.hoverMessage)
					? MarkdownString.fromMany(r.hoverMessage)
					: (r.hoverMessage ? MarkdownString.from(r.hoverMessage) : undefined),
				renderOptions: <any> /* URI vs Uri */r.renderOptions
			};
		});
	} else {
		return ranges.map((r): IDecorationOptions => {
			return {
				range: Range.from(r)
			};
		});
	}
}

export function pathOrURIToURI(value: string | URI): URI {
	if (typeof value === 'undefined') {
		return value;
	}
	if (typeof value === 'string') {
		return URI.file(value);
	} else {
		return value;
	}
}

export namespace ThemableDecorationAttachmentRenderOptions {
	export function from(options: vscode.ThemableDecorationAttachmentRenderOptions): IContentDecorationRenderOptions {
		if (typeof options === 'undefined') {
			return options;
		}
		return {
			contentText: options.contentText,
			contentIconPath: options.contentIconPath ? pathOrURIToURI(options.contentIconPath) : undefined,
			border: options.border,
			borderColor: <string | types.ThemeColor>options.borderColor,
			fontStyle: options.fontStyle,
			fontWeight: options.fontWeight,
			textDecoration: options.textDecoration,
			color: <string | types.ThemeColor>options.color,
			backgroundColor: <string | types.ThemeColor>options.backgroundColor,
			margin: options.margin,
			width: options.width,
			height: options.height,
		};
	}
}

export namespace ThemableDecorationRenderOptions {
	export function from(options: vscode.ThemableDecorationRenderOptions): IThemeDecorationRenderOptions {
		if (typeof options === 'undefined') {
			return options;
		}
		return {
			backgroundColor: <string | types.ThemeColor>options.backgroundColor,
			outline: options.outline,
			outlineColor: <string | types.ThemeColor>options.outlineColor,
			outlineStyle: options.outlineStyle,
			outlineWidth: options.outlineWidth,
			border: options.border,
			borderColor: <string | types.ThemeColor>options.borderColor,
			borderRadius: options.borderRadius,
			borderSpacing: options.borderSpacing,
			borderStyle: options.borderStyle,
			borderWidth: options.borderWidth,
			fontStyle: options.fontStyle,
			fontWeight: options.fontWeight,
			textDecoration: options.textDecoration,
			cursor: options.cursor,
			color: <string | types.ThemeColor>options.color,
			opacity: options.opacity,
			letterSpacing: options.letterSpacing,
			gutterIconPath: options.gutterIconPath ? pathOrURIToURI(options.gutterIconPath) : undefined,
			gutterIconSize: options.gutterIconSize,
			overviewRulerColor: <string | types.ThemeColor>options.overviewRulerColor,
			before: options.before ? ThemableDecorationAttachmentRenderOptions.from(options.before) : undefined,
			after: options.after ? ThemableDecorationAttachmentRenderOptions.from(options.after) : undefined,
		};
	}
}

export namespace DecorationRangeBehavior {
	export function from(value: types.DecorationRangeBehavior): TrackedRangeStickiness {
		if (typeof value === 'undefined') {
			return value;
		}
		switch (value) {
			case types.DecorationRangeBehavior.OpenOpen:
				return TrackedRangeStickiness.AlwaysGrowsWhenTypingAtEdges;
			case types.DecorationRangeBehavior.ClosedClosed:
				return TrackedRangeStickiness.NeverGrowsWhenTypingAtEdges;
			case types.DecorationRangeBehavior.OpenClosed:
				return TrackedRangeStickiness.GrowsOnlyWhenTypingBefore;
			case types.DecorationRangeBehavior.ClosedOpen:
				return TrackedRangeStickiness.GrowsOnlyWhenTypingAfter;
		}
	}
}

export namespace DecorationRenderOptions {
	export function from(options: vscode.DecorationRenderOptions): IDecorationRenderOptions {
		return {
			isWholeLine: options.isWholeLine,
			rangeBehavior: options.rangeBehavior ? DecorationRangeBehavior.from(options.rangeBehavior) : undefined,
			overviewRulerLane: options.overviewRulerLane,
			light: options.light ? ThemableDecorationRenderOptions.from(options.light) : undefined,
			dark: options.dark ? ThemableDecorationRenderOptions.from(options.dark) : undefined,

			backgroundColor: <string | types.ThemeColor>options.backgroundColor,
			outline: options.outline,
			outlineColor: <string | types.ThemeColor>options.outlineColor,
			outlineStyle: options.outlineStyle,
			outlineWidth: options.outlineWidth,
			border: options.border,
			borderColor: <string | types.ThemeColor>options.borderColor,
			borderRadius: options.borderRadius,
			borderSpacing: options.borderSpacing,
			borderStyle: options.borderStyle,
			borderWidth: options.borderWidth,
			fontStyle: options.fontStyle,
			fontWeight: options.fontWeight,
			textDecoration: options.textDecoration,
			cursor: options.cursor,
			color: <string | types.ThemeColor>options.color,
			opacity: options.opacity,
			letterSpacing: options.letterSpacing,
			gutterIconPath: options.gutterIconPath ? pathOrURIToURI(options.gutterIconPath) : undefined,
			gutterIconSize: options.gutterIconSize,
			overviewRulerColor: <string | types.ThemeColor>options.overviewRulerColor,
			before: options.before ? ThemableDecorationAttachmentRenderOptions.from(options.before) : undefined,
			after: options.after ? ThemableDecorationAttachmentRenderOptions.from(options.after) : undefined,
		};
	}
}

export namespace TextEdit {

	export function from(edit: vscode.TextEdit): languages.TextEdit {
		return <languages.TextEdit>{
			text: edit.newText,
			eol: edit.newEol && EndOfLine.from(edit.newEol),
			range: Range.from(edit.range)
		};
	}

	export function to(edit: languages.TextEdit): types.TextEdit {
		const result = new types.TextEdit(Range.to(edit.range), edit.text);
		result.newEol = (typeof edit.eol === 'undefined' ? undefined : EndOfLine.to(edit.eol))!;
		return result;
	}
}

export namespace WorkspaceEdit {

	export interface IVersionInformationProvider {
		getTextDocumentVersion(uri: URI): number | undefined;
		getNotebookDocumentVersion(uri: URI): number | undefined;
	}

	export function from(value: vscode.WorkspaceEdit, versionInfo?: IVersionInformationProvider): extHostProtocol.IWorkspaceEditDto {
		const result: extHostProtocol.IWorkspaceEditDto = {
			edits: []
		};

		if (value instanceof types.WorkspaceEdit) {

			// collect all files that are to be created so that their version
			// information (in case they exist as text model already) can be ignored
			const toCreate = new ResourceSet();
			for (const entry of value._allEntries()) {
				if (entry._type === types.FileEditType.File && URI.isUri(entry.to) && entry.from === undefined) {
					toCreate.add(entry.to);
				}
			}

			for (const entry of value._allEntries()) {

				if (entry._type === types.FileEditType.File) {
					let contents: { type: 'base64'; value: string } | { type: 'dataTransferItem'; id: string } | undefined;
					if (entry.options?.contents) {
						if (ArrayBuffer.isView(entry.options.contents)) {
							contents = { type: 'base64', value: encodeBase64(VSBuffer.wrap(entry.options.contents)) };
						} else {
							contents = { type: 'dataTransferItem', id: (entry.options.contents as types.DataTransferFile)._itemId };
						}
					}

					// file operation
					result.edits.push(<extHostProtocol.IWorkspaceFileEditDto>{
						oldResource: entry.from,
						newResource: entry.to,
						options: { ...entry.options, contents },
						metadata: entry.metadata
					});

				} else if (entry._type === types.FileEditType.Text) {
					// text edits
					result.edits.push(<languages.IWorkspaceTextEdit>{
						resource: entry.uri,
						textEdit: TextEdit.from(entry.edit),
						versionId: !toCreate.has(entry.uri) ? versionInfo?.getTextDocumentVersion(entry.uri) : undefined,
						metadata: entry.metadata
					});
				} else if (entry._type === types.FileEditType.Snippet) {
					result.edits.push(<languages.IWorkspaceTextEdit>{
						resource: entry.uri,
						textEdit: {
							range: Range.from(entry.range),
							text: entry.edit.value,
							insertAsSnippet: true
						},
						versionId: !toCreate.has(entry.uri) ? versionInfo?.getTextDocumentVersion(entry.uri) : undefined,
						metadata: entry.metadata
					});

				} else if (entry._type === types.FileEditType.Cell) {
					// cell edit
					result.edits.push(<notebooks.IWorkspaceNotebookCellEdit>{
						metadata: entry.metadata,
						resource: entry.uri,
						cellEdit: entry.edit,
						notebookMetadata: entry.notebookMetadata,
						notebookVersionId: versionInfo?.getNotebookDocumentVersion(entry.uri)
					});

				} else if (entry._type === types.FileEditType.CellReplace) {
					// cell replace
					result.edits.push(<extHostProtocol.IWorkspaceCellEditDto>{
						metadata: entry.metadata,
						resource: entry.uri,
						notebookVersionId: versionInfo?.getNotebookDocumentVersion(entry.uri),
						cellEdit: {
							editType: notebooks.CellEditType.Replace,
							index: entry.index,
							count: entry.count,
							cells: entry.cells.map(NotebookCellData.from)
						}
					});
				}
			}
		}
		return result;
	}

	export function to(value: extHostProtocol.IWorkspaceEditDto) {
		const result = new types.WorkspaceEdit();
		const edits = new ResourceMap<(types.TextEdit | types.SnippetTextEdit)[]>();
		for (const edit of value.edits) {
			if ((<extHostProtocol.IWorkspaceTextEditDto>edit).textEdit) {

				const item = <extHostProtocol.IWorkspaceTextEditDto>edit;
				const uri = URI.revive(item.resource);
				const range = Range.to(item.textEdit.range);
				const text = item.textEdit.text;
				const isSnippet = item.textEdit.insertAsSnippet;

				let editOrSnippetTest: types.TextEdit | types.SnippetTextEdit;
				if (isSnippet) {
					editOrSnippetTest = types.SnippetTextEdit.replace(range, new types.SnippetString(text));
				} else {
					editOrSnippetTest = types.TextEdit.replace(range, text);
				}

				const array = edits.get(uri);
				if (!array) {
					edits.set(uri, [editOrSnippetTest]);
				} else {
					array.push(editOrSnippetTest);
				}

			} else {
				result.renameFile(
					URI.revive((<extHostProtocol.IWorkspaceFileEditDto>edit).oldResource!),
					URI.revive((<extHostProtocol.IWorkspaceFileEditDto>edit).newResource!),
					(<extHostProtocol.IWorkspaceFileEditDto>edit).options
				);
			}
		}

		for (const [uri, array] of edits) {
			result.set(uri, array);
		}
		return result;
	}
}


export namespace SymbolKind {

	const _fromMapping: { [kind: number]: languages.SymbolKind } = Object.create(null);
	_fromMapping[types.SymbolKind.File] = languages.SymbolKind.File;
	_fromMapping[types.SymbolKind.Module] = languages.SymbolKind.Module;
	_fromMapping[types.SymbolKind.Namespace] = languages.SymbolKind.Namespace;
	_fromMapping[types.SymbolKind.Package] = languages.SymbolKind.Package;
	_fromMapping[types.SymbolKind.Class] = languages.SymbolKind.Class;
	_fromMapping[types.SymbolKind.Method] = languages.SymbolKind.Method;
	_fromMapping[types.SymbolKind.Property] = languages.SymbolKind.Property;
	_fromMapping[types.SymbolKind.Field] = languages.SymbolKind.Field;
	_fromMapping[types.SymbolKind.Constructor] = languages.SymbolKind.Constructor;
	_fromMapping[types.SymbolKind.Enum] = languages.SymbolKind.Enum;
	_fromMapping[types.SymbolKind.Interface] = languages.SymbolKind.Interface;
	_fromMapping[types.SymbolKind.Function] = languages.SymbolKind.Function;
	_fromMapping[types.SymbolKind.Variable] = languages.SymbolKind.Variable;
	_fromMapping[types.SymbolKind.Constant] = languages.SymbolKind.Constant;
	_fromMapping[types.SymbolKind.String] = languages.SymbolKind.String;
	_fromMapping[types.SymbolKind.Number] = languages.SymbolKind.Number;
	_fromMapping[types.SymbolKind.Boolean] = languages.SymbolKind.Boolean;
	_fromMapping[types.SymbolKind.Array] = languages.SymbolKind.Array;
	_fromMapping[types.SymbolKind.Object] = languages.SymbolKind.Object;
	_fromMapping[types.SymbolKind.Key] = languages.SymbolKind.Key;
	_fromMapping[types.SymbolKind.Null] = languages.SymbolKind.Null;
	_fromMapping[types.SymbolKind.EnumMember] = languages.SymbolKind.EnumMember;
	_fromMapping[types.SymbolKind.Struct] = languages.SymbolKind.Struct;
	_fromMapping[types.SymbolKind.Event] = languages.SymbolKind.Event;
	_fromMapping[types.SymbolKind.Operator] = languages.SymbolKind.Operator;
	_fromMapping[types.SymbolKind.TypeParameter] = languages.SymbolKind.TypeParameter;

	export function from(kind: vscode.SymbolKind): languages.SymbolKind {
		return typeof _fromMapping[kind] === 'number' ? _fromMapping[kind] : languages.SymbolKind.Property;
	}

	export function to(kind: languages.SymbolKind): vscode.SymbolKind {
		for (const k in _fromMapping) {
			if (_fromMapping[k] === kind) {
				return Number(k);
			}
		}
		return types.SymbolKind.Property;
	}
}

export namespace SymbolTag {

	export function from(kind: types.SymbolTag): languages.SymbolTag {
		switch (kind) {
			case types.SymbolTag.Deprecated: return languages.SymbolTag.Deprecated;
		}
	}

	export function to(kind: languages.SymbolTag): types.SymbolTag {
		switch (kind) {
			case languages.SymbolTag.Deprecated: return types.SymbolTag.Deprecated;
		}
	}
}

export namespace WorkspaceSymbol {
	export function from(info: vscode.SymbolInformation): search.IWorkspaceSymbol {
		return <search.IWorkspaceSymbol>{
			name: info.name,
			kind: SymbolKind.from(info.kind),
			tags: info.tags && info.tags.map(SymbolTag.from),
			containerName: info.containerName,
			location: location.from(info.location)
		};
	}
	export function to(info: search.IWorkspaceSymbol): types.SymbolInformation {
		const result = new types.SymbolInformation(
			info.name,
			SymbolKind.to(info.kind),
			info.containerName,
			location.to(info.location)
		);
		result.tags = info.tags && info.tags.map(SymbolTag.to);
		return result;
	}
}

export namespace DocumentSymbol {
	export function from(info: vscode.DocumentSymbol): languages.DocumentSymbol {
		const result: languages.DocumentSymbol = {
			name: info.name || '!!MISSING: name!!',
			detail: info.detail,
			range: Range.from(info.range),
			selectionRange: Range.from(info.selectionRange),
			kind: SymbolKind.from(info.kind),
			tags: info.tags?.map(SymbolTag.from) ?? []
		};
		if (info.children) {
			result.children = info.children.map(from);
		}
		return result;
	}
	export function to(info: languages.DocumentSymbol): vscode.DocumentSymbol {
		const result = new types.DocumentSymbol(
			info.name,
			info.detail,
			SymbolKind.to(info.kind),
			Range.to(info.range),
			Range.to(info.selectionRange),
		);
		if (isNonEmptyArray(info.tags)) {
			result.tags = info.tags.map(SymbolTag.to);
		}
		if (info.children) {
			result.children = info.children.map(to) as any;
		}
		return result;
	}
}

export namespace CallHierarchyItem {

	export function to(item: extHostProtocol.ICallHierarchyItemDto): types.CallHierarchyItem {
		const result = new types.CallHierarchyItem(
			SymbolKind.to(item.kind),
			item.name,
			item.detail || '',
			URI.revive(item.uri),
			Range.to(item.range),
			Range.to(item.selectionRange)
		);

		result._sessionId = item._sessionId;
		result._itemId = item._itemId;

		return result;
	}

	export function from(item: vscode.CallHierarchyItem, sessionId?: string, itemId?: string): extHostProtocol.ICallHierarchyItemDto {

		sessionId = sessionId ?? (<types.CallHierarchyItem>item)._sessionId;
		itemId = itemId ?? (<types.CallHierarchyItem>item)._itemId;

		if (sessionId === undefined || itemId === undefined) {
			throw new Error('invalid item');
		}

		return {
			_sessionId: sessionId,
			_itemId: itemId,
			name: item.name,
			detail: item.detail,
			kind: SymbolKind.from(item.kind),
			uri: item.uri,
			range: Range.from(item.range),
			selectionRange: Range.from(item.selectionRange),
			tags: item.tags?.map(SymbolTag.from)
		};
	}
}

export namespace CallHierarchyIncomingCall {

	export function to(item: extHostProtocol.IIncomingCallDto): types.CallHierarchyIncomingCall {
		return new types.CallHierarchyIncomingCall(
			CallHierarchyItem.to(item.from),
			item.fromRanges.map(r => Range.to(r))
		);
	}
}

export namespace CallHierarchyOutgoingCall {

	export function to(item: extHostProtocol.IOutgoingCallDto): types.CallHierarchyOutgoingCall {
		return new types.CallHierarchyOutgoingCall(
			CallHierarchyItem.to(item.to),
			item.fromRanges.map(r => Range.to(r))
		);
	}
}


export namespace location {
	export function from(value: vscode.Location): languages.Location {
		return {
			range: value.range && Range.from(value.range),
			uri: value.uri
		};
	}

	export function to(value: extHostProtocol.ILocationDto): types.Location {
		return new types.Location(URI.revive(value.uri), Range.to(value.range));
	}
}

export namespace DefinitionLink {
	export function from(value: vscode.Location | vscode.DefinitionLink): languages.LocationLink {
		const definitionLink = <vscode.DefinitionLink>value;
		const location = <vscode.Location>value;
		return {
			originSelectionRange: definitionLink.originSelectionRange
				? Range.from(definitionLink.originSelectionRange)
				: undefined,
			uri: definitionLink.targetUri ? definitionLink.targetUri : location.uri,
			range: Range.from(definitionLink.targetRange ? definitionLink.targetRange : location.range),
			targetSelectionRange: definitionLink.targetSelectionRange
				? Range.from(definitionLink.targetSelectionRange)
				: undefined,
		};
	}
	export function to(value: extHostProtocol.ILocationLinkDto): vscode.LocationLink {
		return {
			targetUri: URI.revive(value.uri),
			targetRange: Range.to(value.range),
			targetSelectionRange: value.targetSelectionRange
				? Range.to(value.targetSelectionRange)
				: undefined,
			originSelectionRange: value.originSelectionRange
				? Range.to(value.originSelectionRange)
				: undefined
		};
	}
}

export namespace Hover {
	export function from(hover: vscode.Hover): languages.Hover {
		return <languages.Hover>{
			range: Range.from(hover.range),
			contents: MarkdownString.fromMany(hover.contents)
		};
	}

	export function to(info: languages.Hover): types.Hover {
		return new types.Hover(info.contents.map(MarkdownString.to), Range.to(info.range));
	}
}

export namespace EvaluatableExpression {
	export function from(expression: vscode.EvaluatableExpression): languages.EvaluatableExpression {
		return <languages.EvaluatableExpression>{
			range: Range.from(expression.range),
			expression: expression.expression
		};
	}

	export function to(info: languages.EvaluatableExpression): types.EvaluatableExpression {
		return new types.EvaluatableExpression(Range.to(info.range), info.expression);
	}
}

export namespace InlineValue {
	export function from(inlineValue: vscode.InlineValue): languages.InlineValue {
		if (inlineValue instanceof types.InlineValueText) {
			return <languages.InlineValueText>{
				type: 'text',
				range: Range.from(inlineValue.range),
				text: inlineValue.text
			};
		} else if (inlineValue instanceof types.InlineValueVariableLookup) {
			return <languages.InlineValueVariableLookup>{
				type: 'variable',
				range: Range.from(inlineValue.range),
				variableName: inlineValue.variableName,
				caseSensitiveLookup: inlineValue.caseSensitiveLookup
			};
		} else if (inlineValue instanceof types.InlineValueEvaluatableExpression) {
			return <languages.InlineValueExpression>{
				type: 'expression',
				range: Range.from(inlineValue.range),
				expression: inlineValue.expression
			};
		} else {
			throw new Error(`Unknown 'InlineValue' type`);
		}
	}

	export function to(inlineValue: languages.InlineValue): vscode.InlineValue {
		switch (inlineValue.type) {
			case 'text':
				return <vscode.InlineValueText>{
					range: Range.to(inlineValue.range),
					text: inlineValue.text
				};
			case 'variable':
				return <vscode.InlineValueVariableLookup>{
					range: Range.to(inlineValue.range),
					variableName: inlineValue.variableName,
					caseSensitiveLookup: inlineValue.caseSensitiveLookup
				};
			case 'expression':
				return <vscode.InlineValueEvaluatableExpression>{
					range: Range.to(inlineValue.range),
					expression: inlineValue.expression
				};
		}
	}
}

export namespace InlineValueContext {
	export function from(inlineValueContext: vscode.InlineValueContext): extHostProtocol.IInlineValueContextDto {
		return <extHostProtocol.IInlineValueContextDto>{
			frameId: inlineValueContext.frameId,
			stoppedLocation: Range.from(inlineValueContext.stoppedLocation)
		};
	}

	export function to(inlineValueContext: extHostProtocol.IInlineValueContextDto): types.InlineValueContext {
		return new types.InlineValueContext(inlineValueContext.frameId, Range.to(inlineValueContext.stoppedLocation));
	}
}

export namespace DocumentHighlight {
	export function from(documentHighlight: vscode.DocumentHighlight): languages.DocumentHighlight {
		return {
			range: Range.from(documentHighlight.range),
			kind: documentHighlight.kind
		};
	}
	export function to(occurrence: languages.DocumentHighlight): types.DocumentHighlight {
		return new types.DocumentHighlight(Range.to(occurrence.range), occurrence.kind);
	}
}

export namespace CompletionTriggerKind {
	export function to(kind: languages.CompletionTriggerKind) {
		switch (kind) {
			case languages.CompletionTriggerKind.TriggerCharacter:
				return types.CompletionTriggerKind.TriggerCharacter;
			case languages.CompletionTriggerKind.TriggerForIncompleteCompletions:
				return types.CompletionTriggerKind.TriggerForIncompleteCompletions;
			case languages.CompletionTriggerKind.Invoke:
			default:
				return types.CompletionTriggerKind.Invoke;
		}
	}
}

export namespace CompletionContext {
	export function to(context: languages.CompletionContext): types.CompletionContext {
		return {
			triggerKind: CompletionTriggerKind.to(context.triggerKind),
			triggerCharacter: context.triggerCharacter
		};
	}
}

export namespace CompletionItemTag {

	export function from(kind: types.CompletionItemTag): languages.CompletionItemTag {
		switch (kind) {
			case types.CompletionItemTag.Deprecated: return languages.CompletionItemTag.Deprecated;
		}
	}

	export function to(kind: languages.CompletionItemTag): types.CompletionItemTag {
		switch (kind) {
			case languages.CompletionItemTag.Deprecated: return types.CompletionItemTag.Deprecated;
		}
	}
}

export namespace CompletionItemKind {

	const _from = new Map<types.CompletionItemKind, languages.CompletionItemKind>([
		[types.CompletionItemKind.Method, languages.CompletionItemKind.Method],
		[types.CompletionItemKind.Function, languages.CompletionItemKind.Function],
		[types.CompletionItemKind.Constructor, languages.CompletionItemKind.Constructor],
		[types.CompletionItemKind.Field, languages.CompletionItemKind.Field],
		[types.CompletionItemKind.Variable, languages.CompletionItemKind.Variable],
		[types.CompletionItemKind.Class, languages.CompletionItemKind.Class],
		[types.CompletionItemKind.Interface, languages.CompletionItemKind.Interface],
		[types.CompletionItemKind.Struct, languages.CompletionItemKind.Struct],
		[types.CompletionItemKind.Module, languages.CompletionItemKind.Module],
		[types.CompletionItemKind.Property, languages.CompletionItemKind.Property],
		[types.CompletionItemKind.Unit, languages.CompletionItemKind.Unit],
		[types.CompletionItemKind.Value, languages.CompletionItemKind.Value],
		[types.CompletionItemKind.Constant, languages.CompletionItemKind.Constant],
		[types.CompletionItemKind.Enum, languages.CompletionItemKind.Enum],
		[types.CompletionItemKind.EnumMember, languages.CompletionItemKind.EnumMember],
		[types.CompletionItemKind.Keyword, languages.CompletionItemKind.Keyword],
		[types.CompletionItemKind.Snippet, languages.CompletionItemKind.Snippet],
		[types.CompletionItemKind.Text, languages.CompletionItemKind.Text],
		[types.CompletionItemKind.Color, languages.CompletionItemKind.Color],
		[types.CompletionItemKind.File, languages.CompletionItemKind.File],
		[types.CompletionItemKind.Reference, languages.CompletionItemKind.Reference],
		[types.CompletionItemKind.Folder, languages.CompletionItemKind.Folder],
		[types.CompletionItemKind.Event, languages.CompletionItemKind.Event],
		[types.CompletionItemKind.Operator, languages.CompletionItemKind.Operator],
		[types.CompletionItemKind.TypeParameter, languages.CompletionItemKind.TypeParameter],
		[types.CompletionItemKind.Issue, languages.CompletionItemKind.Issue],
		[types.CompletionItemKind.User, languages.CompletionItemKind.User],
	]);

	export function from(kind: types.CompletionItemKind): languages.CompletionItemKind {
		return _from.get(kind) ?? languages.CompletionItemKind.Property;
	}

	const _to = new Map<languages.CompletionItemKind, types.CompletionItemKind>([
		[languages.CompletionItemKind.Method, types.CompletionItemKind.Method],
		[languages.CompletionItemKind.Function, types.CompletionItemKind.Function],
		[languages.CompletionItemKind.Constructor, types.CompletionItemKind.Constructor],
		[languages.CompletionItemKind.Field, types.CompletionItemKind.Field],
		[languages.CompletionItemKind.Variable, types.CompletionItemKind.Variable],
		[languages.CompletionItemKind.Class, types.CompletionItemKind.Class],
		[languages.CompletionItemKind.Interface, types.CompletionItemKind.Interface],
		[languages.CompletionItemKind.Struct, types.CompletionItemKind.Struct],
		[languages.CompletionItemKind.Module, types.CompletionItemKind.Module],
		[languages.CompletionItemKind.Property, types.CompletionItemKind.Property],
		[languages.CompletionItemKind.Unit, types.CompletionItemKind.Unit],
		[languages.CompletionItemKind.Value, types.CompletionItemKind.Value],
		[languages.CompletionItemKind.Constant, types.CompletionItemKind.Constant],
		[languages.CompletionItemKind.Enum, types.CompletionItemKind.Enum],
		[languages.CompletionItemKind.EnumMember, types.CompletionItemKind.EnumMember],
		[languages.CompletionItemKind.Keyword, types.CompletionItemKind.Keyword],
		[languages.CompletionItemKind.Snippet, types.CompletionItemKind.Snippet],
		[languages.CompletionItemKind.Text, types.CompletionItemKind.Text],
		[languages.CompletionItemKind.Color, types.CompletionItemKind.Color],
		[languages.CompletionItemKind.File, types.CompletionItemKind.File],
		[languages.CompletionItemKind.Reference, types.CompletionItemKind.Reference],
		[languages.CompletionItemKind.Folder, types.CompletionItemKind.Folder],
		[languages.CompletionItemKind.Event, types.CompletionItemKind.Event],
		[languages.CompletionItemKind.Operator, types.CompletionItemKind.Operator],
		[languages.CompletionItemKind.TypeParameter, types.CompletionItemKind.TypeParameter],
		[languages.CompletionItemKind.User, types.CompletionItemKind.User],
		[languages.CompletionItemKind.Issue, types.CompletionItemKind.Issue],
	]);

	export function to(kind: languages.CompletionItemKind): types.CompletionItemKind {
		return _to.get(kind) ?? types.CompletionItemKind.Property;
	}
}

export namespace CompletionItem {

	export function to(suggestion: languages.CompletionItem, converter?: Command.ICommandsConverter): types.CompletionItem {

		const result = new types.CompletionItem(suggestion.label);
		result.insertText = suggestion.insertText;
		result.kind = CompletionItemKind.to(suggestion.kind);
		result.tags = suggestion.tags?.map(CompletionItemTag.to);
		result.detail = suggestion.detail;
		result.documentation = htmlContent.isMarkdownString(suggestion.documentation) ? MarkdownString.to(suggestion.documentation) : suggestion.documentation;
		result.sortText = suggestion.sortText;
		result.filterText = suggestion.filterText;
		result.preselect = suggestion.preselect;
		result.commitCharacters = suggestion.commitCharacters;

		// range
		if (editorRange.Range.isIRange(suggestion.range)) {
			result.range = Range.to(suggestion.range);
		} else if (typeof suggestion.range === 'object') {
			result.range = { inserting: Range.to(suggestion.range.insert), replacing: Range.to(suggestion.range.replace) };
		}

		result.keepWhitespace = typeof suggestion.insertTextRules === 'undefined' ? false : Boolean(suggestion.insertTextRules & languages.CompletionItemInsertTextRule.KeepWhitespace);
		// 'insertText'-logic
		if (typeof suggestion.insertTextRules !== 'undefined' && suggestion.insertTextRules & languages.CompletionItemInsertTextRule.InsertAsSnippet) {
			result.insertText = new types.SnippetString(suggestion.insertText);
		} else {
			result.insertText = suggestion.insertText;
			result.textEdit = result.range instanceof types.Range ? new types.TextEdit(result.range, result.insertText) : undefined;
		}
		if (suggestion.additionalTextEdits && suggestion.additionalTextEdits.length > 0) {
			result.additionalTextEdits = suggestion.additionalTextEdits.map(e => TextEdit.to(e as languages.TextEdit));
		}
		result.command = converter && suggestion.command ? converter.fromInternal(suggestion.command) : undefined;

		return result;
	}
}

export namespace ParameterInformation {
	export function from(info: types.ParameterInformation): languages.ParameterInformation {
		if (typeof info.label !== 'string' && !Array.isArray(info.label)) {
			throw new TypeError('Invalid label');
		}

		return {
			label: info.label,
			documentation: MarkdownString.fromStrict(info.documentation)
		};
	}
	export function to(info: languages.ParameterInformation): types.ParameterInformation {
		return {
			label: info.label,
			documentation: htmlContent.isMarkdownString(info.documentation) ? MarkdownString.to(info.documentation) : info.documentation
		};
	}
}

export namespace SignatureInformation {

	export function from(info: types.SignatureInformation): languages.SignatureInformation {
		return {
			label: info.label,
			documentation: MarkdownString.fromStrict(info.documentation),
			parameters: Array.isArray(info.parameters) ? info.parameters.map(ParameterInformation.from) : [],
			activeParameter: info.activeParameter,
		};
	}

	export function to(info: languages.SignatureInformation): types.SignatureInformation {
		return {
			label: info.label,
			documentation: htmlContent.isMarkdownString(info.documentation) ? MarkdownString.to(info.documentation) : info.documentation,
			parameters: Array.isArray(info.parameters) ? info.parameters.map(ParameterInformation.to) : [],
			activeParameter: info.activeParameter,
		};
	}
}

export namespace SignatureHelp {

	export function from(help: types.SignatureHelp): languages.SignatureHelp {
		return {
			activeSignature: help.activeSignature,
			activeParameter: help.activeParameter,
			signatures: Array.isArray(help.signatures) ? help.signatures.map(SignatureInformation.from) : [],
		};
	}

	export function to(help: languages.SignatureHelp): types.SignatureHelp {
		return {
			activeSignature: help.activeSignature,
			activeParameter: help.activeParameter,
			signatures: Array.isArray(help.signatures) ? help.signatures.map(SignatureInformation.to) : [],
		};
	}
}

export namespace InlayHint {

	export function to(converter: Command.ICommandsConverter, hint: languages.InlayHint): vscode.InlayHint {
		const res = new types.InlayHint(
			Position.to(hint.position),
			typeof hint.label === 'string' ? hint.label : hint.label.map(InlayHintLabelPart.to.bind(undefined, converter)),
			hint.kind && InlayHintKind.to(hint.kind)
		);
		res.textEdits = hint.textEdits && hint.textEdits.map(TextEdit.to);
		res.tooltip = htmlContent.isMarkdownString(hint.tooltip) ? MarkdownString.to(hint.tooltip) : hint.tooltip;
		res.paddingLeft = hint.paddingLeft;
		res.paddingRight = hint.paddingRight;
		return res;
	}
}

export namespace InlayHintLabelPart {

	export function to(converter: Command.ICommandsConverter, part: languages.InlayHintLabelPart): types.InlayHintLabelPart {
		const result = new types.InlayHintLabelPart(part.label);
		result.tooltip = htmlContent.isMarkdownString(part.tooltip)
			? MarkdownString.to(part.tooltip)
			: part.tooltip;
		if (languages.Command.is(part.command)) {
			result.command = converter.fromInternal(part.command);
		}
		if (part.location) {
			result.location = location.to(part.location);
		}
		return result;
	}
}

export namespace InlayHintKind {
	export function from(kind: vscode.InlayHintKind): languages.InlayHintKind {
		return kind;
	}
	export function to(kind: languages.InlayHintKind): vscode.InlayHintKind {
		return kind;
	}
}

export namespace DocumentLink {

	export function from(link: vscode.DocumentLink): languages.ILink {
		return {
			range: Range.from(link.range),
			url: link.target,
			tooltip: link.tooltip
		};
	}

	export function to(link: languages.ILink): vscode.DocumentLink {
		let target: URI | undefined = undefined;
		if (link.url) {
			try {
				target = typeof link.url === 'string' ? URI.parse(link.url, true) : URI.revive(link.url);
			} catch (err) {
				// ignore
			}
		}
		return new types.DocumentLink(Range.to(link.range), target);
	}
}

export namespace ColorPresentation {
	export function to(colorPresentation: languages.IColorPresentation): types.ColorPresentation {
		const cp = new types.ColorPresentation(colorPresentation.label);
		if (colorPresentation.textEdit) {
			cp.textEdit = TextEdit.to(colorPresentation.textEdit);
		}
		if (colorPresentation.additionalTextEdits) {
			cp.additionalTextEdits = colorPresentation.additionalTextEdits.map(value => TextEdit.to(value));
		}
		return cp;
	}

	export function from(colorPresentation: vscode.ColorPresentation): languages.IColorPresentation {
		return {
			label: colorPresentation.label,
			textEdit: colorPresentation.textEdit ? TextEdit.from(colorPresentation.textEdit) : undefined,
			additionalTextEdits: colorPresentation.additionalTextEdits ? colorPresentation.additionalTextEdits.map(value => TextEdit.from(value)) : undefined
		};
	}
}

export namespace Color {
	export function to(c: [number, number, number, number]): types.Color {
		return new types.Color(c[0], c[1], c[2], c[3]);
	}
	export function from(color: types.Color): [number, number, number, number] {
		return [color.red, color.green, color.blue, color.alpha];
	}
}


export namespace SelectionRange {
	export function from(obj: vscode.SelectionRange): languages.SelectionRange {
		return { range: Range.from(obj.range) };
	}

	export function to(obj: languages.SelectionRange): vscode.SelectionRange {
		return new types.SelectionRange(Range.to(obj.range));
	}
}

export namespace TextDocumentSaveReason {

	export function to(reason: SaveReason): vscode.TextDocumentSaveReason {
		switch (reason) {
			case SaveReason.AUTO:
				return types.TextDocumentSaveReason.AfterDelay;
			case SaveReason.EXPLICIT:
				return types.TextDocumentSaveReason.Manual;
			case SaveReason.FOCUS_CHANGE:
			case SaveReason.WINDOW_CHANGE:
				return types.TextDocumentSaveReason.FocusOut;
		}
	}
}

export namespace TextEditorLineNumbersStyle {
	export function from(style: vscode.TextEditorLineNumbersStyle): RenderLineNumbersType {
		switch (style) {
			case types.TextEditorLineNumbersStyle.Off:
				return RenderLineNumbersType.Off;
			case types.TextEditorLineNumbersStyle.Relative:
				return RenderLineNumbersType.Relative;
			case types.TextEditorLineNumbersStyle.On:
			default:
				return RenderLineNumbersType.On;
		}
	}
	export function to(style: RenderLineNumbersType): vscode.TextEditorLineNumbersStyle {
		switch (style) {
			case RenderLineNumbersType.Off:
				return types.TextEditorLineNumbersStyle.Off;
			case RenderLineNumbersType.Relative:
				return types.TextEditorLineNumbersStyle.Relative;
			case RenderLineNumbersType.On:
			default:
				return types.TextEditorLineNumbersStyle.On;
		}
	}
}

export namespace EndOfLine {

	export function from(eol: vscode.EndOfLine): EndOfLineSequence | undefined {
		if (eol === types.EndOfLine.CRLF) {
			return EndOfLineSequence.CRLF;
		} else if (eol === types.EndOfLine.LF) {
			return EndOfLineSequence.LF;
		}
		return undefined;
	}

	export function to(eol: EndOfLineSequence): vscode.EndOfLine | undefined {
		if (eol === EndOfLineSequence.CRLF) {
			return types.EndOfLine.CRLF;
		} else if (eol === EndOfLineSequence.LF) {
			return types.EndOfLine.LF;
		}
		return undefined;
	}
}

export namespace ProgressLocation {
	export function from(loc: vscode.ProgressLocation | { viewId: string }): MainProgressLocation | string {
		if (typeof loc === 'object') {
			return loc.viewId;
		}

		switch (loc) {
			case types.ProgressLocation.SourceControl: return MainProgressLocation.Scm;
			case types.ProgressLocation.Window: return MainProgressLocation.Window;
			case types.ProgressLocation.Notification: return MainProgressLocation.Notification;
		}
		throw new Error(`Unknown 'ProgressLocation'`);
	}
}

export namespace FoldingRange {
	export function from(r: vscode.FoldingRange): languages.FoldingRange {
		const range: languages.FoldingRange = { start: r.start + 1, end: r.end + 1 };
		if (r.kind) {
			range.kind = FoldingRangeKind.from(r.kind);
		}
		return range;
	}
	export function to(r: languages.FoldingRange): vscode.FoldingRange {
		const range: vscode.FoldingRange = { start: r.start - 1, end: r.end - 1 };
		if (r.kind) {
			range.kind = FoldingRangeKind.to(r.kind);
		}
		return range;
	}
}

export namespace FoldingRangeKind {
	export function from(kind: vscode.FoldingRangeKind | undefined): languages.FoldingRangeKind | undefined {
		if (kind) {
			switch (kind) {
				case types.FoldingRangeKind.Comment:
					return languages.FoldingRangeKind.Comment;
				case types.FoldingRangeKind.Imports:
					return languages.FoldingRangeKind.Imports;
				case types.FoldingRangeKind.Region:
					return languages.FoldingRangeKind.Region;
			}
		}
		return undefined;
	}
	export function to(kind: languages.FoldingRangeKind | undefined): vscode.FoldingRangeKind | undefined {
		if (kind) {
			switch (kind.value) {
				case languages.FoldingRangeKind.Comment.value:
					return types.FoldingRangeKind.Comment;
				case languages.FoldingRangeKind.Imports.value:
					return types.FoldingRangeKind.Imports;
				case languages.FoldingRangeKind.Region.value:
					return types.FoldingRangeKind.Region;
			}
		}
		return undefined;
	}
}

export interface TextEditorOpenOptions extends vscode.TextDocumentShowOptions {
	background?: boolean;
	override?: boolean;
}

export namespace TextEditorOpenOptions {

	export function from(options?: TextEditorOpenOptions): ITextEditorOptions | undefined {
		if (options) {
			return {
				pinned: typeof options.preview === 'boolean' ? !options.preview : undefined,
				inactive: options.background,
				preserveFocus: options.preserveFocus,
				selection: typeof options.selection === 'object' ? Range.from(options.selection) : undefined,
				override: typeof options.override === 'boolean' ? DEFAULT_EDITOR_ASSOCIATION.id : undefined
			};
		}

		return undefined;
	}

}

export namespace GlobPattern {

	export function from(pattern: vscode.GlobPattern): string | extHostProtocol.IRelativePatternDto;
	export function from(pattern: undefined): undefined;
	export function from(pattern: null): null;
	export function from(pattern: vscode.GlobPattern | undefined | null): string | extHostProtocol.IRelativePatternDto | undefined | null;
	export function from(pattern: vscode.GlobPattern | undefined | null): string | extHostProtocol.IRelativePatternDto | undefined | null {
		if (pattern instanceof types.RelativePattern) {
			return pattern.toJSON();
		}

		if (typeof pattern === 'string') {
			return pattern;
		}

		// This is slightly bogus because we declare this method to accept
		// `vscode.GlobPattern` which can be `vscode.RelativePattern` class,
		// but given we cannot enforce classes from our vscode.d.ts, we have
		// to probe for objects too
		// Refs: https://github.com/microsoft/vscode/issues/140771
		if (isRelativePatternShape(pattern) || isLegacyRelativePatternShape(pattern)) {
			return new types.RelativePattern(pattern.baseUri ?? pattern.base, pattern.pattern).toJSON();
		}

		return pattern; // preserve `undefined` and `null`
	}

	function isRelativePatternShape(obj: unknown): obj is { base: string; baseUri: URI; pattern: string } {
		const rp = obj as { base: string; baseUri: URI; pattern: string } | undefined | null;
		if (!rp) {
			return false;
		}

		return URI.isUri(rp.baseUri) && typeof rp.pattern === 'string';
	}

	function isLegacyRelativePatternShape(obj: unknown): obj is { base: string; pattern: string } {

		// Before 1.64.x, `RelativePattern` did not have any `baseUri: Uri`
		// property. To preserve backwards compatibility with older extensions
		// we allow this old format when creating the `vscode.RelativePattern`.

		const rp = obj as { base: string; pattern: string } | undefined | null;
		if (!rp) {
			return false;
		}

		return typeof rp.base === 'string' && typeof rp.pattern === 'string';
	}

	export function to(pattern: string | extHostProtocol.IRelativePatternDto): vscode.GlobPattern {
		if (typeof pattern === 'string') {
			return pattern;
		}

		return new types.RelativePattern(URI.revive(pattern.baseUri), pattern.pattern);
	}
}

export namespace LanguageSelector {

	export function from(selector: undefined): undefined;
	export function from(selector: vscode.DocumentSelector): languageSelector.LanguageSelector;
	export function from(selector: vscode.DocumentSelector | undefined): languageSelector.LanguageSelector | undefined;
	export function from(selector: vscode.DocumentSelector | undefined): languageSelector.LanguageSelector | undefined {
		if (!selector) {
			return undefined;
		} else if (Array.isArray(selector)) {
			return <languageSelector.LanguageSelector>selector.map(from);
		} else if (typeof selector === 'string') {
			return selector;
		} else {
			const filter = selector as vscode.DocumentFilter; // TODO: microsoft/TypeScript#42768
			return <languageSelector.LanguageFilter>{
				language: filter.language,
				scheme: filter.scheme,
				pattern: GlobPattern.from(filter.pattern),
				exclusive: filter.exclusive,
				notebookType: filter.notebookType
			};
		}
	}
}

export namespace MappedEditsContext {

	export function is(v: unknown): v is vscode.MappedEditsContext {
		return (
			!!v && typeof v === 'object' &&
			'documents' in v &&
			Array.isArray(v.documents) &&
			v.documents.every(subArr =>
				Array.isArray(subArr) &&
				subArr.every(docRef =>
					docRef && typeof docRef === 'object' &&
					'uri' in docRef && URI.isUri(docRef.uri) &&
					'version' in docRef && typeof docRef.version === 'number' &&
					'ranges' in docRef && Array.isArray(docRef.ranges) && docRef.ranges.every((r: unknown) => r instanceof types.Range)
				)
			)
		);
	}

	export function from(extContext: vscode.MappedEditsContext): languages.MappedEditsContext {
		return {
			documents: extContext.documents.map((subArray) =>
				subArray.map((r) => ({
					uri: URI.from(r.uri),
					version: r.version,
					ranges: r.ranges.map((r) => Range.from(r)),
				}))
			),
		};
	}
}

export namespace NotebookRange {

	export function from(range: vscode.NotebookRange): ICellRange {
		return { start: range.start, end: range.end };
	}

	export function to(range: ICellRange): types.NotebookRange {
		return new types.NotebookRange(range.start, range.end);
	}
}

export namespace NotebookCellExecutionSummary {
	export function to(data: notebooks.NotebookCellInternalMetadata): vscode.NotebookCellExecutionSummary {
		return {
			timing: typeof data.runStartTime === 'number' && typeof data.runEndTime === 'number' ? { startTime: data.runStartTime, endTime: data.runEndTime } : undefined,
			executionOrder: data.executionOrder,
			success: data.lastRunSuccess
		};
	}

	export function from(data: vscode.NotebookCellExecutionSummary): Partial<notebooks.NotebookCellInternalMetadata> {
		return {
			lastRunSuccess: data.success,
			runStartTime: data.timing?.startTime,
			runEndTime: data.timing?.endTime,
			executionOrder: data.executionOrder
		};
	}
}

export namespace NotebookCellExecutionState {
	export function to(state: notebooks.NotebookCellExecutionState): vscode.NotebookCellExecutionState | undefined {
		if (state === notebooks.NotebookCellExecutionState.Unconfirmed) {
			return types.NotebookCellExecutionState.Pending;
		} else if (state === notebooks.NotebookCellExecutionState.Pending) {
			// Since the (proposed) extension API doesn't have the distinction between Unconfirmed and Pending, we don't want to fire an update for Pending twice
			return undefined;
		} else if (state === notebooks.NotebookCellExecutionState.Executing) {
			return types.NotebookCellExecutionState.Executing;
		} else {
			throw new Error(`Unknown state: ${state}`);
		}
	}
}

export namespace NotebookCellKind {
	export function from(data: vscode.NotebookCellKind): notebooks.CellKind {
		switch (data) {
			case types.NotebookCellKind.Markup:
				return notebooks.CellKind.Markup;
			case types.NotebookCellKind.Code:
			default:
				return notebooks.CellKind.Code;
		}
	}

	export function to(data: notebooks.CellKind): vscode.NotebookCellKind {
		switch (data) {
			case notebooks.CellKind.Markup:
				return types.NotebookCellKind.Markup;
			case notebooks.CellKind.Code:
			default:
				return types.NotebookCellKind.Code;
		}
	}
}

export namespace NotebookData {

	export function from(data: vscode.NotebookData): extHostProtocol.NotebookDataDto {
		const res: extHostProtocol.NotebookDataDto = {
			metadata: data.metadata ?? Object.create(null),
			cells: [],
		};
		for (const cell of data.cells) {
			types.NotebookCellData.validate(cell);
			res.cells.push(NotebookCellData.from(cell));
		}
		return res;
	}

	export function to(data: extHostProtocol.NotebookDataDto): vscode.NotebookData {
		const res = new types.NotebookData(
			data.cells.map(NotebookCellData.to),
		);
		if (!isEmptyObject(data.metadata)) {
			res.metadata = data.metadata;
		}
		return res;
	}
}

export namespace NotebookCellData {

	export function from(data: vscode.NotebookCellData): extHostProtocol.NotebookCellDataDto {
		return {
			cellKind: NotebookCellKind.from(data.kind),
			language: data.languageId,
			mime: data.mime,
			source: data.value,
			metadata: data.metadata,
			internalMetadata: NotebookCellExecutionSummary.from(data.executionSummary ?? {}),
			outputs: data.outputs ? data.outputs.map(NotebookCellOutput.from) : []
		};
	}

	export function to(data: extHostProtocol.NotebookCellDataDto): vscode.NotebookCellData {
		return new types.NotebookCellData(
			NotebookCellKind.to(data.cellKind),
			data.source,
			data.language,
			data.mime,
			data.outputs ? data.outputs.map(NotebookCellOutput.to) : undefined,
			data.metadata,
			data.internalMetadata ? NotebookCellExecutionSummary.to(data.internalMetadata) : undefined
		);
	}
}

export namespace NotebookCellOutputItem {
	export function from(item: types.NotebookCellOutputItem): extHostProtocol.NotebookOutputItemDto {
		return {
			mime: item.mime,
			valueBytes: VSBuffer.wrap(item.data),
		};
	}

	export function to(item: extHostProtocol.NotebookOutputItemDto): types.NotebookCellOutputItem {
		return new types.NotebookCellOutputItem(item.valueBytes.buffer, item.mime);
	}
}

export namespace NotebookCellOutput {
	export function from(output: vscode.NotebookCellOutput): extHostProtocol.NotebookOutputDto {
		return {
			outputId: output.id,
			items: output.items.map(NotebookCellOutputItem.from),
			metadata: output.metadata
		};
	}

	export function to(output: extHostProtocol.NotebookOutputDto): vscode.NotebookCellOutput {
		const items = output.items.map(NotebookCellOutputItem.to);
		return new types.NotebookCellOutput(items, output.outputId, output.metadata);
	}
}


export namespace NotebookExclusiveDocumentPattern {
	export function from(pattern: { include: vscode.GlobPattern | undefined; exclude: vscode.GlobPattern | undefined }): { include: string | extHostProtocol.IRelativePatternDto | undefined; exclude: string | extHostProtocol.IRelativePatternDto | undefined };
	export function from(pattern: vscode.GlobPattern): string | extHostProtocol.IRelativePatternDto;
	export function from(pattern: undefined): undefined;
	export function from(pattern: { include: vscode.GlobPattern | undefined | null; exclude: vscode.GlobPattern | undefined } | vscode.GlobPattern | undefined): string | extHostProtocol.IRelativePatternDto | { include: string | extHostProtocol.IRelativePatternDto | undefined; exclude: string | extHostProtocol.IRelativePatternDto | undefined } | undefined;
	export function from(pattern: { include: vscode.GlobPattern | undefined | null; exclude: vscode.GlobPattern | undefined } | vscode.GlobPattern | undefined): string | extHostProtocol.IRelativePatternDto | { include: string | extHostProtocol.IRelativePatternDto | undefined; exclude: string | extHostProtocol.IRelativePatternDto | undefined } | undefined {
		if (isExclusivePattern(pattern)) {
			return {
				include: GlobPattern.from(pattern.include) ?? undefined,
				exclude: GlobPattern.from(pattern.exclude) ?? undefined,
			};
		}

		return GlobPattern.from(pattern) ?? undefined;
	}

	export function to(pattern: string | extHostProtocol.IRelativePatternDto | { include: string | extHostProtocol.IRelativePatternDto; exclude: string | extHostProtocol.IRelativePatternDto }): { include: vscode.GlobPattern; exclude: vscode.GlobPattern } | vscode.GlobPattern {
		if (isExclusivePattern(pattern)) {
			return {
				include: GlobPattern.to(pattern.include),
				exclude: GlobPattern.to(pattern.exclude)
			};
		}

		return GlobPattern.to(pattern);
	}

	function isExclusivePattern<T>(obj: any): obj is { include?: T; exclude?: T } {
		const ep = obj as { include?: T; exclude?: T } | undefined | null;
		if (!ep) {
			return false;
		}
		return !isUndefinedOrNull(ep.include) && !isUndefinedOrNull(ep.exclude);
	}
}

export namespace NotebookStatusBarItem {
	export function from(item: vscode.NotebookCellStatusBarItem, commandsConverter: Command.ICommandsConverter, disposables: DisposableStore): notebooks.INotebookCellStatusBarItem {
		const command = typeof item.command === 'string' ? { title: '', command: item.command } : item.command;
		return {
			alignment: item.alignment === types.NotebookCellStatusBarAlignment.Left ? notebooks.CellStatusbarAlignment.Left : notebooks.CellStatusbarAlignment.Right,
			command: commandsConverter.toInternal(command, disposables), // TODO@roblou
			text: item.text,
			tooltip: item.tooltip,
			accessibilityInformation: item.accessibilityInformation,
			priority: item.priority
		};
	}
}

export namespace NotebookKernelSourceAction {
	export function from(item: vscode.NotebookKernelSourceAction, commandsConverter: Command.ICommandsConverter, disposables: DisposableStore): notebooks.INotebookKernelSourceAction {
		const command = typeof item.command === 'string' ? { title: '', command: item.command } : item.command;

		return {
			command: commandsConverter.toInternal(command, disposables),
			label: item.label,
			description: item.description,
			detail: item.detail,
			documentation: item.documentation
		};
	}
}

export namespace NotebookDocumentContentOptions {
	export function from(options: vscode.NotebookDocumentContentOptions | undefined): notebooks.TransientOptions {
		return {
			transientOutputs: options?.transientOutputs ?? false,
			transientCellMetadata: options?.transientCellMetadata ?? {},
			transientDocumentMetadata: options?.transientDocumentMetadata ?? {},
			cellContentMetadata: options?.cellContentMetadata ?? {}
		};
	}
}

export namespace NotebookRendererScript {
	export function from(preload: vscode.NotebookRendererScript): { uri: UriComponents; provides: readonly string[] } {
		return {
			uri: preload.uri,
			provides: preload.provides
		};
	}

	export function to(preload: { uri: UriComponents; provides: readonly string[] }): vscode.NotebookRendererScript {
		return new types.NotebookRendererScript(URI.revive(preload.uri), preload.provides);
	}
}

export namespace TestMessage {
	export function from(message: vscode.TestMessage): ITestErrorMessage.Serialized {
		return {
			message: MarkdownString.fromStrict(message.message) || '',
			type: TestMessageType.Error,
			expected: message.expectedOutput,
			actual: message.actualOutput,
			contextValue: message.contextValue,
			location: message.location && ({ range: Range.from(message.location.range), uri: message.location.uri }),
		};
	}

	export function to(item: ITestErrorMessage.Serialized): vscode.TestMessage {
		const message = new types.TestMessage(typeof item.message === 'string' ? item.message : MarkdownString.to(item.message));
		message.actualOutput = item.actual;
		message.expectedOutput = item.expected;
		message.contextValue = item.contextValue;
		message.location = item.location ? location.to(item.location) : undefined;
		return message;
	}
}

export namespace TestTag {
	export const namespace = namespaceTestTag;

	export const denamespace = denamespaceTestTag;
}

export namespace TestItem {
	export type Raw = vscode.TestItem;

	export function from(item: vscode.TestItem): ITestItem {
		const ctrlId = getPrivateApiFor(item).controllerId;
		return {
			extId: TestId.fromExtHostTestItem(item, ctrlId).toString(),
			label: item.label,
			uri: URI.revive(item.uri),
			busy: item.busy,
			tags: item.tags.map(t => TestTag.namespace(ctrlId, t.id)),
			range: editorRange.Range.lift(Range.from(item.range)),
			description: item.description || null,
			sortText: item.sortText || null,
			error: item.error ? (MarkdownString.fromStrict(item.error) || null) : null,
		};
	}

	export function toPlain(item: ITestItem.Serialized): vscode.TestItem {
		return {
			parent: undefined,
			error: undefined,
			id: TestId.fromString(item.extId).localId,
			label: item.label,
			uri: URI.revive(item.uri),
			tags: (item.tags || []).map(t => {
				const { tagId } = TestTag.denamespace(t);
				return new types.TestTag(tagId);
			}),
			children: {
				add: () => { },
				delete: () => { },
				forEach: () => { },
				*[Symbol.iterator]() { },
				get: () => undefined,
				replace: () => { },
				size: 0,
			},
			range: Range.to(item.range || undefined),
			canResolveChildren: false,
			busy: item.busy,
			description: item.description || undefined,
			sortText: item.sortText || undefined,
		};
	}
}

export namespace TestTag {
	export function from(tag: vscode.TestTag): ITestTag {
		return { id: tag.id };
	}

	export function to(tag: ITestTag): vscode.TestTag {
		return new types.TestTag(tag.id);
	}
}

export namespace TestResults {
	const convertTestResultItem = (item: TestResultItem.Serialized, byInternalId: Map<string, TestResultItem.Serialized>): vscode.TestResultSnapshot => {
		const children: TestResultItem.Serialized[] = [];
		for (const [id, item] of byInternalId) {
			if (TestId.compare(item.item.extId, id) === TestPosition.IsChild) {
				byInternalId.delete(id);
				children.push(item);
			}
		}

		const snapshot: vscode.TestResultSnapshot = ({
			...TestItem.toPlain(item.item),
			parent: undefined,
			taskStates: item.tasks.map(t => ({
				state: t.state as number as types.TestResultState,
				duration: t.duration,
				messages: t.messages
					.filter((m): m is ITestErrorMessage.Serialized => m.type === TestMessageType.Error)
					.map(TestMessage.to),
			})),
			children: children.map(c => convertTestResultItem(c, byInternalId))
		});

		for (const child of snapshot.children) {
			(child as any).parent = snapshot;
		}

		return snapshot;
	};

	export function to(serialized: ISerializedTestResults): vscode.TestRunResult {
		const roots: TestResultItem.Serialized[] = [];
		const byInternalId = new Map<string, TestResultItem.Serialized>();
		for (const item of serialized.items) {
			byInternalId.set(item.item.extId, item);
			const controllerId = TestId.root(item.item.extId);
			if (serialized.request.targets.some(t => t.controllerId === controllerId && t.testIds.includes(item.item.extId))) {
				roots.push(item);
			}
		}

		return {
			completedAt: serialized.completedAt,
			results: roots.map(r => convertTestResultItem(r, byInternalId)),
		};
	}
}

export namespace TestCoverage {
	function fromCoveredCount(count: vscode.CoveredCount): ICoveredCount {
		return { covered: count.covered, total: count.covered };
	}

	function fromLocation(location: vscode.Range | vscode.Position) {
		return 'line' in location ? Position.from(location) : Range.from(location);
	}

	export function fromDetailed(coverage: vscode.DetailedCoverage): CoverageDetails {
		if ('branches' in coverage) {
			return {
				count: coverage.executionCount,
				location: fromLocation(coverage.location),
				type: DetailType.Statement,
				branches: coverage.branches.length
					? coverage.branches.map(b => ({ count: b.executionCount, location: b.location && fromLocation(b.location) }))
					: undefined,
			};
		} else {
			return {
				type: DetailType.Function,
				count: coverage.executionCount,
				location: fromLocation(coverage.location),
			};
		}
	}

	export function fromFile(coverage: vscode.FileCoverage): IFileCoverage {
		return {
			uri: coverage.uri,
			statement: fromCoveredCount(coverage.statementCoverage),
			branch: coverage.branchCoverage && fromCoveredCount(coverage.branchCoverage),
			function: coverage.functionCoverage && fromCoveredCount(coverage.functionCoverage),
			details: coverage.detailedCoverage?.map(fromDetailed),
		};
	}
}

export namespace CodeActionTriggerKind {

	export function to(value: languages.CodeActionTriggerType): types.CodeActionTriggerKind {
		switch (value) {
			case languages.CodeActionTriggerType.Invoke:
				return types.CodeActionTriggerKind.Invoke;

			case languages.CodeActionTriggerType.Auto:
				return types.CodeActionTriggerKind.Automatic;
		}
	}
}

export namespace TypeHierarchyItem {

	export function to(item: extHostProtocol.ITypeHierarchyItemDto): types.TypeHierarchyItem {
		const result = new types.TypeHierarchyItem(
			SymbolKind.to(item.kind),
			item.name,
			item.detail || '',
			URI.revive(item.uri),
			Range.to(item.range),
			Range.to(item.selectionRange)
		);

		result._sessionId = item._sessionId;
		result._itemId = item._itemId;

		return result;
	}

	export function from(item: vscode.TypeHierarchyItem, sessionId?: string, itemId?: string): extHostProtocol.ITypeHierarchyItemDto {

		sessionId = sessionId ?? (<types.TypeHierarchyItem>item)._sessionId;
		itemId = itemId ?? (<types.TypeHierarchyItem>item)._itemId;

		if (sessionId === undefined || itemId === undefined) {
			throw new Error('invalid item');
		}

		return {
			_sessionId: sessionId,
			_itemId: itemId,
			kind: SymbolKind.from(item.kind),
			name: item.name,
			detail: item.detail ?? '',
			uri: item.uri,
			range: Range.from(item.range),
			selectionRange: Range.from(item.selectionRange),
			tags: item.tags?.map(SymbolTag.from)
		};
	}
}

export namespace ViewBadge {
	export function from(badge: vscode.ViewBadge | undefined): IViewBadge | undefined {
		if (!badge) {
			return undefined;
		}

		return {
			value: badge.value,
			tooltip: badge.tooltip
		};
	}
}

export namespace DataTransferItem {
	export function to(mime: string, item: extHostProtocol.DataTransferItemDTO, resolveFileData: (id: string) => Promise<Uint8Array>): types.DataTransferItem {
		const file = item.fileData;
		if (file) {
			return new types.InternalFileDataTransferItem(
				new types.DataTransferFile(file.name, URI.revive(file.uri), file.id, createSingleCallFunction(() => resolveFileData(file.id))));
		}

		if (mime === Mimes.uriList && item.uriListData) {
			return new types.InternalDataTransferItem(reviveUriList(item.uriListData));
		}

		return new types.InternalDataTransferItem(item.asString);
	}

	export async function from(mime: string, item: vscode.DataTransferItem | IDataTransferItem): Promise<extHostProtocol.DataTransferItemDTO> {
		const stringValue = await item.asString();

		if (mime === Mimes.uriList) {
			return {
				asString: stringValue,
				fileData: undefined,
				uriListData: serializeUriList(stringValue),
			};
		}

		const fileValue = item.asFile();
		return {
			asString: stringValue,
			fileData: fileValue ? {
				name: fileValue.name,
				uri: fileValue.uri,
				id: (fileValue as types.DataTransferFile)._itemId ?? (fileValue as IDataTransferFile).id,
			} : undefined,
		};
	}

	function serializeUriList(stringValue: string): ReadonlyArray<string | URI> {
		return UriList.split(stringValue).map(part => {
			if (part.startsWith('#')) {
				return part;
			}

			try {
				return URI.parse(part);
			} catch {
				// noop
			}

			return part;
		});
	}

	function reviveUriList(parts: ReadonlyArray<string | UriComponents>): string {
		return UriList.create(parts.map(part => {
			return typeof part === 'string' ? part : URI.revive(part);
		}));
	}
}

export namespace DataTransfer {
	export function toDataTransfer(value: extHostProtocol.DataTransferDTO, resolveFileData: (itemId: string) => Promise<Uint8Array>): types.DataTransfer {
		const init = value.items.map(([type, item]) => {
			return [type, DataTransferItem.to(type, item, resolveFileData)] as const;
		});
		return new types.DataTransfer(init);
	}

	export async function from(dataTransfer: Iterable<readonly [string, vscode.DataTransferItem | IDataTransferItem]>): Promise<extHostProtocol.DataTransferDTO> {
		const newDTO: extHostProtocol.DataTransferDTO = { items: [] };

		const promises: Promise<any>[] = [];
		for (const [mime, value] of dataTransfer) {
			promises.push((async () => {
				newDTO.items.push([mime, await DataTransferItem.from(mime, value)]);
			})());
		}

		await Promise.all(promises);

		return newDTO;
	}
}

export namespace ChatReplyFollowup {
	export function from(followup: vscode.InteractiveSessionReplyFollowup | vscode.InteractiveEditorReplyFollowup): IChatReplyFollowup {
		return {
			kind: 'reply',
			message: followup.message,
			title: followup.title,
			tooltip: followup.tooltip,
		};
	}
}

export namespace ChatFollowup {
	export function from(followup: string | vscode.ChatAgentFollowup): IChatFollowup {
		if (typeof followup === 'string') {
			return <IChatReplyFollowup>{ title: followup, message: followup, kind: 'reply' };
		} else if ('commandId' in followup) {
			return <IChatResponseCommandFollowup>{
				kind: 'command',
				title: followup.title ?? '',
				commandId: followup.commandId ?? '',
				when: followup.when ?? '',
				args: followup.args
			};
		} else {
			return ChatReplyFollowup.from(followup);
		}
	}
}

export namespace ChatMessage {
	export function to(message: chatProvider.IChatMessage): vscode.ChatMessage {
		const res = new types.ChatMessage(ChatMessageRole.to(message.role), message.content);
		res.name = message.name;
		return res;
	}


	export function from(message: vscode.ChatMessage): chatProvider.IChatMessage {
		return {
			role: ChatMessageRole.from(message.role),
			content: message.content,
			name: message.name
		};
	}
}


export namespace ChatMessageRole {

	export function to(role: chatProvider.ChatMessageRole): vscode.ChatMessageRole {
		switch (role) {
			case chatProvider.ChatMessageRole.System: return types.ChatMessageRole.System;
			case chatProvider.ChatMessageRole.User: return types.ChatMessageRole.User;
			case chatProvider.ChatMessageRole.Assistant: return types.ChatMessageRole.Assistant;
			case chatProvider.ChatMessageRole.Function: return types.ChatMessageRole.Function;
		}
	}

	export function from(role: vscode.ChatMessageRole): chatProvider.ChatMessageRole {
		switch (role) {
			case types.ChatMessageRole.System: return chatProvider.ChatMessageRole.System;
			case types.ChatMessageRole.Assistant: return chatProvider.ChatMessageRole.Assistant;
			case types.ChatMessageRole.Function: return chatProvider.ChatMessageRole.Function;
			case types.ChatMessageRole.User:
			default:
				return chatProvider.ChatMessageRole.User;
		}
	}
}

export namespace ChatVariable {
	export function objectTo(variableObject: Record<string, IChatRequestVariableValue[]>): Record<string, vscode.ChatVariableValue[]> {
		const result: Record<string, vscode.ChatVariableValue[]> = {};
		for (const key of Object.keys(variableObject)) {
			result[key] = variableObject[key].map(ChatVariable.to);
		}

		return result;
	}

	export function to(variable: IChatRequestVariableValue): vscode.ChatVariableValue {
		return {
			level: ChatVariableLevel.to(variable.level),
			value: variable.value,
			description: variable.description
		};
	}

	export function from(variable: vscode.ChatVariableValue): IChatRequestVariableValue {
		return {
			level: ChatVariableLevel.from(variable.level),
			value: variable.value,
			description: variable.description
		};
	}
}

export namespace ChatVariableLevel {


	export function to(level: 'short' | 'medium' | 'full'): vscode.ChatVariableLevel {
		switch (level) {
			case 'short': return types.ChatVariableLevel.Short;
			case 'medium': return types.ChatVariableLevel.Medium;
			case 'full':
			default:
				return types.ChatVariableLevel.Full;
		}
	}
	export function from(level: vscode.ChatVariableLevel): 'short' | 'medium' | 'full' {
		switch (level) {
			case types.ChatVariableLevel.Short: return 'short';
			case types.ChatVariableLevel.Medium: return 'medium';
			case types.ChatVariableLevel.Full:
			default:
				return 'full';
		}
	}
}

export namespace InteractiveEditorResponseFeedbackKind {

	export function to(kind: InlineChatResponseFeedbackKind): vscode.InteractiveEditorResponseFeedbackKind {
		switch (kind) {
			case InlineChatResponseFeedbackKind.Helpful:
				return types.InteractiveEditorResponseFeedbackKind.Helpful;
			case InlineChatResponseFeedbackKind.Unhelpful:
				return types.InteractiveEditorResponseFeedbackKind.Unhelpful;
			case InlineChatResponseFeedbackKind.Undone:
				return types.InteractiveEditorResponseFeedbackKind.Undone;
			case InlineChatResponseFeedbackKind.Accepted:
				return types.InteractiveEditorResponseFeedbackKind.Accepted;
			case InlineChatResponseFeedbackKind.Bug:
				return types.InteractiveEditorResponseFeedbackKind.Bug;
		}
	}
}

export namespace ChatResponseProgress {
	export function from(extension: IExtensionDescription, progress: vscode.ChatAgentExtendedProgress): extHostProtocol.IChatProgressDto | undefined {
		if ('placeholder' in progress && 'resolvedContent' in progress) {
			return { content: progress.placeholder, kind: 'asyncContent' } satisfies extHostProtocol.IChatAsyncContentDto;
		} else if ('markdownContent' in progress) {
			checkProposedApiEnabled(extension, 'chatAgents2Additions');
			return { content: MarkdownString.from(progress.markdownContent), kind: 'markdownContent' };
		} else if ('content' in progress) {
			if (typeof progress.content === 'string') {
				return { content: progress.content, kind: 'content' };
			}

			checkProposedApiEnabled(extension, 'chatAgents2Additions');
			return { content: MarkdownString.from(progress.content), kind: 'markdownContent' };
		} else if ('documents' in progress) {
			return {
				documents: progress.documents.map(d => ({
					uri: d.uri,
					version: d.version,
					ranges: d.ranges.map(r => Range.from(r))
				})),
				kind: 'usedContext'
			};
		} else if ('reference' in progress) {
			return {
				reference: 'uri' in progress.reference ?
					{
						uri: progress.reference.uri,
						range: Range.from(progress.reference.range)
					} : progress.reference,
				kind: 'reference'
			};
		} else if ('inlineReference' in progress) {
			return {
				inlineReference: 'uri' in progress.inlineReference ?
					{
						uri: progress.inlineReference.uri,
						range: Range.from(progress.inlineReference.range)
					} : progress.inlineReference,
				name: progress.title,
				kind: 'inlineReference'
			};
		} else if ('agentName' in progress) {
			checkProposedApiEnabled(extension, 'chatAgents2Additions');
			return { agentName: progress.agentName, command: progress.command, kind: 'agentDetection' };
<<<<<<< HEAD
		} else {
			return undefined;
=======
		} else if ('treeData' in progress) {
			return { treeData: progress.treeData, kind: 'treeData' };
		} else if ('message' in progress) {
			return { content: progress.message, kind: 'progressMessage' };
		} else {
			throw new Error('Invalid progress type: ' + JSON.stringify(progress));
>>>>>>> 773e2b4d
		}
	}
}


export namespace TerminalQuickFix {
	export function from(quickFix: vscode.TerminalQuickFixExecuteTerminalCommand | vscode.TerminalQuickFixOpener | vscode.Command, converter: Command.ICommandsConverter, disposables: DisposableStore): extHostProtocol.ITerminalQuickFixExecuteTerminalCommandDto | extHostProtocol.ITerminalQuickFixOpenerDto | extHostProtocol.ICommandDto | undefined {
		if ('terminalCommand' in quickFix) {
			return { terminalCommand: quickFix.terminalCommand };
		}
		if ('uri' in quickFix) {
			return { uri: quickFix.uri };
		}
		return converter.toInternal(quickFix, disposables);
	}
}<|MERGE_RESOLUTION|>--- conflicted
+++ resolved
@@ -2339,17 +2339,12 @@
 		} else if ('agentName' in progress) {
 			checkProposedApiEnabled(extension, 'chatAgents2Additions');
 			return { agentName: progress.agentName, command: progress.command, kind: 'agentDetection' };
-<<<<<<< HEAD
-		} else {
-			return undefined;
-=======
 		} else if ('treeData' in progress) {
 			return { treeData: progress.treeData, kind: 'treeData' };
 		} else if ('message' in progress) {
 			return { content: progress.message, kind: 'progressMessage' };
 		} else {
-			throw new Error('Invalid progress type: ' + JSON.stringify(progress));
->>>>>>> 773e2b4d
+			return undefined;
 		}
 	}
 }
