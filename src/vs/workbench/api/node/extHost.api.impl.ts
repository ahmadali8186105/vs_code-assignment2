--- conflicted
+++ resolved
@@ -53,13 +53,10 @@
 import { ExtHostThreadService } from 'vs/workbench/services/thread/node/extHostThreadService';
 import { ProxyIdentifier } from 'vs/workbench/services/thread/common/threadService';
 import { ExtHostDialogs } from 'vs/workbench/api/node/extHostDialogs';
-<<<<<<< HEAD
 import { toLanguageSelector } from 'vs/workbench/api/node/extHostTypeConverters';
 import { IRelativePattern } from 'vs/base/common/glob';
-=======
 import { ExtHostFileSystem } from 'vs/workbench/api/node/extHostFileSystem';
 import { FileChangeType, FileType } from 'vs/platform/files/common/files';
->>>>>>> 16dcd4dd
 
 export interface IExtensionApiFactory {
 	(extension: IExtensionDescription): typeof vscode;
@@ -614,14 +611,11 @@
 			TaskScope: extHostTypes.TaskScope,
 			Task: extHostTypes.Task,
 			ConfigurationTarget: extHostTypes.ConfigurationTarget,
-<<<<<<< HEAD
-			RelativePattern: extHostTypes.RelativePattern
-=======
+			RelativePattern: extHostTypes.RelativePattern,
 
 			// TODO@JOH,remote
 			FileChangeType: <any>FileChangeType,
 			FileType: <any>FileType
->>>>>>> 16dcd4dd
 		};
 		if (extension.enableProposedApi && extension.isBuiltin) {
 			api['credentials'] = credentials;
