--- conflicted
+++ resolved
@@ -9,12 +9,12 @@
 import { TPromise } from 'vs/base/common/winjs.base';
 import URI from 'vs/base/common/uri';
 import * as json from 'vs/base/common/json';
+import { assign } from 'vs/base/common/objects';
 import * as encoding from 'vs/base/node/encoding';
 import strings = require('vs/base/common/strings');
 import { setProperty } from 'vs/base/common/jsonEdit';
 import { Queue } from 'vs/base/common/async';
-import { Edit } from 'vs/base/common/jsonFormatter';
-import { IReference } from 'vs/base/common/lifecycle';
+import { applyEdits, Edit } from 'vs/base/common/jsonFormatter';
 import * as editorCommon from 'vs/editor/common/editorCommon';
 import { EditOperation } from 'vs/editor/common/core/editOperation';
 import { Range } from 'vs/editor/common/core/range';
@@ -26,18 +26,19 @@
 import { keyFromOverrideIdentifier } from 'vs/platform/configuration/common/model';
 import { WORKSPACE_CONFIG_DEFAULT_PATH, WORKSPACE_STANDALONE_CONFIGURATIONS } from 'vs/workbench/services/configuration/common/configuration';
 import { IFileService } from 'vs/platform/files/common/files';
-import { IConfigurationEditingService, ConfigurationEditingErrorCode, IConfigurationEditingError, ConfigurationTarget, IConfigurationValue } from 'vs/workbench/services/configuration/common/configurationEditing';
-import { ITextModelResolverService, ITextEditorModel } from 'vs/editor/common/services/resolverService';
+import { IConfigurationEditingService, ConfigurationEditingErrorCode, IConfigurationEditingError, ConfigurationTarget, IConfigurationValue, IConfigurationEditingOptions } from 'vs/workbench/services/configuration/common/configurationEditing';
+import { ITextModelResolverService } from 'vs/editor/common/services/resolverService';
 import { OVERRIDE_PROPERTY_PATTERN } from 'vs/platform/configuration/common/configurationRegistry';
 
 interface IConfigurationEditOperation extends IConfigurationValue {
-	resource: URI;
+	target: URI;
 	isWorkspaceStandalone?: boolean;
 }
 
 interface IValidationResult {
 	error?: ConfigurationEditingErrorCode;
 	exists?: boolean;
+	contents?: string;
 }
 
 export class ConfigurationEditingService implements IConfigurationEditingService {
@@ -53,28 +54,60 @@
 		@IFileService private fileService: IFileService,
 		@ITextModelResolverService private textModelResolverService: ITextModelResolverService,
 		@ITextFileService private textFileService: ITextFileService
+
 	) {
 		this.queue = new Queue<void>();
 	}
 
-	writeConfiguration(target: ConfigurationTarget, value: IConfigurationValue, save: boolean = true): TPromise<void> {
-		return this.queue.queue(() => this.doWriteConfiguration(target, value, save)); // queue up writes to prevent race conditions
-	}
-
-	private doWriteConfiguration(target: ConfigurationTarget, value: IConfigurationValue, save: boolean): TPromise<void> {
+	public writeConfiguration(target: ConfigurationTarget, value: IConfigurationValue, options: IConfigurationEditingOptions = null): TPromise<void> {
+		const defaultOptions: IConfigurationEditingOptions = { writeToBuffer: false, autoSave: false };
+		options = assign(defaultOptions, options || {});
+		return this.queue.queue(() => this.doWriteConfiguration(target, value, options)); // queue up writes to prevent race conditions
+	}
+
+	private doWriteConfiguration(target: ConfigurationTarget, value: IConfigurationValue, options: IConfigurationEditingOptions): TPromise<void> {
 		const operation = this.getConfigurationEditOperation(target, value);
 
-		return this.resolveAndValidate(target, operation, save)
-			.then(reference => this.writeToBuffer(reference.object.textEditorModel, operation, save)
-				.then(() => reference.dispose()));
-	}
-
-	private writeToBuffer(model: editorCommon.IModel, operation: IConfigurationEditOperation, save: boolean): TPromise<any> {
-		const edit = this.getEdits(model, operation)[0];
-		if (this.applyEditsToBuffer(edit, model) && save) {
-			return this.textFileService.save(operation.resource);
-		}
-		return TPromise.as(null);
+		// First validate before making any edits
+		return this.validate(target, operation, options).then(validation => {
+			if (typeof validation.error === 'number') {
+				// Target cannot contain JSON errors if writing to disk
+				return this.wrapError(validation.error, target);
+			}
+
+			// Create configuration file if missing
+			const resource = operation.target;
+			let ensureConfigurationFile = TPromise.as(null);
+			let contents: string;
+			if (!validation.exists) {
+				contents = '{}';
+				ensureConfigurationFile = this.fileService.updateContent(resource, contents, { encoding: encoding.UTF8 });
+			} else {
+				contents = validation.contents;
+			}
+
+			return ensureConfigurationFile.then(() => {
+				if (options.writeToBuffer) {
+					return this.writeToBuffer(contents, operation, resource, options);
+				} else {
+					return this.writeToDisk(contents, operation, resource);
+				}
+			});
+		});
+	}
+
+	private writeToBuffer(contents: string, operation: IConfigurationEditOperation, resource: URI, options: IConfigurationEditingOptions): TPromise<void> {
+		const isDirtyBefore = this.textFileService.isDirty(resource);
+		const edit = this.getEdits(contents, operation)[0];
+		return this.textModelResolverService.createModelReference(resource).
+			then(reference => {
+				if (this.applyEditsToBuffer(edit, reference.object.textEditorModel)) {
+					if (options.autoSave && !isDirtyBefore) {
+						this.textFileService.save(resource);
+					}
+				}
+				reference.dispose();
+			});
 	}
 
 	private applyEditsToBuffer(edit: Edit, model: editorCommon.IModel): boolean {
@@ -90,8 +123,6 @@
 		return false;
 	}
 
-<<<<<<< HEAD
-=======
 	private writeToDisk(contents: string, operation: IConfigurationEditOperation, resource: URI): TPromise<void> {
 		// Apply all edits to the configuration file
 		const result = this.applyEdits(contents, operation);
@@ -102,7 +133,6 @@
 		});
 	}
 
->>>>>>> 376986b1
 	private wrapError(code: ConfigurationEditingErrorCode, target: ConfigurationTarget): TPromise<any> {
 		const message = this.toErrorMessage(code, target);
 
@@ -139,92 +169,84 @@
 		}
 	}
 
-<<<<<<< HEAD
-	private getEdits(model: editorCommon.IModel, edit: IConfigurationEditOperation): Edit[] {
-		const {tabSize, insertSpaces} = model.getOptions();
-		const eol = model.getEOL();
-		const {key, value, overrideIdentifier} = edit;
-
-=======
 	private applyEdits(content: string, edit: IConfigurationEditOperation): string {
 		const { tabSize, insertSpaces } = this.configurationService.getConfiguration<{ tabSize: number; insertSpaces: boolean }>('editor');
 		const { key, value } = edit;
->>>>>>> 376986b1
 		// Without key, the entire settings file is being replaced, so we just use JSON.stringify
 		if (!key) {
-			const content = JSON.stringify(value, null, insertSpaces ? strings.repeat(' ', tabSize) : '\t');
-			return [{
-				content,
-				length: content.length,
-				offset: 0
-			}];
-		}
-
-		return setProperty(model.getValue(), overrideIdentifier ? [keyFromOverrideIdentifier(overrideIdentifier), key] : [key], value, { tabSize, insertSpaces, eol });
-	}
-
-<<<<<<< HEAD
-	private resolveModelReference(resource: URI): TPromise<IReference<ITextEditorModel>> {
-		return this.fileService.existsFile(resource)
-			.then(exists => {
-				const result = exists ? TPromise.as(null) : this.fileService.updateContent(resource, '{}', { encoding: encoding.UTF8 });
-				return result.then(() => this.textModelResolverService.createModelReference(resource));
-			});
-	}
-
-	private hasParseErrors(model: editorCommon.IModel, operation: IConfigurationEditOperation): boolean {
-		// If we write to a workspace standalone file and replace the entire contents (no key provided)
-		// we can return here because any parse errors can safely be ignored since all contents are replaced
-		if (operation.isWorkspaceStandalone && !operation.key) {
-			return false;
-		}
-		const parseErrors: json.ParseError[] = [];
-		json.parse(model.getValue(), parseErrors, { allowTrailingComma: true });
-		return parseErrors.length > 0;
-=======
+			return JSON.stringify(value, null, insertSpaces ? strings.repeat(' ', tabSize) : '\t');
+		}
+
+		const edits = this.getEdits(content, edit);
+		content = applyEdits(content, edits);
+
+		return content;
+	}
+
 	private getEdits(content: string, edit: IConfigurationEditOperation): Edit[] {
 		const { tabSize, insertSpaces } = this.configurationService.getConfiguration<{ tabSize: number; insertSpaces: boolean }>('editor');
 		const { eol } = this.configurationService.getConfiguration<{ eol: string }>('files');
 
 		const { key, value, overrideIdentifier } = edit;
 		return setProperty(content, overrideIdentifier ? [keyFromOverrideIdentifier(overrideIdentifier), key] : [key], value, { tabSize, insertSpaces, eol });
->>>>>>> 376986b1
-	}
-
-	private resolveAndValidate(target: ConfigurationTarget, operation: IConfigurationEditOperation, save: boolean): TPromise<IReference<ITextEditorModel>> {
+	}
+
+	private validate(target: ConfigurationTarget, operation: IConfigurationEditOperation, options: IConfigurationEditingOptions): TPromise<IValidationResult> {
 
 		// Any key must be a known setting from the registry (unless this is a standalone config)
 		if (!operation.isWorkspaceStandalone) {
 			const validKeys = this.configurationService.keys().default;
 			if (validKeys.indexOf(operation.key) < 0 && !OVERRIDE_PROPERTY_PATTERN.test(operation.key)) {
-				return this.wrapError(ConfigurationEditingErrorCode.ERROR_UNKNOWN_KEY, target);
+				return TPromise.as({ error: ConfigurationEditingErrorCode.ERROR_UNKNOWN_KEY });
 			}
 		}
 
 		// Target cannot be user if is standalone
 		if (operation.isWorkspaceStandalone && target === ConfigurationTarget.USER) {
-			return this.wrapError(ConfigurationEditingErrorCode.ERROR_INVALID_TARGET, target);
+			return TPromise.as({ error: ConfigurationEditingErrorCode.ERROR_INVALID_TARGET });
 		}
 
 		// Target cannot be workspace if no workspace opened
 		if (target === ConfigurationTarget.WORKSPACE && !this.contextService.hasWorkspace()) {
-			return this.wrapError(ConfigurationEditingErrorCode.ERROR_NO_WORKSPACE_OPENED, target);
+			return TPromise.as({ error: ConfigurationEditingErrorCode.ERROR_NO_WORKSPACE_OPENED });
 		}
 
 		// Target cannot be dirty if not writing into buffer
-		const resource = operation.resource;
-		if (save && this.textFileService.isDirty(resource)) {
-			return this.wrapError(ConfigurationEditingErrorCode.ERROR_CONFIGURATION_FILE_DIRTY, target);
-		}
-
-		return this.resolveModelReference(operation.resource)
-			.then(reference => {
-				const model = reference.object.textEditorModel;
-				if (this.hasParseErrors(model, operation)) {
-					return this.wrapError(ConfigurationEditingErrorCode.ERROR_INVALID_CONFIGURATION, target);
-				}
-				return reference;
+		const resource = operation.target;
+		if (!options.writeToBuffer && this.textFileService.isDirty(resource)) {
+			return TPromise.as({ error: ConfigurationEditingErrorCode.ERROR_CONFIGURATION_FILE_DIRTY });
+		}
+
+		return this.fileService.existsFile(resource).then(exists => {
+			if (!exists) {
+				return { exists };
+			}
+
+			return this.resolveContent(resource, options).then(content => {
+
+				// If we write to a workspace standalone file and replace the entire contents (no key provided)
+				// we can return here because any parse errors can safely be ignored since all contents are replaced
+				if (operation.isWorkspaceStandalone && !operation.key) {
+					return { exists, contents: content };
+				}
+
+				let error = void 0;
+				const parseErrors: json.ParseError[] = [];
+				json.parse(content, parseErrors, { allowTrailingComma: true });
+				if (!options.writeToBuffer && parseErrors.length > 0) {
+					error = ConfigurationEditingErrorCode.ERROR_INVALID_CONFIGURATION;
+				}
+
+				return { exists, contents: content, error };
 			});
+		});
+	}
+
+	private resolveContent(resource: URI, options: IConfigurationEditingOptions): TPromise<string> {
+		if (options.writeToBuffer) {
+			return this.textModelResolverService.createModelReference(resource).then(reference => reference.object.textEditorModel.getValue());
+		}
+		return this.fileService.resolveContent(resource, { acceptTextOnly: true, encoding: encoding.UTF8 }).then(content => content.value);
 	}
 
 	private getConfigurationEditOperation(target: ConfigurationTarget, config: IConfigurationValue): IConfigurationEditOperation {
@@ -234,25 +256,25 @@
 			const standaloneConfigurationKeys = Object.keys(WORKSPACE_STANDALONE_CONFIGURATIONS);
 			for (let i = 0; i < standaloneConfigurationKeys.length; i++) {
 				const key = standaloneConfigurationKeys[i];
-				const resource = this.contextService.toResource(WORKSPACE_STANDALONE_CONFIGURATIONS[key]);
+				const target = this.contextService.toResource(WORKSPACE_STANDALONE_CONFIGURATIONS[key]);
 
 				// Check for prefix
 				if (config.key === key) {
-					return { key: '', value: config.value, resource, isWorkspaceStandalone: true };
+					return { key: '', value: config.value, target, isWorkspaceStandalone: true };
 				}
 
 				// Check for prefix.<setting>
 				const keyPrefix = `${key}.`;
 				if (config.key.indexOf(keyPrefix) === 0) {
-					return { key: config.key.substr(keyPrefix.length), value: config.value, resource, isWorkspaceStandalone: true };
+					return { key: config.key.substr(keyPrefix.length), value: config.value, target, isWorkspaceStandalone: true };
 				}
 			}
 		}
 
 		if (target === ConfigurationTarget.USER) {
-			return { key: config.key, value: config.value, overrideIdentifier: config.overrideIdentifier, resource: URI.file(this.environmentService.appSettingsPath) };
-		}
-
-		return { key: config.key, value: config.value, overrideIdentifier: config.overrideIdentifier, resource: this.contextService.toResource(WORKSPACE_CONFIG_DEFAULT_PATH) };
+			return { key: config.key, value: config.value, overrideIdentifier: config.overrideIdentifier, target: URI.file(this.environmentService.appSettingsPath) };
+		}
+
+		return { key: config.key, value: config.value, overrideIdentifier: config.overrideIdentifier, target: this.contextService.toResource(WORKSPACE_CONFIG_DEFAULT_PATH) };
 	}
 }