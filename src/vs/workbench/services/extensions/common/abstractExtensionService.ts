/*---------------------------------------------------------------------------------------------
 *  Copyright (c) Microsoft Corporation. All rights reserved.
 *  Licensed under the MIT License. See License.txt in the project root for license information.
 *--------------------------------------------------------------------------------------------*/

import * as nls from 'vs/nls';
import { isNonEmptyArray } from 'vs/base/common/arrays';
import { Barrier } from 'vs/base/common/async';
import { Emitter, Event } from 'vs/base/common/event';
import { Disposable, IDisposable, toDisposable } from 'vs/base/common/lifecycle';
import * as perf from 'vs/base/common/performance';
import { isEqualOrParent } from 'vs/base/common/resources';
import { IWorkbenchEnvironmentService } from 'vs/workbench/services/environment/common/environmentService';
import { IWebExtensionsScannerService, IWorkbenchExtensionEnablementService } from 'vs/workbench/services/extensionManagement/common/extensionManagement';
import { IInstantiationService } from 'vs/platform/instantiation/common/instantiation';
import { INotificationService, Severity } from 'vs/platform/notification/common/notification';
import { ITelemetryService } from 'vs/platform/telemetry/common/telemetry';
import { ActivationTimes, ExtensionPointContribution, IExtensionService, IExtensionsStatus, IMessage, IWillActivateEvent, IResponsiveStateChangeEvent, toExtension, IExtensionHost, ActivationKind, ExtensionHostKind, toExtensionDescription, ExtensionRunningLocation, extensionHostKindToString } from 'vs/workbench/services/extensions/common/extensions';
import { ExtensionMessageCollector, ExtensionPoint, ExtensionsRegistry, IExtensionPoint, IExtensionPointUser } from 'vs/workbench/services/extensions/common/extensionsRegistry';
import { ExtensionDescriptionRegistry } from 'vs/workbench/services/extensions/common/extensionDescriptionRegistry';
import { ResponsiveState } from 'vs/workbench/services/extensions/common/rpcProtocol';
import { createExtensionHostManager, IExtensionHostManager } from 'vs/workbench/services/extensions/common/extensionHostManager';
import { ExtensionIdentifier, IExtensionDescription, IExtension, ExtensionKind, IExtensionContributions } from 'vs/platform/extensions/common/extensions';
import { IFileService } from 'vs/platform/files/common/files';
import { parseExtensionDevOptions } from 'vs/workbench/services/extensions/common/extensionDevOptions';
import { IProductService } from 'vs/platform/product/common/productService';
import { ExtensionActivationReason } from 'vs/workbench/api/common/extHostExtensionActivator';
import { IExtensionManagementService } from 'vs/platform/extensionManagement/common/extensionManagement';
import { IExtensionActivationHost as IWorkspaceContainsActivationHost, checkGlobFileExists, checkActivateWorkspaceContainsExtension } from 'vs/workbench/api/common/shared/workspaceContains';
import { IWorkspaceContextService } from 'vs/platform/workspace/common/workspace';
import { IConfigurationService } from 'vs/platform/configuration/common/configuration';
import { Schemas } from 'vs/base/common/network';
import { URI } from 'vs/base/common/uri';
import { IExtensionManifestPropertiesService } from 'vs/workbench/services/extensions/common/extensionManifestPropertiesService';
import { Logger } from 'vs/workbench/services/extensions/common/extensionPoints';
import { dedupExtensions } from 'vs/workbench/services/extensions/common/extensionsUtil';
import { ApiProposalName, allApiProposals } from 'vs/workbench/services/extensions/common/extensionsApiProposals';
import { forEach } from 'vs/base/common/collections';
import { ILogService } from 'vs/platform/log/common/log';

const hasOwnProperty = Object.hasOwnProperty;
const NO_OP_VOID_PROMISE = Promise.resolve<void>(undefined);

class DeltaExtensionsQueueItem {
	constructor(
		public readonly toAdd: IExtension[],
		public readonly toRemove: string[] | IExtension[]
	) { }
}

export const enum ExtensionRunningPreference {
	None,
	Local,
	Remote
}

export function extensionRunningPreferenceToString(preference: ExtensionRunningPreference) {
	switch (preference) {
		case ExtensionRunningPreference.None:
			return 'None';
		case ExtensionRunningPreference.Local:
			return 'Local';
		case ExtensionRunningPreference.Remote:
			return 'Remote';
	}
}

class LockCustomer {
	public readonly promise: Promise<IDisposable>;
	private _resolve!: (value: IDisposable) => void;

	constructor(
		public readonly name: string
	) {
		this.promise = new Promise<IDisposable>((resolve, reject) => {
			this._resolve = resolve;
		});
	}

	resolve(value: IDisposable): void {
		this._resolve(value);
	}
}

class Lock {
	private readonly _pendingCustomers: LockCustomer[] = [];
	private _isLocked = false;

	public async acquire(customerName: string): Promise<IDisposable> {
		const customer = new LockCustomer(customerName);
		this._pendingCustomers.push(customer);
		this._advance();
		return customer.promise;
	}

	private _advance(): void {
		if (this._isLocked) {
			// cannot advance yet
			return;
		}
		if (this._pendingCustomers.length === 0) {
			// no more waiting customers
			return;
		}

		const customer = this._pendingCustomers.shift()!;

		this._isLocked = true;
		let customerHoldsLock = true;

		let logLongRunningCustomerTimeout = setTimeout(() => {
			if (customerHoldsLock) {
				console.warn(`The customer named ${customer.name} has been holding on to the lock for 30s. This might be a problem.`);
			}
		}, 30 * 1000 /* 30 seconds */);

		const releaseLock = () => {
			if (!customerHoldsLock) {
				return;
			}
			clearTimeout(logLongRunningCustomerTimeout);
			customerHoldsLock = false;
			this._isLocked = false;
			this._advance();
		};

		customer.resolve(toDisposable(releaseLock));
	}
}

export abstract class AbstractExtensionService extends Disposable implements IExtensionService {

	public _serviceBrand: undefined;

	protected readonly _onDidRegisterExtensions: Emitter<void> = this._register(new Emitter<void>());
	public readonly onDidRegisterExtensions = this._onDidRegisterExtensions.event;

	protected readonly _onDidChangeExtensionsStatus: Emitter<ExtensionIdentifier[]> = this._register(new Emitter<ExtensionIdentifier[]>());
	public readonly onDidChangeExtensionsStatus: Event<ExtensionIdentifier[]> = this._onDidChangeExtensionsStatus.event;

	protected readonly _onDidChangeExtensions: Emitter<void> = this._register(new Emitter<void>({ leakWarningThreshold: 400 }));
	public readonly onDidChangeExtensions: Event<void> = this._onDidChangeExtensions.event;

	protected readonly _onWillActivateByEvent = this._register(new Emitter<IWillActivateEvent>());
	public readonly onWillActivateByEvent: Event<IWillActivateEvent> = this._onWillActivateByEvent.event;

	protected readonly _onDidChangeResponsiveChange = this._register(new Emitter<IResponsiveStateChangeEvent>());
	public readonly onDidChangeResponsiveChange: Event<IResponsiveStateChangeEvent> = this._onDidChangeResponsiveChange.event;

	protected readonly _runningLocationClassifier: ExtensionRunningLocationClassifier;
	protected readonly _registry: ExtensionDescriptionRegistry;
	private readonly _registryLock: Lock;

	private readonly _installedExtensionsReady: Barrier;
	protected readonly _isDev: boolean;
	private readonly _extensionsMessages: Map<string, IMessage[]>;
	protected readonly _allRequestedActivateEvents = new Set<string>();
	private readonly _proposedApiController: ProposedApiController;
	private readonly _isExtensionDevHost: boolean;
	protected readonly _isExtensionDevTestFromCli: boolean;

	private _deltaExtensionsQueue: DeltaExtensionsQueueItem[];
	private _inHandleDeltaExtensions: boolean;

	protected _runningLocation: Map<string, ExtensionRunningLocation>;

	// --- Members used per extension host process
	protected _extensionHostManagers: IExtensionHostManager[];
	protected _extensionHostActiveExtensions: Map<string, ExtensionIdentifier>;
	private _extensionHostActivationTimes: Map<string, ActivationTimes>;
	private _extensionHostExtensionRuntimeErrors: Map<string, Error[]>;

	constructor(
		@IInstantiationService protected readonly _instantiationService: IInstantiationService,
		@INotificationService protected readonly _notificationService: INotificationService,
		@IWorkbenchEnvironmentService protected readonly _environmentService: IWorkbenchEnvironmentService,
		@ITelemetryService protected readonly _telemetryService: ITelemetryService,
		@IWorkbenchExtensionEnablementService protected readonly _extensionEnablementService: IWorkbenchExtensionEnablementService,
		@IFileService protected readonly _fileService: IFileService,
		@IProductService protected readonly _productService: IProductService,
		@IExtensionManagementService protected readonly _extensionManagementService: IExtensionManagementService,
		@IWorkspaceContextService private readonly _contextService: IWorkspaceContextService,
		@IConfigurationService protected readonly _configurationService: IConfigurationService,
		@IExtensionManifestPropertiesService protected readonly _extensionManifestPropertiesService: IExtensionManifestPropertiesService,
		@IWebExtensionsScannerService protected readonly _webExtensionsScannerService: IWebExtensionsScannerService,
	) {
		super();

		this._runningLocationClassifier = new ExtensionRunningLocationClassifier(
			(extension) => this._getExtensionKind(extension),
			(extensionId, extensionKinds, isInstalledLocally, isInstalledRemotely, preference) => this._pickRunningLocation(extensionId, extensionKinds, isInstalledLocally, isInstalledRemotely, preference)
		);

		// help the file service to activate providers by activating extensions by file system event
		this._register(this._fileService.onWillActivateFileSystemProvider(e => {
			if (e.scheme !== Schemas.vscodeRemote) {
				e.join(this.activateByEvent(`onFileSystem:${e.scheme}`));
			}
		}));

		this._registry = new ExtensionDescriptionRegistry([]);
		this._registryLock = new Lock();

		this._installedExtensionsReady = new Barrier();
		this._isDev = !this._environmentService.isBuilt || this._environmentService.isExtensionDevelopment;
		this._extensionsMessages = new Map<string, IMessage[]>();
		this._proposedApiController = _instantiationService.createInstance(ProposedApiController);

		this._extensionHostManagers = [];
		this._extensionHostActiveExtensions = new Map<string, ExtensionIdentifier>();
		this._extensionHostActivationTimes = new Map<string, ActivationTimes>();
		this._extensionHostExtensionRuntimeErrors = new Map<string, Error[]>();

		const devOpts = parseExtensionDevOptions(this._environmentService);
		this._isExtensionDevHost = devOpts.isExtensionDevHost;
		this._isExtensionDevTestFromCli = devOpts.isExtensionDevTestFromCli;

		this._deltaExtensionsQueue = [];
		this._inHandleDeltaExtensions = false;

		this._runningLocation = new Map<string, ExtensionRunningLocation>();

		this._register(this._extensionEnablementService.onEnablementChanged((extensions) => {
			let toAdd: IExtension[] = [];
			let toRemove: IExtension[] = [];
			for (const extension of extensions) {
				if (this._safeInvokeIsEnabled(extension)) {
					// an extension has been enabled
					toAdd.push(extension);
				} else {
					// an extension has been disabled
					toRemove.push(extension);
				}
			}
			this._handleDeltaExtensions(new DeltaExtensionsQueueItem(toAdd, toRemove));
		}));

		this._register(this._extensionManagementService.onDidInstallExtensions((result) => {
			const extensions: IExtension[] = [];
			for (const { local } of result) {
				if (local && this._safeInvokeIsEnabled(local)) {
					extensions.push(local);
				}
			}
			if (extensions.length) {
				this._handleDeltaExtensions(new DeltaExtensionsQueueItem(extensions, []));
			}
		}));

		this._register(this._extensionManagementService.onDidUninstallExtension((event) => {
			if (!event.error) {
				// an extension has been uninstalled
				this._handleDeltaExtensions(new DeltaExtensionsQueueItem([], [event.identifier.id]));
			}
		}));
	}

	private _getExtensionKind(extensionDescription: IExtensionDescription): ExtensionKind[] {
		if (extensionDescription.isUnderDevelopment && this._environmentService.extensionDevelopmentKind) {
			return this._environmentService.extensionDevelopmentKind;
		}

		return this._extensionManifestPropertiesService.getExtensionKind(extensionDescription);
	}

	protected abstract _pickRunningLocation(extensionId: ExtensionIdentifier, extensionKinds: ExtensionKind[], isInstalledLocally: boolean, isInstalledRemotely: boolean, preference: ExtensionRunningPreference): ExtensionRunningLocation;

	protected _getExtensionHostManager(kind: ExtensionHostKind): IExtensionHostManager | null {
		for (const extensionHostManager of this._extensionHostManagers) {
			if (extensionHostManager.kind === kind) {
				return extensionHostManager;
			}
		}
		return null;
	}

	//#region deltaExtensions

	private async _handleDeltaExtensions(item: DeltaExtensionsQueueItem): Promise<void> {
		this._deltaExtensionsQueue.push(item);
		if (this._inHandleDeltaExtensions) {
			// Let the current item finish, the new one will be picked up
			return;
		}

		let lock: IDisposable | null = null;
		try {
			this._inHandleDeltaExtensions = true;

			// wait for _initialize to finish before hanlding any delta extension events
			await this._installedExtensionsReady.wait();

			lock = await this._registryLock.acquire('handleDeltaExtensions');
			while (this._deltaExtensionsQueue.length > 0) {
				const item = this._deltaExtensionsQueue.shift()!;
				await this._deltaExtensions(item.toAdd, item.toRemove);
			}
		} finally {
			this._inHandleDeltaExtensions = false;
			if (lock) {
				lock.dispose();
			}
		}
	}

	private async _deltaExtensions(_toAdd: IExtension[], _toRemove: string[] | IExtension[]): Promise<void> {
		let toAdd: IExtensionDescription[] = [];
		for (let i = 0, len = _toAdd.length; i < len; i++) {
			const extension = _toAdd[i];

			const extensionDescription = await this._scanSingleExtension(extension);
			if (!extensionDescription) {
				// could not scan extension...
				continue;
			}

			if (!this.canAddExtension(extensionDescription)) {
				continue;
			}

			toAdd.push(extensionDescription);
		}

		let toRemove: IExtensionDescription[] = [];
		for (let i = 0, len = _toRemove.length; i < len; i++) {
			const extensionOrId = _toRemove[i];
			const extensionId = (typeof extensionOrId === 'string' ? extensionOrId : extensionOrId.identifier.id);
			const extension = (typeof extensionOrId === 'string' ? null : extensionOrId);
			const extensionDescription = this._registry.getExtensionDescription(extensionId);
			if (!extensionDescription) {
				// ignore disabling/uninstalling an extension which is not running
				continue;
			}

			if (extension && extensionDescription.extensionLocation.scheme !== extension.location.scheme) {
				// this event is for a different extension than mine (maybe for the local extension, while I have the remote extension)
				continue;
			}

			if (!this.canRemoveExtension(extensionDescription)) {
				// uses non-dynamic extension point or is activated
				continue;
			}

			toRemove.push(extensionDescription);
		}

		if (toAdd.length === 0 && toRemove.length === 0) {
			return;
		}

		// Update the local registry
		const result = this._registry.deltaExtensions(toAdd, toRemove.map(e => e.identifier));
		this._onDidChangeExtensions.fire(undefined);

		toRemove = toRemove.concat(result.removedDueToLooping);
		if (result.removedDueToLooping.length > 0) {
			this._logOrShowMessage(Severity.Error, nls.localize('looping', "The following extensions contain dependency loops and have been disabled: {0}", result.removedDueToLooping.map(e => `'${e.identifier.value}'`).join(', ')));
		}

		// enable or disable proposed API per extension
		this._checkEnableProposedApi(toAdd);

		// Update extension points
		this._doHandleExtensionPoints((<IExtensionDescription[]>[]).concat(toAdd).concat(toRemove));

		// Update the extension host
		await this._updateExtensionsOnExtHosts(toAdd, toRemove.map(e => e.identifier));

		for (let i = 0; i < toAdd.length; i++) {
			this._activateAddedExtensionIfNeeded(toAdd[i]);
		}
	}

	private async _updateExtensionsOnExtHosts(toAdd: IExtensionDescription[], toRemove: ExtensionIdentifier[]): Promise<void> {
		const groupedToRemove: ExtensionIdentifier[][] = [];
		const groupRemove = (extensionHostKind: ExtensionHostKind, extensionRunningLocation: ExtensionRunningLocation) => {
			groupedToRemove[extensionHostKind] = filterByRunningLocation(toRemove, extId => extId, this._runningLocation, extensionRunningLocation);
		};
		groupRemove(ExtensionHostKind.LocalProcess, ExtensionRunningLocation.LocalProcess);
		groupRemove(ExtensionHostKind.LocalWebWorker, ExtensionRunningLocation.LocalWebWorker);
		groupRemove(ExtensionHostKind.Remote, ExtensionRunningLocation.Remote);
		for (const extensionId of toRemove) {
			this._runningLocation.delete(ExtensionIdentifier.toKey(extensionId));
		}

		const groupedToAdd: IExtensionDescription[][] = [];
		const groupAdd = (extensionHostKind: ExtensionHostKind, extensionRunningLocation: ExtensionRunningLocation) => {
			groupedToAdd[extensionHostKind] = filterByRunningLocation(toAdd, ext => ext.identifier, this._runningLocation, extensionRunningLocation);
		};
		for (const extension of toAdd) {
			const extensionKind = this._getExtensionKind(extension);
			const isRemote = extension.extensionLocation.scheme === Schemas.vscodeRemote;
			const runningLocation = this._pickRunningLocation(extension.identifier, extensionKind, !isRemote, isRemote, ExtensionRunningPreference.None);
			this._runningLocation.set(ExtensionIdentifier.toKey(extension.identifier), runningLocation);
		}
		groupAdd(ExtensionHostKind.LocalProcess, ExtensionRunningLocation.LocalProcess);
		groupAdd(ExtensionHostKind.LocalWebWorker, ExtensionRunningLocation.LocalWebWorker);
		groupAdd(ExtensionHostKind.Remote, ExtensionRunningLocation.Remote);

		const promises: Promise<void>[] = [];

		for (const extensionHostKind of [ExtensionHostKind.LocalProcess, ExtensionHostKind.LocalWebWorker, ExtensionHostKind.Remote]) {
			const toAdd = groupedToAdd[extensionHostKind];
			const toRemove = groupedToRemove[extensionHostKind];
			if (toAdd.length > 0 || toRemove.length > 0) {
				const extensionHostManager = this._getExtensionHostManager(extensionHostKind);
				if (extensionHostManager) {
					promises.push(extensionHostManager.deltaExtensions(toAdd, toRemove));
				}
			}
		}

		await Promise.all(promises);
	}

	public canAddExtension(extension: IExtensionDescription): boolean {
		const existing = this._registry.getExtensionDescription(extension.identifier);
		if (existing) {
			// this extension is already running (most likely at a different version)
			return false;
		}

		// Check if extension is renamed
		if (extension.uuid && this._registry.getAllExtensionDescriptions().some(e => e.uuid === extension.uuid)) {
			return false;
		}

		const extensionKind = this._getExtensionKind(extension);
		const isRemote = extension.extensionLocation.scheme === Schemas.vscodeRemote;
		const runningLocation = this._pickRunningLocation(extension.identifier, extensionKind, !isRemote, isRemote, ExtensionRunningPreference.None);
		if (runningLocation === ExtensionRunningLocation.None) {
			return false;
		}

		return true;
	}

	public canRemoveExtension(extension: IExtensionDescription): boolean {
		const extensionDescription = this._registry.getExtensionDescription(extension.identifier);
		if (!extensionDescription) {
			// ignore removing an extension which is not running
			return false;
		}

		if (this._extensionHostActiveExtensions.has(ExtensionIdentifier.toKey(extensionDescription.identifier))) {
			// Extension is running, cannot remove it safely
			return false;
		}

		return true;
	}

	private async _activateAddedExtensionIfNeeded(extensionDescription: IExtensionDescription): Promise<void> {
		let shouldActivate = false;
		let shouldActivateReason: string | null = null;
		let hasWorkspaceContains = false;
		if (Array.isArray(extensionDescription.activationEvents)) {
			for (let activationEvent of extensionDescription.activationEvents) {
				// TODO@joao: there's no easy way to contribute this
				if (activationEvent === 'onUri') {
					activationEvent = `onUri:${ExtensionIdentifier.toKey(extensionDescription.identifier)}`;
				}

				if (this._allRequestedActivateEvents.has(activationEvent)) {
					// This activation event was fired before the extension was added
					shouldActivate = true;
					shouldActivateReason = activationEvent;
					break;
				}

				if (activationEvent === '*') {
					shouldActivate = true;
					shouldActivateReason = activationEvent;
					break;
				}

				if (/^workspaceContains/.test(activationEvent)) {
					hasWorkspaceContains = true;
				}

				if (activationEvent === 'onStartupFinished') {
					shouldActivate = true;
					shouldActivateReason = activationEvent;
					break;
				}
			}
		}

		if (shouldActivate) {
			await Promise.all(
				this._extensionHostManagers.map(extHostManager => extHostManager.activate(extensionDescription.identifier, { startup: false, extensionId: extensionDescription.identifier, activationEvent: shouldActivateReason! }))
			).then(() => { });
		} else if (hasWorkspaceContains) {
			const workspace = await this._contextService.getCompleteWorkspace();
			const forceUsingSearch = !!this._environmentService.remoteAuthority;
			const host: IWorkspaceContainsActivationHost = {
				folders: workspace.folders.map(folder => folder.uri),
				forceUsingSearch: forceUsingSearch,
				exists: (uri) => this._fileService.exists(uri),
				checkExists: (folders, includes, token) => this._instantiationService.invokeFunction((accessor) => checkGlobFileExists(accessor, folders, includes, token))
			};

			const result = await checkActivateWorkspaceContainsExtension(host, extensionDescription);
			if (!result) {
				return;
			}

			await Promise.all(
				this._extensionHostManagers.map(extHostManager => extHostManager.activate(extensionDescription.identifier, { startup: false, extensionId: extensionDescription.identifier, activationEvent: result.activationEvent }))
			).then(() => { });
		}
	}

	//#endregion

	protected async _initialize(): Promise<void> {
		perf.mark('code/willLoadExtensions');
		this._startExtensionHosts(true, []);

		const lock = await this._registryLock.acquire('_initialize');
		try {
			await this._scanAndHandleExtensions();
		} finally {
			lock.dispose();
		}

		this._releaseBarrier();
		perf.mark('code/didLoadExtensions');
		await this._handleExtensionTests();
	}

	private async _handleExtensionTests(): Promise<void> {
		if (!this._environmentService.isExtensionDevelopment || !this._environmentService.extensionTestsLocationURI) {
			return;
		}

		const extensionHostManager = this.findTestExtensionHost(this._environmentService.extensionTestsLocationURI);
		if (!extensionHostManager) {
			const msg = nls.localize('extensionTestError', "No extension host found that can launch the test runner at {0}.", this._environmentService.extensionTestsLocationURI.toString());
			console.error(msg);
			this._notificationService.error(msg);
			return;
		}


		let exitCode: number;
		try {
			exitCode = await extensionHostManager.extensionTestsExecute();
		} catch (err) {
			console.error(err);
			exitCode = 1 /* ERROR */;
		}

		await extensionHostManager.extensionTestsSendExit(exitCode);
		this._onExtensionHostExit(exitCode);
	}

	private findTestExtensionHost(testLocation: URI): IExtensionHostManager | undefined | null {
		let extensionHostKind: ExtensionHostKind | undefined;

		for (const extension of this._registry.getAllExtensionDescriptions()) {
			if (isEqualOrParent(testLocation, extension.extensionLocation)) {
				const runningLocation = this._runningLocation.get(ExtensionIdentifier.toKey(extension.identifier));
				if (runningLocation === ExtensionRunningLocation.LocalProcess) {
					extensionHostKind = ExtensionHostKind.LocalProcess;
				} else if (runningLocation === ExtensionRunningLocation.LocalWebWorker) {
					extensionHostKind = ExtensionHostKind.LocalWebWorker;
				} else if (runningLocation === ExtensionRunningLocation.Remote) {
					extensionHostKind = ExtensionHostKind.Remote;
				}
				break;
			}
		}
		if (extensionHostKind === undefined) {
			// not sure if we should support that, but it was possible to have an test outside an extension

			if (testLocation.scheme === Schemas.vscodeRemote) {
				extensionHostKind = ExtensionHostKind.Remote;
			} else {
				// When a debugger attaches to the extension host, it will surface all console.log messages from the extension host,
				// but not necessarily from the window. So it would be best if any errors get printed to the console of the extension host.
				// That is why here we use the local process extension host even for non-file URIs
				extensionHostKind = ExtensionHostKind.LocalProcess;
			}
		}
		if (extensionHostKind !== undefined) {
			return this._getExtensionHostManager(extensionHostKind);
		}
		return undefined;
	}

	private _releaseBarrier(): void {
		this._installedExtensionsReady.open();
		this._onDidRegisterExtensions.fire(undefined);
		this._onDidChangeExtensionsStatus.fire(this._registry.getAllExtensionDescriptions().map(e => e.identifier));
	}

	//#region Stopping / Starting / Restarting

	public stopExtensionHosts(): void {
		let previouslyActivatedExtensionIds: ExtensionIdentifier[] = [];
		this._extensionHostActiveExtensions.forEach((value) => {
			previouslyActivatedExtensionIds.push(value);
		});

		for (const manager of this._extensionHostManagers) {
			manager.dispose();
		}
		this._extensionHostManagers = [];
		this._extensionHostActiveExtensions = new Map<string, ExtensionIdentifier>();
		this._extensionHostActivationTimes = new Map<string, ActivationTimes>();
		this._extensionHostExtensionRuntimeErrors = new Map<string, Error[]>();

		if (previouslyActivatedExtensionIds.length > 0) {
			this._onDidChangeExtensionsStatus.fire(previouslyActivatedExtensionIds);
		}
	}

	private _startExtensionHosts(isInitialStart: boolean, initialActivationEvents: string[]): void {
		const extensionHosts = this._createExtensionHosts(isInitialStart);
		extensionHosts.forEach((extensionHost) => {
			const processManager: IExtensionHostManager = createExtensionHostManager(this._instantiationService, extensionHost, isInitialStart, initialActivationEvents);
			processManager.onDidExit(([code, signal]) => this._onExtensionHostCrashOrExit(processManager, code, signal));
			processManager.onDidChangeResponsiveState((responsiveState) => { this._onDidChangeResponsiveChange.fire({ isResponsive: responsiveState === ResponsiveState.Responsive }); });
			this._extensionHostManagers.push(processManager);
		});
	}

	private _onExtensionHostCrashOrExit(extensionHost: IExtensionHostManager, code: number, signal: string | null): void {

		// Unexpected termination
		if (!this._isExtensionDevHost) {
			this._onExtensionHostCrashed(extensionHost, code, signal);
			return;
		}

		this._onExtensionHostExit(code);
	}

	protected _onExtensionHostCrashed(extensionHost: IExtensionHostManager, code: number, signal: string | null): void {
		console.error(`Extension host (${extensionHostKindToString(extensionHost.kind)}) terminated unexpectedly. Code: ${code}, Signal: ${signal}`);
		if (extensionHost.kind === ExtensionHostKind.LocalProcess) {
			this.stopExtensionHosts();
		} else if (extensionHost.kind === ExtensionHostKind.Remote) {
			for (let i = 0; i < this._extensionHostManagers.length; i++) {
				if (this._extensionHostManagers[i] === extensionHost) {
					this._extensionHostManagers[i].dispose();
					this._extensionHostManagers.splice(i, 1);
					break;
				}
			}
		}
	}

	public async startExtensionHosts(): Promise<void> {
		this.stopExtensionHosts();

		const lock = await this._registryLock.acquire('startExtensionHosts');
		try {
			this._startExtensionHosts(false, Array.from(this._allRequestedActivateEvents.keys()));

			const localProcessExtensionHost = this._getExtensionHostManager(ExtensionHostKind.LocalProcess);
			if (localProcessExtensionHost) {
				await localProcessExtensionHost.ready();
			}
		} finally {
			lock.dispose();
		}
	}

	public async restartExtensionHost(): Promise<void> {
		this.stopExtensionHosts();
		await this.startExtensionHosts();
	}

	//#endregion

	//#region IExtensionService

	public activateByEvent(activationEvent: string, activationKind: ActivationKind = ActivationKind.Normal): Promise<void> {
		if (this._installedExtensionsReady.isOpen()) {
			// Extensions have been scanned and interpreted

			// Record the fact that this activationEvent was requested (in case of a restart)
			this._allRequestedActivateEvents.add(activationEvent);

			if (!this._registry.containsActivationEvent(activationEvent)) {
				// There is no extension that is interested in this activation event
				return NO_OP_VOID_PROMISE;
			}

			return this._activateByEvent(activationEvent, activationKind);
		} else {
			// Extensions have not been scanned yet.

			// Record the fact that this activationEvent was requested (in case of a restart)
			this._allRequestedActivateEvents.add(activationEvent);

			if (activationKind === ActivationKind.Immediate) {
				// Do not wait for the normal start-up of the extension host(s)
				return this._activateByEvent(activationEvent, activationKind);
			}

			return this._installedExtensionsReady.wait().then(() => this._activateByEvent(activationEvent, activationKind));
		}
	}

	private _activateByEvent(activationEvent: string, activationKind: ActivationKind): Promise<void> {
		const result = Promise.all(
			this._extensionHostManagers.map(extHostManager => extHostManager.activateByEvent(activationEvent, activationKind))
		).then(() => { });
		this._onWillActivateByEvent.fire({
			event: activationEvent,
			activation: result
		});
		return result;
	}

	public whenInstalledExtensionsRegistered(): Promise<boolean> {
		return this._installedExtensionsReady.wait();
	}

	public getExtensions(): Promise<IExtensionDescription[]> {
		return this._installedExtensionsReady.wait().then(() => {
			return this._registry.getAllExtensionDescriptions();
		});
	}

	public getExtension(id: string): Promise<IExtensionDescription | undefined> {
		return this._installedExtensionsReady.wait().then(() => {
			return this._registry.getExtensionDescription(id);
		});
	}

	public readExtensionPointContributions<T extends IExtensionContributions[keyof IExtensionContributions]>(extPoint: IExtensionPoint<T>): Promise<ExtensionPointContribution<T>[]> {
		return this._installedExtensionsReady.wait().then(() => {
			const availableExtensions = this._registry.getAllExtensionDescriptions();

			const result: ExtensionPointContribution<T>[] = [];
			for (const desc of availableExtensions) {
				if (desc.contributes && hasOwnProperty.call(desc.contributes, extPoint.name)) {
					result.push(new ExtensionPointContribution<T>(desc, desc.contributes[extPoint.name as keyof typeof desc.contributes] as T));
				}
			}

			return result;
		});
	}

	public getExtensionsStatus(): { [id: string]: IExtensionsStatus; } {
		let result: { [id: string]: IExtensionsStatus; } = Object.create(null);
		if (this._registry) {
			const extensions = this._registry.getAllExtensionDescriptions();
			for (const extension of extensions) {
				const extensionKey = ExtensionIdentifier.toKey(extension.identifier);
				result[extension.identifier.value] = {
					messages: this._extensionsMessages.get(extensionKey) || [],
					activationTimes: this._extensionHostActivationTimes.get(extensionKey),
					runtimeErrors: this._extensionHostExtensionRuntimeErrors.get(extensionKey) || [],
					runningLocation: this._runningLocation.get(extensionKey) || ExtensionRunningLocation.None,
				};
			}
		}
		return result;
	}

	public getInspectPort(_tryEnableInspector: boolean): Promise<number> {
		return Promise.resolve(0);
	}

	public async setRemoteEnvironment(env: { [key: string]: string | null }): Promise<void> {
		await this._extensionHostManagers
			.map(manager => manager.setRemoteEnvironment(env));
	}

	//#endregion

	// --- impl

	protected _checkEnableProposedApi(extensions: IExtensionDescription[]): void {
		for (let extension of extensions) {
			this._proposedApiController.updateEnabledApiProposals(extension);
		}
	}

	/**
	 * @argument extensions The extensions to be checked.
	 * @argument ignoreWorkspaceTrust Do not take workspace trust into account.
	 */
	protected _checkEnabledAndProposedAPI(extensions: IExtensionDescription[], ignoreWorkspaceTrust: boolean): IExtensionDescription[] {
		// enable or disable proposed API per extension
		this._checkEnableProposedApi(extensions);

		// keep only enabled extensions
		return this._filterEnabledExtensions(extensions, ignoreWorkspaceTrust);
	}

	/**
	 * @argument extension The extension to be checked.
	 * @argument ignoreWorkspaceTrust Do not take workspace trust into account.
	 */
	protected _isEnabled(extension: IExtensionDescription, ignoreWorkspaceTrust: boolean): boolean {
		return this._filterEnabledExtensions([extension], ignoreWorkspaceTrust).includes(extension);
	}

	protected _safeInvokeIsEnabled(extension: IExtension): boolean {
		try {
			return this._extensionEnablementService.isEnabled(extension);
		} catch (err) {
			return false;
		}
	}

	private _filterEnabledExtensions(extensions: IExtensionDescription[], ignoreWorkspaceTrust: boolean): IExtensionDescription[] {
		const enabledExtensions: IExtensionDescription[] = [], extensionsToCheck: IExtensionDescription[] = [], mappedExtensions: IExtension[] = [];
		for (const extension of extensions) {
			if (extension.isUnderDevelopment) {
				// Never disable extensions under development
				enabledExtensions.push(extension);
			}
			else {
				extensionsToCheck.push(extension);
				mappedExtensions.push(toExtension(extension));
			}
		}

		const enablementStates = this._extensionEnablementService.getEnablementStates(mappedExtensions, ignoreWorkspaceTrust ? { trusted: true } : undefined);
		for (let index = 0; index < enablementStates.length; index++) {
			if (this._extensionEnablementService.isEnabledEnablementState(enablementStates[index])) {
				enabledExtensions.push(extensionsToCheck[index]);
			}
		}

		return enabledExtensions;
	}

	protected _doHandleExtensionPoints(affectedExtensions: IExtensionDescription[]): void {
		const affectedExtensionPoints: { [extPointName: string]: boolean; } = Object.create(null);
		for (let extensionDescription of affectedExtensions) {
			if (extensionDescription.contributes) {
				for (let extPointName in extensionDescription.contributes) {
					if (hasOwnProperty.call(extensionDescription.contributes, extPointName)) {
						affectedExtensionPoints[extPointName] = true;
					}
				}
			}
		}

		const messageHandler = (msg: IMessage) => this._handleExtensionPointMessage(msg);
		const availableExtensions = this._registry.getAllExtensionDescriptions();
		const extensionPoints = ExtensionsRegistry.getExtensionPoints();
		perf.mark('code/willHandleExtensionPoints');
		for (const extensionPoint of extensionPoints) {
			if (affectedExtensionPoints[extensionPoint.name]) {
				AbstractExtensionService._handleExtensionPoint(extensionPoint, availableExtensions, messageHandler);
			}
		}
		perf.mark('code/didHandleExtensionPoints');
	}

	private _handleExtensionPointMessage(msg: IMessage) {
		const extensionKey = ExtensionIdentifier.toKey(msg.extensionId);

		if (!this._extensionsMessages.has(extensionKey)) {
			this._extensionsMessages.set(extensionKey, []);
		}
		this._extensionsMessages.get(extensionKey)!.push(msg);

		const extension = this._registry.getExtensionDescription(msg.extensionId);
		const strMsg = `[${msg.extensionId.value}]: ${msg.message}`;
		if (extension && extension.isUnderDevelopment) {
			// This message is about the extension currently being developed
			this._showMessageToUser(msg.type, strMsg);
		} else {
			this._logMessageInConsole(msg.type, strMsg);
		}

		if (!this._isDev && msg.extensionId) {
			const { type, extensionId, extensionPointId, message } = msg;
			type ExtensionsMessageClassification = {
				type: { classification: 'SystemMetaData', purpose: 'PerformanceAndHealth', isMeasurement: true };
				extensionId: { classification: 'SystemMetaData', purpose: 'PerformanceAndHealth' };
				extensionPointId: { classification: 'SystemMetaData', purpose: 'PerformanceAndHealth' };
				message: { classification: 'SystemMetaData', purpose: 'PerformanceAndHealth' };
			};
			type ExtensionsMessageEvent = {
				type: Severity;
				extensionId: string;
				extensionPointId: string;
				message: string;
			};
			this._telemetryService.publicLog2<ExtensionsMessageEvent, ExtensionsMessageClassification>('extensionsMessage', {
				type, extensionId: extensionId.value, extensionPointId, message
			});
		}
	}

	private static _handleExtensionPoint<T extends IExtensionContributions[keyof IExtensionContributions]>(extensionPoint: ExtensionPoint<T>, availableExtensions: IExtensionDescription[], messageHandler: (msg: IMessage) => void): void {
		const users: IExtensionPointUser<T>[] = [];
		for (const desc of availableExtensions) {
			if (desc.contributes && hasOwnProperty.call(desc.contributes, extensionPoint.name)) {
				users.push({
					description: desc,
					value: desc.contributes[extensionPoint.name as keyof typeof desc.contributes] as T,
					collector: new ExtensionMessageCollector(messageHandler, desc, extensionPoint.name)
				});
			}
		}
		extensionPoint.acceptUsers(users);
	}

	private _showMessageToUser(severity: Severity, msg: string): void {
		if (severity === Severity.Error || severity === Severity.Warning) {
			this._notificationService.notify({ severity, message: msg });
		} else {
			this._logMessageInConsole(severity, msg);
		}
	}

	private _logMessageInConsole(severity: Severity, msg: string): void {
		if (severity === Severity.Error) {
			console.error(msg);
		} else if (severity === Severity.Warning) {
			console.warn(msg);
		} else {
			console.log(msg);
		}
	}

	//#region Called by extension host

	protected createLogger(): Logger {
		return new Logger((severity, source, message) => {
			if (this._isDev && source) {
				this._logOrShowMessage(severity, `[${source}]: ${message}`);
			} else {
				this._logOrShowMessage(severity, message);
			}
		});
	}

	protected _logOrShowMessage(severity: Severity, msg: string): void {
		if (this._isDev) {
			this._showMessageToUser(severity, msg);
		} else {
			this._logMessageInConsole(severity, msg);
		}
	}

	public async _activateById(extensionId: ExtensionIdentifier, reason: ExtensionActivationReason): Promise<void> {
		const results = await Promise.all(
			this._extensionHostManagers.map(manager => manager.activate(extensionId, reason))
		);
		const activated = results.some(e => e);
		if (!activated) {
			throw new Error(`Unknown extension ${extensionId.value}`);
		}
	}

	public _onWillActivateExtension(extensionId: ExtensionIdentifier): void {
		this._extensionHostActiveExtensions.set(ExtensionIdentifier.toKey(extensionId), extensionId);
	}

	public _onDidActivateExtension(extensionId: ExtensionIdentifier, codeLoadingTime: number, activateCallTime: number, activateResolvedTime: number, activationReason: ExtensionActivationReason): void {
		this._extensionHostActivationTimes.set(ExtensionIdentifier.toKey(extensionId), new ActivationTimes(codeLoadingTime, activateCallTime, activateResolvedTime, activationReason));
		this._onDidChangeExtensionsStatus.fire([extensionId]);
	}

	public _onDidActivateExtensionError(extensionId: ExtensionIdentifier, error: Error): void {
		type ExtensionActivationErrorClassification = {
			extensionId: { classification: 'SystemMetaData', purpose: 'PerformanceAndHealth' };
			error: { classification: 'CallstackOrException', purpose: 'PerformanceAndHealth' };
		};
		type ExtensionActivationErrorEvent = {
			extensionId: string;
			error: string;
		};
		this._telemetryService.publicLog2<ExtensionActivationErrorEvent, ExtensionActivationErrorClassification>('extensionActivationError', {
			extensionId: extensionId.value,
			error: error.message
		});
	}

	public _onExtensionRuntimeError(extensionId: ExtensionIdentifier, err: Error): void {
		const extensionKey = ExtensionIdentifier.toKey(extensionId);
		if (!this._extensionHostExtensionRuntimeErrors.has(extensionKey)) {
			this._extensionHostExtensionRuntimeErrors.set(extensionKey, []);
		}
		this._extensionHostExtensionRuntimeErrors.get(extensionKey)!.push(err);
		this._onDidChangeExtensionsStatus.fire([extensionId]);
	}

	protected async _scanWebExtensions(): Promise<IExtensionDescription[]> {
		const log = this.createLogger();
		const system: IExtensionDescription[] = [], user: IExtensionDescription[] = [], development: IExtensionDescription[] = [];
		try {
			await Promise.all([
				this._webExtensionsScannerService.scanSystemExtensions().then(extensions => system.push(...extensions.map(e => toExtensionDescription(e)))),
				this._webExtensionsScannerService.scanUserExtensions().then(extensions => user.push(...extensions.map(e => toExtensionDescription(e)))),
				this._webExtensionsScannerService.scanExtensionsUnderDevelopment().then(extensions => development.push(...extensions.map(e => toExtensionDescription(e, true))))
			]);
		} catch (error) {
			log.error('', error);
		}
		return dedupExtensions(system, user, development, log);
	}

	//#endregion

	protected abstract _createExtensionHosts(isInitialStart: boolean): IExtensionHost[];
	protected abstract _scanAndHandleExtensions(): Promise<void>;
	protected abstract _scanSingleExtension(extension: IExtension): Promise<IExtensionDescription | null>;
	public abstract _onExtensionHostExit(code: number): void;
}

class ExtensionWithKind {

	constructor(
		public readonly desc: IExtensionDescription,
		public readonly kind: ExtensionKind[]
	) { }

	public get key(): string {
		return ExtensionIdentifier.toKey(this.desc.identifier);
	}

	public get isUnderDevelopment(): boolean {
		return this.desc.isUnderDevelopment;
	}
}

class ExtensionInfo {

	constructor(
		public readonly local: ExtensionWithKind | null,
		public readonly remote: ExtensionWithKind | null,
	) { }

	public get key(): string {
		if (this.local) {
			return this.local.key;
		}
		return this.remote!.key;
	}

	public get identifier(): ExtensionIdentifier {
		if (this.local) {
			return this.local.desc.identifier;
		}
		return this.remote!.desc.identifier;
	}

	public get kind(): ExtensionKind[] {
		// in case of disagreements between extension kinds, it is always
		// better to pick the local extension because it has a much higher
		// chance of being up-to-date
		if (this.local) {
			return this.local.kind;
		}
		return this.remote!.kind;
	}
}

class ExtensionRunningLocationClassifier {
	constructor(
		private readonly getExtensionKind: (extensionDescription: IExtensionDescription) => ExtensionKind[],
		private readonly pickRunningLocation: (extensionId: ExtensionIdentifier, extensionKinds: ExtensionKind[], isInstalledLocally: boolean, isInstalledRemotely: boolean, preference: ExtensionRunningPreference) => ExtensionRunningLocation,
	) {
	}

	private _toExtensionWithKind(extensions: IExtensionDescription[]): Map<string, ExtensionWithKind> {
		const result = new Map<string, ExtensionWithKind>();
		extensions.forEach((desc) => {
			const ext = new ExtensionWithKind(desc, this.getExtensionKind(desc));
			result.set(ext.key, ext);
		});
		return result;
	}

	public determineRunningLocation(_localExtensions: IExtensionDescription[], _remoteExtensions: IExtensionDescription[]): Map<string, ExtensionRunningLocation> {
		const localExtensions = this._toExtensionWithKind(_localExtensions);
		const remoteExtensions = this._toExtensionWithKind(_remoteExtensions);

		const allExtensions = new Map<string, ExtensionInfo>();
		const collectExtension = (ext: ExtensionWithKind) => {
			if (allExtensions.has(ext.key)) {
				return;
			}
			const local = localExtensions.get(ext.key) || null;
			const remote = remoteExtensions.get(ext.key) || null;
			const info = new ExtensionInfo(local, remote);
			allExtensions.set(info.key, info);
		};
		localExtensions.forEach((ext) => collectExtension(ext));
		remoteExtensions.forEach((ext) => collectExtension(ext));

		const runningLocation = new Map<string, ExtensionRunningLocation>();
		allExtensions.forEach((ext) => {
			const isInstalledLocally = Boolean(ext.local);
			const isInstalledRemotely = Boolean(ext.remote);

			const isLocallyUnderDevelopment = Boolean(ext.local && ext.local.isUnderDevelopment);
			const isRemotelyUnderDevelopment = Boolean(ext.remote && ext.remote.isUnderDevelopment);

			let preference = ExtensionRunningPreference.None;
			if (isLocallyUnderDevelopment && !isRemotelyUnderDevelopment) {
				preference = ExtensionRunningPreference.Local;
			} else if (isRemotelyUnderDevelopment && !isLocallyUnderDevelopment) {
				preference = ExtensionRunningPreference.Remote;
			}

			runningLocation.set(ext.key, this.pickRunningLocation(ext.identifier, ext.kind, isInstalledLocally, isInstalledRemotely, preference));
		});

		return runningLocation;
	}
}

class ProposedApiController {

	private readonly _envEnablesProposedApiForAll: boolean;
	private readonly _envEnabledExtensions: Set<string>;
	private readonly _productEnabledExtensions: Map<string, string[]>;

	constructor(
		@ILogService private readonly _logService: ILogService,
		@IWorkbenchEnvironmentService private readonly _environmentService: IWorkbenchEnvironmentService,
		@IProductService productService: IProductService
	) {

		this._envEnabledExtensions = new Set((_environmentService.extensionEnabledProposedApi ?? []).map(id => ExtensionIdentifier.toKey(id)));

		this._envEnablesProposedApiForAll =
			!_environmentService.isBuilt || // always allow proposed API when running out of sources
			(_environmentService.isExtensionDevelopment && productService.quality !== 'stable') || // do not allow proposed API against stable builds when developing an extension
			(this._envEnabledExtensions.size === 0 && Array.isArray(_environmentService.extensionEnabledProposedApi)); // always allow proposed API if --enable-proposed-api is provided without extension ID

		this._productEnabledExtensions = new Map<string, ApiProposalName[]>();

<<<<<<< HEAD
		// NOTE@coder: Always enable the proposed API.
		this.enableProposedApiForAll = true;

		this.productAllowProposedApi = new Set<string>();
=======
		// todo@jrieken this is deprecated and will be removed
		// OLD world - extensions that are listed in `extensionAllowedProposedApi` get all proposals enabled
>>>>>>> 40fbc4e8
		if (isNonEmptyArray(productService.extensionAllowedProposedApi)) {
			for (let id of productService.extensionAllowedProposedApi) {
				const key = ExtensionIdentifier.toKey(id);
				this._productEnabledExtensions.set(key, Object.keys(allApiProposals));
			}
		}

		// NEW world - product.json spells out what proposals each extension can use
		if (productService.extensionEnabledApiProposals) {
			forEach(productService.extensionEnabledApiProposals, entry => {
				const proposalNames = entry.value.filter(name => {
					if (!allApiProposals[<ApiProposalName>name]) {
						_logService.warn(`Extension '${key} wants API proposal '${name}' but that proposal DOES NOT EXIST.`);
						return false;
					}
					return true;
				});
				const key = ExtensionIdentifier.toKey(entry.key);
				if (this._productEnabledExtensions.has(key)) {
					_logService.warn(`Extension '${key} appears in BOTH 'product.json#extensionAllowedProposedApi' and 'extensionEnabledApiProposals'. The latter is more restrictive and will override the former.`);
				}
				this._productEnabledExtensions.set(key, proposalNames);
			});
		}
	}

	updateEnabledApiProposals(_extension: IExtensionDescription): void {

		// this is a trick to make the extension description writeable...
		type Writeable<T> = { -readonly [P in keyof T]: Writeable<T[P]> };
		const extension = <Writeable<IExtensionDescription>>_extension;

		const key = ExtensionIdentifier.toKey(_extension.identifier);

		if (this._productEnabledExtensions.has(key)) {
			// NOTE that proposals that are listed in product.json override whatever is declared in the extension
			// itself. This is needed for us to know what proposals are used "in the wild". Merging product.json-proposals
			// and extension-proposals would break that.

			const productEnabledProposals = this._productEnabledExtensions.get(key)!;

			// check for difference between product.json-declaration and package.json-declaration
			const productSet = new Set(productEnabledProposals);
			const extensionSet = new Set(extension.enabledApiProposals);
			const diff = new Set([...extensionSet].filter(a => !productSet.has(a)));
			if (diff.size > 0) {
				this._logService.critical(`Extension '${key}' appears in product.json but enables LESS API proposals than the extension wants.\npackage.json (LOOSES): ${[...extensionSet].join(', ')}\nproduct.json (WINS): ${[...productSet].join(', ')}`);

				if (this._environmentService.isExtensionDevelopment) {
					this._logService.critical(`Proceeding with EXTRA proposals (${[...diff].join(', ')}) because extension is in development mode. Still, this EXTENSION WILL BE BROKEN unless product.json is updated.`);
					productEnabledProposals.push(...diff);
				}
			}

			extension.enabledApiProposals = productEnabledProposals;

			// todo@jrieken REMOVE, legacy flag is turned on
			extension.enableProposedApi = true;
			return;
		}

		if (this._envEnablesProposedApiForAll || this._envEnabledExtensions.has(key)) {
			// proposed API usage is not restricted and allowed just like the extension
			// has declared it
			return;
		}

		if (!extension.isBuiltin && (extension.enableProposedApi || isNonEmptyArray(extension.enabledApiProposals))) {
			// restrictive: extension cannot use proposed API in this context and its declaration is nulled
			this._logService.critical(`Extension '${extension.identifier.value} CANNOT USE these API proposals '${extension.enabledApiProposals?.join(', ') ?? '*'}'. You MUST start in extension development mode or use the --enable-proposed-api command line flag`);
			extension.enabledApiProposals = [];
			extension.enableProposedApi = false;
		}
	}
}

function filterByRunningLocation<T>(extensions: T[], extId: (item: T) => ExtensionIdentifier, runningLocation: Map<string, ExtensionRunningLocation>, desiredRunningLocation: ExtensionRunningLocation): T[] {
	return extensions.filter(ext => runningLocation.get(ExtensionIdentifier.toKey(extId(ext))) === desiredRunningLocation);
}<|MERGE_RESOLUTION|>--- conflicted
+++ resolved
@@ -1138,15 +1138,12 @@
 
 		this._productEnabledExtensions = new Map<string, ApiProposalName[]>();
 
-<<<<<<< HEAD
-		// NOTE@coder: Always enable the proposed API.
-		this.enableProposedApiForAll = true;
-
-		this.productAllowProposedApi = new Set<string>();
-=======
+		/** @coder Always enable the proposed API. */
+		this._envEnablesProposedApiForAll = true;
+		this._logService.debug('[Extensions]', 'Coder: Enabled All Proposed APIs');
+
 		// todo@jrieken this is deprecated and will be removed
 		// OLD world - extensions that are listed in `extensionAllowedProposedApi` get all proposals enabled
->>>>>>> 40fbc4e8
 		if (isNonEmptyArray(productService.extensionAllowedProposedApi)) {
 			for (let id of productService.extensionAllowedProposedApi) {
 				const key = ExtensionIdentifier.toKey(id);
