--- conflicted
+++ resolved
@@ -45,9 +45,8 @@
 
 	readonly skipReleaseNotes: boolean;
 
-<<<<<<< HEAD
 	readonly debugRenderer: boolean;
-=======
+
 	/**
 	 * @deprecated this property will go away eventually as it
 	 * duplicates many properties of the environment service
@@ -56,7 +55,6 @@
 	 * if you can.
 	 */
 	readonly configuration: IWorkbenchConfiguration;
->>>>>>> 0df46e20
 
 	// !!!!!!!!!!!!!!!!!!!!!!!!!!!!!!!!!!!!!!!!!!!!!!!!!!!!!!!!!
 	// NOTE: KEEP THIS INTERFACE AS SMALL AS POSSIBLE. AS SUCH:
