--- conflicted
+++ resolved
@@ -25,11 +25,8 @@
 import { INotificationService, Severity } from 'vs/platform/notification/common/notification';
 import { IHostService } from 'vs/workbench/services/host/browser/host';
 import { IExtensionBisectService } from 'vs/workbench/services/extensionManagement/browser/extensionBisect';
-<<<<<<< HEAD
 import { WorkspaceTrustStateChangeEvent, ITrustedWorkspaceService, WorkspaceTrustState } from 'vs/platform/workspace/common/trustedWorkspace';
-=======
 import { Promises } from 'vs/base/common/async';
->>>>>>> fd978d6f
 
 const SOURCE = 'IWorkbenchExtensionEnablementService';
 
@@ -166,8 +163,7 @@
 			}
 		}
 
-<<<<<<< HEAD
-		const result = await Promise.all(extensions.map(e => {
+		const result = await Promises.settled(extensions.map(e => {
 			if (this._isDisabledByTrustRequirement(e)) {
 				return this.trustedWorkspaceService.requireWorkspaceTrust({
 					immediate: true,
@@ -184,9 +180,6 @@
 			}
 		}));
 
-=======
-		const result = await Promises.settled(extensions.map(e => this._setEnablement(e, newState)));
->>>>>>> fd978d6f
 		const changedExtensions = extensions.filter((e, index) => result[index]);
 		if (changedExtensions.length) {
 			this._onEnablementChanged.fire(changedExtensions);
