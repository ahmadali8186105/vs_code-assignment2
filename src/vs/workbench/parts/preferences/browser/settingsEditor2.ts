/*---------------------------------------------------------------------------------------------
 *  Copyright (c) Microsoft Corporation. All rights reserved.
 *  Licensed under the MIT License. See License.txt in the project root for license information.
 *--------------------------------------------------------------------------------------------*/

import * as DOM from 'vs/base/browser/dom';
import { Separator } from 'vs/base/browser/ui/actionbar/actionbar';
import { Button } from 'vs/base/browser/ui/button/button';
import { ToolBar } from 'vs/base/browser/ui/toolbar/toolbar';
import { Action } from 'vs/base/common/actions';
import * as arrays from 'vs/base/common/arrays';
import { Delayer, ThrottledDelayer } from 'vs/base/common/async';
import { CancellationToken } from 'vs/base/common/cancellation';
import * as collections from 'vs/base/common/collections';
import { getErrorMessage, isPromiseCanceledError } from 'vs/base/common/errors';
import URI from 'vs/base/common/uri';
import { TPromise } from 'vs/base/common/winjs.base';
import { Tree } from 'vs/base/parts/tree/browser/treeImpl';
import { collapseAll, expandAll } from 'vs/base/parts/tree/browser/treeUtils';
import 'vs/css!./media/settingsEditor2';
import { localize } from 'vs/nls';
import { ConfigurationTarget, IConfigurationOverrides, IConfigurationService } from 'vs/platform/configuration/common/configuration';
import { IContextKey, IContextKeyService } from 'vs/platform/contextkey/common/contextkey';
import { IContextMenuService } from 'vs/platform/contextview/browser/contextView';
import { IEnvironmentService } from 'vs/platform/environment/common/environment';
import { IInstantiationService } from 'vs/platform/instantiation/common/instantiation';
import { WorkbenchTree } from 'vs/platform/list/browser/listService';
import { ILogService } from 'vs/platform/log/common/log';
import { ITelemetryService } from 'vs/platform/telemetry/common/telemetry';
import { attachButtonStyler } from 'vs/platform/theme/common/styler';
import { IThemeService } from 'vs/platform/theme/common/themeService';
import { BaseEditor } from 'vs/workbench/browser/parts/editor/baseEditor';
import { EditorOptions, IEditor } from 'vs/workbench/common/editor';
import { PreferencesEditor } from 'vs/workbench/parts/preferences/browser/preferencesEditor';
import { SearchWidget, SettingsTarget, SettingsTargetsWidget } from 'vs/workbench/parts/preferences/browser/preferencesWidgets';
import { commonlyUsedData, tocData } from 'vs/workbench/parts/preferences/browser/settingsLayout';
import { ISettingsEditorViewState, MODIFIED_SETTING_TAG, ONLINE_SERVICES_SETTING_TAG, resolveExtensionsSettings, resolveSettingsTree, SearchResultIdx, SearchResultModel, SettingsRenderer, SettingsTree, SettingsTreeElement, SettingsTreeGroupElement, SettingsTreeModel, SettingsTreeSettingElement } from 'vs/workbench/parts/preferences/browser/settingsTree';
import { TOCRenderer, TOCTree, TOCTreeModel } from 'vs/workbench/parts/preferences/browser/tocTree';
import { CONTEXT_SETTINGS_EDITOR, CONTEXT_SETTINGS_SEARCH_FOCUS, CONTEXT_TOC_ROW_FOCUS, IPreferencesSearchService, ISearchProvider } from 'vs/workbench/parts/preferences/common/preferences';
import { IPreferencesService, ISearchResult, ISettingsEditorModel } from 'vs/workbench/services/preferences/common/preferences';
import { SettingsEditor2Input } from 'vs/workbench/services/preferences/common/preferencesEditorInput';
import { DefaultSettingsEditorModel } from 'vs/workbench/services/preferences/common/preferencesModels';

const $ = DOM.$;

export class SettingsEditor2 extends BaseEditor {

	public static readonly ID: string = 'workbench.editor.settings2';

	private defaultSettingsEditorModel: DefaultSettingsEditorModel;

	private rootElement: HTMLElement;
	private headerContainer: HTMLElement;
	private bodyContainer: HTMLElement;
	private searchWidget: SearchWidget;
	private settingsTargetsWidget: SettingsTargetsWidget;
	private toolbar: ToolBar;

	private settingsTreeContainer: HTMLElement;
	private settingsTree: Tree;
	private settingsTreeRenderer: SettingsRenderer;
	private tocTreeModel: TOCTreeModel;
	private settingsTreeModel: SettingsTreeModel;

	private tocTreeContainer: HTMLElement;
	private tocTree: WorkbenchTree;

	private delayedFilterLogging: Delayer<void>;
	private localSearchDelayer: Delayer<void>;
	private remoteSearchThrottle: ThrottledDelayer<void>;
	private searchInProgress: TPromise<void>;
	private delayRefreshOnLayout: Delayer<void>;

	private settingUpdateDelayer: Delayer<void>;
	private pendingSettingUpdate: { key: string, value: any };

	private viewState: ISettingsEditorViewState;
	private searchResultModel: SearchResultModel;

	private tocRowFocused: IContextKey<boolean>;
	private inSettingsEditorContextKey: IContextKey<boolean>;
	private searchFocusContextKey: IContextKey<boolean>;

	private tagRegex = /(^|\s)@tag:("([^"]*)"|[^"]\S*)/g;

	/** Don't spam warnings */
	private hasWarnedMissingSettings: boolean;

	constructor(
		@ITelemetryService telemetryService: ITelemetryService,
		@IConfigurationService private configurationService: IConfigurationService,
		@IThemeService themeService: IThemeService,
		@IPreferencesService private preferencesService: IPreferencesService,
		@IInstantiationService private instantiationService: IInstantiationService,
		@IPreferencesSearchService private preferencesSearchService: IPreferencesSearchService,
		@ILogService private logService: ILogService,
		@IEnvironmentService private environmentService: IEnvironmentService,
		@IContextKeyService contextKeyService: IContextKeyService,
		@IContextMenuService private contextMenuService: IContextMenuService
	) {
		super(SettingsEditor2.ID, telemetryService, themeService);
		this.delayedFilterLogging = new Delayer<void>(1000);
		this.localSearchDelayer = new Delayer(100);
		this.remoteSearchThrottle = new ThrottledDelayer(200);
		this.viewState = { settingsTarget: ConfigurationTarget.USER };
		this.delayRefreshOnLayout = new Delayer(100);

		this.settingUpdateDelayer = new Delayer<void>(500);

		this.inSettingsEditorContextKey = CONTEXT_SETTINGS_EDITOR.bindTo(contextKeyService);
		this.searchFocusContextKey = CONTEXT_SETTINGS_SEARCH_FOCUS.bindTo(contextKeyService);
		this.tocRowFocused = CONTEXT_TOC_ROW_FOCUS.bindTo(contextKeyService);

		this._register(configurationService.onDidChangeConfiguration(e => {
			this.onConfigUpdate();
		}));
	}

	createEditor(parent: HTMLElement): void {
		parent.setAttribute('tabindex', '-1');
		this.rootElement = DOM.append(parent, $('.settings-editor'));

		this.createHeader(this.rootElement);
		this.createBody(this.rootElement);

	}

	setInput(input: SettingsEditor2Input, options: EditorOptions, token: CancellationToken): Thenable<void> {
		this.inSettingsEditorContextKey.set(true);
		return super.setInput(input, options, token)
			.then(() => new Promise(process.nextTick)) // Force setInput to be async
			.then(() => {
				return this.render(token);
			});
	}

	clearInput(): void {
		this.inSettingsEditorContextKey.set(false);
		super.clearInput();
	}

	layout(dimension: DOM.Dimension): void {
		this.searchWidget.layout(dimension);
		this.layoutTrees(dimension);

		DOM.toggleClass(this.rootElement, 'narrow', dimension.width < 600);

		this.delayRefreshOnLayout.trigger(() => this.refreshTreeAndMaintainFocus());
	}

	focus(): void {
		this.focusSearch();
	}

	focusSettings(): void {
		const firstFocusable = this.settingsTree.getHTMLElement().querySelector(SettingsRenderer.CONTROL_SELECTOR);
		if (firstFocusable) {
			(<HTMLElement>firstFocusable).focus();
		}
	}

	focusSearch(): void {
		this.searchWidget.focus();
	}

	clearSearchResults(): void {
		this.searchWidget.clear();
	}

	search(text: string): void {
		if (this.searchWidget) {
			this.searchWidget.focus();
			this.searchWidget.setValue(text);
		}
	}

	private createHeader(parent: HTMLElement): void {
		this.headerContainer = DOM.append(parent, $('.settings-header'));

		const previewHeader = DOM.append(this.headerContainer, $('.settings-preview-header'));

		const previewAlert = DOM.append(previewHeader, $('span.settings-preview-warning'));
		previewAlert.textContent = localize('previewWarning', "Preview");

		const previewTextLabel = DOM.append(previewHeader, $('span.settings-preview-label'));
		previewTextLabel.textContent = localize('previewLabel', "This is a preview of our new settings editor");

		const searchContainer = DOM.append(this.headerContainer, $('.search-container'));
		this.searchWidget = this._register(this.instantiationService.createInstance(SearchWidget, searchContainer, {
			ariaLabel: localize('SearchSettings.AriaLabel', "Search settings"),
			placeholder: localize('SearchSettings.Placeholder', "Search settings"),
			focusKey: this.searchFocusContextKey,
			ariaLive: 'assertive'
		}));
		this._register(this.searchWidget.onDidChange(() => this.onSearchInputChanged()));

		const headerControlsContainer = DOM.append(this.headerContainer, $('.settings-header-controls'));
		const targetWidgetContainer = DOM.append(headerControlsContainer, $('.settings-target-container'));
		this.settingsTargetsWidget = this._register(this.instantiationService.createInstance(SettingsTargetsWidget, targetWidgetContainer));
		this.settingsTargetsWidget.settingsTarget = ConfigurationTarget.USER;
		this.settingsTargetsWidget.onDidTargetChange(() => {
			this.viewState.settingsTarget = this.settingsTargetsWidget.settingsTarget;
			this.toolbar.context = <ISettingsToolbarContext>{ target: this.settingsTargetsWidget.settingsTarget };

			this.settingsTreeModel.update();
			this.refreshTreeAndMaintainFocus();
		});

		this.createHeaderControls(headerControlsContainer);
	}

	private createHeaderControls(parent: HTMLElement): void {
		const headerControlsContainerRight = DOM.append(parent, $('.settings-header-controls-right'));

		this.toolbar = this._register(new ToolBar(headerControlsContainerRight, this.contextMenuService, {
			ariaLabel: localize('settingsToolbarLabel', "Settings Editor Actions"),
			actionRunner: this.actionRunner
		}));

		const actions: Action[] = [
			this.instantiationService.createInstance(FilterByTagAction,
				localize('filterModifiedLabel', "Show modified settings"),
				MODIFIED_SETTING_TAG,
				this)
		];
		if (this.environmentService.appQuality !== 'stable') {
			actions.push(
				this.instantiationService.createInstance(
					FilterByTagAction,
					localize('filterOnlineServicesLabel', "Show settings for online services"),
					ONLINE_SERVICES_SETTING_TAG,
					this));
			actions.push(new Separator());
		}
		actions.push(this.instantiationService.createInstance(OpenSettingsAction));

		this.toolbar.setActions([], actions)();
		this.toolbar.context = <ISettingsToolbarContext>{ target: this.settingsTargetsWidget.settingsTarget };
	}

	private revealSetting(settingName: string): void {
		const element = this.settingsTreeModel.getElementByName(settingName);
		if (element) {
			this.settingsTree.reveal(element, .1);
		}
	}

	private revealSettingElement(element: SettingsTreeElement): void {
		const top = this.settingsTree.getRelativeTop(element);
		const clampedTop = Math.max(
			Math.min(top, .9),
			.1);

		this.settingsTree.reveal(element, clampedTop);
	}

	private openSettingsFile(): TPromise<IEditor> {
		const currentSettingsTarget = this.settingsTargetsWidget.settingsTarget;

		if (currentSettingsTarget === ConfigurationTarget.USER) {
			return this.preferencesService.openGlobalSettings();
		} else if (currentSettingsTarget === ConfigurationTarget.WORKSPACE) {
			return this.preferencesService.openWorkspaceSettings();
		} else {
			return this.preferencesService.openFolderSettings(currentSettingsTarget);
		}
	}

	private createBody(parent: HTMLElement): void {
<<<<<<< HEAD
		this.bodyContainer = DOM.append(parent, $('.settings-body'));

		this.createTOC(this.bodyContainer);
		this.createSettingsTree(this.bodyContainer);
		this.positionScrollbar();
=======
		const bodyContainer = DOM.append(parent, $('.settings-body'));

		this.createFocusSink(
			bodyContainer,
			e => {
				if (DOM.findParentWithClass(e.relatedTarget, 'settings-editor-tree')) {
					if (this.settingsTree.getScrollPosition() > 0) {
						const firstElement = this.settingsTree.getFirstVisibleElement();
						this.settingsTree.reveal(firstElement, 0.1);
						return true;
					}
				} else {
					const firstControl = this.settingsTree.getHTMLElement().querySelector(SettingsRenderer.CONTROL_SELECTOR);
					if (firstControl) {
						(<HTMLElement>firstControl).focus();
					}
				}

				return false;
			},
			'settings list focus helper');

		this.createSettingsTree(bodyContainer);

		this.createFocusSink(
			bodyContainer,
			e => {
				if (DOM.findParentWithClass(e.relatedTarget, 'settings-editor-tree')) {
					if (this.settingsTree.getScrollPosition() < 1) {
						const lastElement = this.settingsTree.getLastVisibleElement();
						this.settingsTree.reveal(lastElement, 0.9);
						return true;
					}
				}

				return false;
			},
			'settings list focus helper'
		);

		this.createTOC(bodyContainer);

>>>>>>> a220dfe9
		if (this.environmentService.appQuality !== 'stable') {
			this.createFeedbackButton(this.bodyContainer);
		}
	}

<<<<<<< HEAD
	private positionScrollbar(): void {
		let settingsScrollbar = this.bodyContainer.querySelector('.settings-editor > .settings-body .settings-tree-container .scrollbar.vertical') as HTMLElement
		console.log(settingsScrollbar)
		setTimeout(() => {
			settingsScrollbar.style.top = `${this.bodyContainer.offsetTop}px`;
		}, 0)
=======
	private createFocusSink(container: HTMLElement, callback: (e: any) => boolean, label: string): HTMLElement {
		const listFocusSink = DOM.append(container, $('.settings-tree-focus-sink'));
		listFocusSink.setAttribute('aria-label', label);
		listFocusSink.tabIndex = 0;
		this._register(DOM.addDisposableListener(listFocusSink, 'focus', (e: any) => {
			if (e.relatedTarget && callback(e)) {
				e.relatedTarget.focus();
			}
		}));

		return listFocusSink;
>>>>>>> a220dfe9
	}

	private createTOC(parent: HTMLElement): void {
		this.tocTreeModel = new TOCTreeModel(this.viewState);
		this.tocTreeContainer = DOM.append(parent, $('.settings-toc-container'));

		const tocRenderer = this.instantiationService.createInstance(TOCRenderer);

		this.tocTree = this._register(this.instantiationService.createInstance(TOCTree, this.tocTreeContainer,
			this.viewState,
			{
				renderer: tocRenderer
			}));

		this._register(this.tocTree.onDidChangeFocus(e => {
			const element = e.focus;
			if (this.searchResultModel) {
				this.viewState.filterToCategory = element;
				this.refreshTreeAndMaintainFocus();
			}

			if (element && (!e.payload || !e.payload.fromScroll)) {
				this.settingsTree.reveal(element, 0);
			}
		}));

		this._register(this.tocTree.onDidFocus(() => {
			this.tocRowFocused.set(true);
		}));

		this._register(this.tocTree.onDidBlur(() => {
			this.tocRowFocused.set(false);
		}));
	}

	private createSettingsTree(parent: HTMLElement): void {
		this.settingsTreeContainer = DOM.append(parent, $('.settings-tree-container'));

		this.settingsTreeRenderer = this.instantiationService.createInstance(SettingsRenderer, this.settingsTreeContainer);
		this._register(this.settingsTreeRenderer.onDidChangeSetting(e => this.onDidChangeSetting(e.key, e.value)));
		this._register(this.settingsTreeRenderer.onDidOpenSettings(settingKey => {
			this.openSettingsFile().then(editor => {
				if (editor instanceof PreferencesEditor && settingKey) {
					editor.focusSearch(settingKey);
				}
			});
		}));
		this._register(this.settingsTreeRenderer.onDidClickSettingLink(settingName => this.revealSetting(settingName)));
		this._register(this.settingsTreeRenderer.onDidFocusSetting(element => this.revealSettingElement(element)));

		this.settingsTree = this._register(this.instantiationService.createInstance(SettingsTree,
			this.settingsTreeContainer,
			this.viewState,
			{
				renderer: this.settingsTreeRenderer
			}));
		this.settingsTree.getHTMLElement().attributes.removeNamedItem('tabindex');

		this._register(this.settingsTree.onDidScroll(() => {
			this.updateTreeScrollSync();
		}));
	}

	private createFeedbackButton(parent: HTMLElement): void {
		const feedbackButton = this._register(new Button(parent));
		feedbackButton.label = localize('feedbackButtonLabel', "Provide Feedback");
		feedbackButton.element.classList.add('settings-feedback-button');

		this._register(attachButtonStyler(feedbackButton, this.themeService));
		this._register(feedbackButton.onDidClick(() => {
			// Github master issue
			window.open('https://go.microsoft.com/fwlink/?linkid=2000807');
		}));
	}

	private onDidChangeSetting(key: string, value: any): void {
		if (this.pendingSettingUpdate && this.pendingSettingUpdate.key !== key) {
			this.updateChangedSetting(key, value);
		}

		this.pendingSettingUpdate = { key, value };
		this.settingUpdateDelayer.trigger(() => this.updateChangedSetting(key, value));
	}

	private updateTreeScrollSync(): void {
		if (this.searchResultModel) {
			return;
		}

		if (!this.tocTree.getInput()) {
			return;
		}

		const elementToSync = this.settingsTree.getFirstVisibleElement();
		const element = elementToSync instanceof SettingsTreeSettingElement ? elementToSync.parent :
			elementToSync instanceof SettingsTreeGroupElement ? elementToSync :
				null;

		if (element && this.tocTree.getSelection()[0] !== element) {
			this.tocTree.reveal(element);
			const elementTop = this.tocTree.getRelativeTop(element);
			collapseAll(this.tocTree, element);
			if (elementTop < 0 || elementTop > 1) {
				this.tocTree.reveal(element);
			} else {
				this.tocTree.reveal(element, elementTop);
			}

			this.tocTree.setSelection([element]);
			this.tocTree.setFocus(element, { fromScroll: true });
		}
	}

	private updateChangedSetting(key: string, value: any): TPromise<void> {
		// ConfigurationService displays the error if this fails.
		// Force a render afterwards because onDidConfigurationUpdate doesn't fire if the update doesn't result in an effective setting value change
		const settingsTarget = this.settingsTargetsWidget.settingsTarget;
		const resource = URI.isUri(settingsTarget) ? settingsTarget : undefined;
		const configurationTarget = <ConfigurationTarget>(resource ? undefined : settingsTarget);
		const overrides: IConfigurationOverrides = { resource };

		// If the user is changing the value back to the default, do a 'reset' instead
		const inspected = this.configurationService.inspect(key, overrides);
		if (inspected.default === value) {
			value = undefined;
		}

		return this.configurationService.updateValue(key, value, overrides, configurationTarget)
			.then(() => this.refreshTreeAndMaintainFocus())
			.then(() => {
				const reportModifiedProps = {
					key,
					query: this.searchWidget.getValue(),
					searchResults: this.searchResultModel && this.searchResultModel.getUniqueResults(),
					rawResults: this.searchResultModel && this.searchResultModel.getRawResults(),
					showConfiguredOnly: this.viewState.tagFilters && this.viewState.tagFilters.has(MODIFIED_SETTING_TAG),
					isReset: typeof value === 'undefined',
					settingsTarget: this.settingsTargetsWidget.settingsTarget as SettingsTarget
				};

				return this.reportModifiedSetting(reportModifiedProps);
			});
	}

	private reportModifiedSetting(props: { key: string, query: string, searchResults: ISearchResult[], rawResults: ISearchResult[], showConfiguredOnly: boolean, isReset: boolean, settingsTarget: SettingsTarget }): void {
		this.pendingSettingUpdate = null;

		const remoteResult = props.searchResults && props.searchResults[SearchResultIdx.Remote];
		const localResult = props.searchResults && props.searchResults[SearchResultIdx.Local];

		let groupId = undefined;
		let nlpIndex = undefined;
		let displayIndex = undefined;
		if (props.searchResults) {
			const localIndex = arrays.firstIndex(localResult.filterMatches, m => m.setting.key === props.key);
			groupId = localIndex >= 0 ?
				'local' :
				'remote';

			displayIndex = localIndex >= 0 ?
				localIndex :
				remoteResult && (arrays.firstIndex(remoteResult.filterMatches, m => m.setting.key === props.key) + localResult.filterMatches.length);

			if (this.searchResultModel) {
				const rawResults = this.searchResultModel.getRawResults();
				if (rawResults[SearchResultIdx.Remote]) {
					const _nlpIndex = arrays.firstIndex(rawResults[SearchResultIdx.Remote].filterMatches, m => m.setting.key === props.key);
					nlpIndex = _nlpIndex >= 0 ? _nlpIndex : undefined;
				}
			}
		}

		const reportedTarget = props.settingsTarget === ConfigurationTarget.USER ? 'user' :
			props.settingsTarget === ConfigurationTarget.WORKSPACE ? 'workspace' :
				'folder';

		const data = {
			key: props.key,
			query: props.query,
			groupId,
			nlpIndex,
			displayIndex,
			showConfiguredOnly: props.showConfiguredOnly,
			isReset: props.isReset,
			target: reportedTarget
		};

		/* __GDPR__
			"settingsEditor.settingModified" : {
				"key" : { "classification": "SystemMetaData", "purpose": "FeatureInsight" },
				"query" : { "classification": "CustomerContent", "purpose": "FeatureInsight" },
				"groupId" : { "classification": "SystemMetaData", "purpose": "FeatureInsight" },
				"nlpIndex" : { "classification": "SystemMetaData", "purpose": "FeatureInsight", "isMeasurement": true },
				"displayIndex" : { "classification": "SystemMetaData", "purpose": "FeatureInsight", "isMeasurement": true },
				"showConfiguredOnly" : { "classification": "SystemMetaData", "purpose": "FeatureInsight" },
				"isReset" : { "classification": "SystemMetaData", "purpose": "FeatureInsight" },
				"target" : { "classification": "SystemMetaData", "purpose": "FeatureInsight" }
			}
		*/
		this.telemetryService.publicLog('settingsEditor.settingModified', data);
	}

	private render(token: CancellationToken): TPromise<any> {
		if (this.input) {
			return this.input.resolve()
				.then((model: DefaultSettingsEditorModel) => {
					if (token.isCancellationRequested) {
						return void 0;
					}

					this._register(model.onDidChangeGroups(() => this.onConfigUpdate()));
					this.defaultSettingsEditorModel = model;
					return this.onConfigUpdate();
				});
		}
		return TPromise.as(null);
	}

	private toggleSearchMode(): void {
		DOM.removeClass(this.rootElement, 'search-mode');
		if (this.configurationService.getValue('workbench.settings.settingsSearchTocBehavior') === 'hide') {
			DOM.toggleClass(this.rootElement, 'search-mode', !!this.searchResultModel);
		}
	}

	private onConfigUpdate(): TPromise<void> {
		const groups = this.defaultSettingsEditorModel.settingsGroups.slice(1); // Without commonlyUsed
		const dividedGroups = collections.groupBy(groups, g => g.contributedByExtension ? 'extension' : 'core');
		const settingsResult = resolveSettingsTree(tocData, dividedGroups.core);
		const resolvedSettingsRoot = settingsResult.tree;

		// Warn for settings not included in layout
		if (settingsResult.leftoverSettings.size && !this.hasWarnedMissingSettings) {
			let settingKeyList = [];
			settingsResult.leftoverSettings.forEach(s => {
				settingKeyList.push(s.key);
			});

			this.logService.warn(`SettingsEditor2: Settings not included in settingsLayout.ts: ${settingKeyList.join(', ')}`);
			this.hasWarnedMissingSettings = true;
		}

		const commonlyUsed = resolveSettingsTree(commonlyUsedData, dividedGroups.core);
		resolvedSettingsRoot.children.unshift(commonlyUsed.tree);

		resolvedSettingsRoot.children.push(resolveExtensionsSettings(dividedGroups.extension || []));

		if (this.searchResultModel) {
			this.searchResultModel.updateChildren();
		}

		if (this.settingsTreeModel) {
			this.settingsTreeModel.update(resolvedSettingsRoot);
			return this.refreshTreeAndMaintainFocus();
		} else {
			this.settingsTreeModel = this.instantiationService.createInstance(SettingsTreeModel, this.viewState, resolvedSettingsRoot);
			this.settingsTree.setInput(this.settingsTreeModel.root);

			this.tocTreeModel.settingsTreeRoot = this.settingsTreeModel.root as SettingsTreeGroupElement;
			if (this.tocTree.getInput()) {
				this.tocTree.refresh();
			} else {
				this.tocTree.setInput(this.tocTreeModel);
			}
		}

		return TPromise.wrap(null);
	}

	private refreshTreeAndMaintainFocus(): TPromise<any> {
		// Sort of a hack to maintain focus on the focused control across a refresh
		const focusedRowItem = DOM.findParentWithClass(<HTMLElement>document.activeElement, 'setting-item');
		const focusedRowId = focusedRowItem && focusedRowItem.id;
		const selection = focusedRowId && document.activeElement.tagName.toLowerCase() === 'input' ?
			(<HTMLInputElement>document.activeElement).selectionStart :
			null;

		return this.settingsTree.refresh()
			.then(() => {
				if (focusedRowId) {
					this.focusEditControlForRow(focusedRowId, selection);
				}
			})
			.then(() => {
				// TODO@roblou - hack
				this.tocTreeModel.update();

				return this.tocTree.refresh();
			});
	}

	private focusEditControlForRow(id: string, selection?: number): void {
		const rowSelector = `.setting-item#${id}`;
		const inputElementToFocus: HTMLElement = this.settingsTreeContainer.querySelector(`${rowSelector} input, ${rowSelector} select, ${rowSelector} .monaco-custom-checkbox`);
		if (inputElementToFocus) {
			inputElementToFocus.focus();
			if (typeof selection === 'number') {
				(<HTMLInputElement>inputElementToFocus).setSelectionRange(selection, selection);
			}
		}
	}

	private onSearchInputChanged(): void {
		const query = this.searchWidget.getValue().trim();
		this.delayedFilterLogging.cancel();
		this.triggerSearch(query).then(() => {
			if (query && this.searchResultModel) {
				this.delayedFilterLogging.trigger(() => this.reportFilteringUsed(query, this.searchResultModel.getUniqueResults()));
			}
		});
	}

	private triggerSearch(query: string): TPromise<void> {
		this.viewState.tagFilters = new Set<string>();
		if (query) {
			query = query.replace(this.tagRegex, (_, __, quotedTag, tag) => {
				this.viewState.tagFilters.add(tag || quotedTag);
				return '';
			});
			query = query.replace(`@${MODIFIED_SETTING_TAG}`, () => {
				this.viewState.tagFilters.add(MODIFIED_SETTING_TAG);
				return '';
			});
		}
		query = query.trim();
		if (query) {
			return this.searchInProgress = TPromise.join([
				this.localSearchDelayer.trigger(() => this.localFilterPreferences(query)),
				this.remoteSearchThrottle.trigger(() => this.remoteSearchPreferences(query), 500)
			]).then(() => {
				this.searchInProgress = null;
			});
		} else {
			if (this.viewState.tagFilters && this.viewState.tagFilters.size) {
				this.searchResultModel = this.createFilterModel();
			} else {
				this.searchResultModel = null;
			}

			this.localSearchDelayer.cancel();
			this.remoteSearchThrottle.cancel();
			if (this.searchInProgress && this.searchInProgress.cancel) {
				this.searchInProgress.cancel();
			}

			this.viewState.filterToCategory = null;
			this.tocTreeModel.currentSearchModel = this.searchResultModel;
			this.tocTree.refresh();
			this.toggleSearchMode();
			collapseAll(this.tocTree);

			if (this.searchResultModel) {
				return this.settingsTree.setInput(this.searchResultModel);
			} else {
				return this.settingsTree.setInput(this.settingsTreeModel.root);
			}
		}
	}

	/**
	 * Return a fake SearchResultModel which can hold a flat list of all settings, to be filtered (@modified etc)
	 */
	private createFilterModel(): SearchResultModel {
		const filterModel = this.instantiationService.createInstance(SearchResultModel, this.viewState);

		const fullResult: ISearchResult = {
			filterMatches: []
		};
		for (let g of this.defaultSettingsEditorModel.settingsGroups.slice(1)) {
			for (let sect of g.sections) {
				for (let setting of sect.settings) {
					fullResult.filterMatches.push({ setting, matches: [], score: 0 });
				}
			}
		}

		filterModel.setResult(0, fullResult);

		return filterModel;
	}

	private reportFilteringUsed(query: string, results: ISearchResult[]): void {
		const nlpResult = results[SearchResultIdx.Remote];
		const nlpMetadata = nlpResult && nlpResult.metadata;

		const durations = {};
		durations['nlpResult'] = nlpMetadata && nlpMetadata.duration;

		// Count unique results
		const counts = {};
		const filterResult = results[SearchResultIdx.Local];
		if (filterResult) {
			counts['filterResult'] = filterResult.filterMatches.length;
		}

		if (nlpResult) {
			counts['nlpResult'] = nlpResult.filterMatches.length;
		}

		const requestCount = nlpMetadata && nlpMetadata.requestCount;

		const data = {
			query,
			durations,
			counts,
			requestCount
		};

		/* __GDPR__
			"settingsEditor.filter" : {
				"query": { "classification": "CustomerContent", "purpose": "FeatureInsight" },
				"durations.nlpResult" : { "classification": "SystemMetaData", "purpose": "FeatureInsight", "isMeasurement": true },
				"counts.nlpResult" : { "classification": "SystemMetaData", "purpose": "FeatureInsight", "isMeasurement": true },
				"counts.filterResult" : { "classification": "SystemMetaData", "purpose": "FeatureInsight", "isMeasurement": true },
				"requestCount" : { "classification": "SystemMetaData", "purpose": "FeatureInsight", "isMeasurement": true }
			}
		*/
		this.telemetryService.publicLog('settingsEditor.filter', data);
	}

	private localFilterPreferences(query: string): TPromise<void> {
		const localSearchProvider = this.preferencesSearchService.getLocalSearchProvider(query);
		return this.filterOrSearchPreferences(query, SearchResultIdx.Local, localSearchProvider);
	}

	private remoteSearchPreferences(query: string): TPromise<void> {
		const remoteSearchProvider = this.preferencesSearchService.getRemoteSearchProvider(query);
		return this.filterOrSearchPreferences(query, SearchResultIdx.Remote, remoteSearchProvider);
	}

	private filterOrSearchPreferences(query: string, type: SearchResultIdx, searchProvider: ISearchProvider): TPromise<void> {
		let isCanceled = false;
		return new TPromise(resolve => {
			return this._filterOrSearchPreferencesModel(query, this.defaultSettingsEditorModel, searchProvider).then(result => {
				if (isCanceled) {
					// Handle cancellation like this because cancellation is lost inside the search provider due to async/await
					return null;
				}

				if (!this.searchResultModel) {
					this.searchResultModel = this.instantiationService.createInstance(SearchResultModel, this.viewState);
					this.searchResultModel.setResult(type, result);
					this.tocTreeModel.currentSearchModel = this.searchResultModel;
					this.toggleSearchMode();
					this.settingsTree.setInput(this.searchResultModel);
				} else {
					this.searchResultModel.setResult(type, result);
				}

				this.tocTreeModel.update();
				expandAll(this.tocTree);

				resolve(this.refreshTreeAndMaintainFocus());
			});
		}, () => {
			isCanceled = true;
		});
	}

	private _filterOrSearchPreferencesModel(filter: string, model: ISettingsEditorModel, provider: ISearchProvider): TPromise<ISearchResult> {
		const searchP = provider ? provider.searchModel(model) : TPromise.wrap(null);
		return searchP
			.then<ISearchResult>(null, err => {
				if (isPromiseCanceledError(err)) {
					return TPromise.wrapError(err);
				} else {
					/* __GDPR__
						"settingsEditor.searchError" : {
							"message": { "classification": "CallstackOrException", "purpose": "FeatureInsight" },
							"filter": { "classification": "SystemMetaData", "purpose": "FeatureInsight" }
						}
					*/
					const message = getErrorMessage(err).trim();
					if (message && message !== 'Error') {
						// "Error" = any generic network error
						this.telemetryService.publicLog('settingsEditor.searchError', { message, filter });
						this.logService.info('Setting search error: ' + message);
					}
					return null;
				}
			});
	}

	private layoutTrees(dimension: DOM.Dimension): void {
		const listHeight = dimension.height - (DOM.getDomNodePagePosition(this.headerContainer).height + 11 /*padding*/);
		const settingsTreeHeight = listHeight - 14;
		this.settingsTreeContainer.style.height = `${settingsTreeHeight}px`;
		this.settingsTree.layout(settingsTreeHeight, 800);

		const tocTreeHeight = listHeight - 16;
		this.tocTreeContainer.style.height = `${tocTreeHeight}px`;
		this.tocTree.layout(tocTreeHeight, 175);

		this.settingsTreeRenderer.updateWidth(dimension.width);
	}
}

interface ISettingsToolbarContext {
	target: SettingsTarget;
}

class OpenSettingsAction extends Action {
	static readonly ID = 'settings.openSettingsJson';
	static readonly LABEL = localize('openSettingsJsonLabel', "Open settings.json");

	constructor(
		@IPreferencesService private readonly preferencesService: IPreferencesService,
	) {
		super(OpenSettingsAction.ID, OpenSettingsAction.LABEL, 'open-settings-json');
	}


	run(context?: ISettingsToolbarContext): TPromise<void> {
		return this._run(context)
			.then(() => { });
	}

	private _run(context?: ISettingsToolbarContext): TPromise<any> {
		const target = context && context.target;
		if (target === ConfigurationTarget.USER) {
			return this.preferencesService.openGlobalSettings();
		} else if (target === ConfigurationTarget.WORKSPACE) {
			return this.preferencesService.openWorkspaceSettings();
		} else if (URI.isUri(target)) {
			return this.preferencesService.openFolderSettings(target);
		}

		return TPromise.wrap(null);
	}
}

class FilterByTagAction extends Action {
	static readonly ID = 'settings.filterByTag';

	constructor(
		label: string,
		private tag: string,
		private settingsEditor: SettingsEditor2
	) {
		super(FilterByTagAction.ID, label, 'toggle-filter-tag');
	}

	run(): TPromise<void> {
		this.settingsEditor.search(this.tag === MODIFIED_SETTING_TAG ? `@${this.tag} ` : `@tag:${this.tag} `);
		return TPromise.as(null);
	}
}<|MERGE_RESOLUTION|>--- conflicted
+++ resolved
@@ -267,17 +267,10 @@
 	}
 
 	private createBody(parent: HTMLElement): void {
-<<<<<<< HEAD
 		this.bodyContainer = DOM.append(parent, $('.settings-body'));
 
-		this.createTOC(this.bodyContainer);
-		this.createSettingsTree(this.bodyContainer);
-		this.positionScrollbar();
-=======
-		const bodyContainer = DOM.append(parent, $('.settings-body'));
-
 		this.createFocusSink(
-			bodyContainer,
+			this.bodyContainer,
 			e => {
 				if (DOM.findParentWithClass(e.relatedTarget, 'settings-editor-tree')) {
 					if (this.settingsTree.getScrollPosition() > 0) {
@@ -296,10 +289,10 @@
 			},
 			'settings list focus helper');
 
-		this.createSettingsTree(bodyContainer);
-
+		this.createSettingsTree(this.bodyContainer);
+		this.positionScrollbar();
 		this.createFocusSink(
-			bodyContainer,
+			this.bodyContainer,
 			e => {
 				if (DOM.findParentWithClass(e.relatedTarget, 'settings-editor-tree')) {
 					if (this.settingsTree.getScrollPosition() < 1) {
@@ -314,22 +307,21 @@
 			'settings list focus helper'
 		);
 
-		this.createTOC(bodyContainer);
-
->>>>>>> a220dfe9
+		this.createTOC(this.bodyContainer);
+
 		if (this.environmentService.appQuality !== 'stable') {
 			this.createFeedbackButton(this.bodyContainer);
 		}
 	}
 
-<<<<<<< HEAD
 	private positionScrollbar(): void {
 		let settingsScrollbar = this.bodyContainer.querySelector('.settings-editor > .settings-body .settings-tree-container .scrollbar.vertical') as HTMLElement
 		console.log(settingsScrollbar)
 		setTimeout(() => {
 			settingsScrollbar.style.top = `${this.bodyContainer.offsetTop}px`;
 		}, 0)
-=======
+	}
+
 	private createFocusSink(container: HTMLElement, callback: (e: any) => boolean, label: string): HTMLElement {
 		const listFocusSink = DOM.append(container, $('.settings-tree-focus-sink'));
 		listFocusSink.setAttribute('aria-label', label);
@@ -341,7 +333,6 @@
 		}));
 
 		return listFocusSink;
->>>>>>> a220dfe9
 	}
 
 	private createTOC(parent: HTMLElement): void {
