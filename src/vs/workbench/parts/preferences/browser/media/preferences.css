/*---------------------------------------------------------------------------------------------
 *  Copyright (c) Microsoft Corporation. All rights reserved.
 *  Licensed under the MIT License. See License.txt in the project root for license information.
 *--------------------------------------------------------------------------------------------*/

.preferences-editor > .preferences-header {
	display: flex;
	flex-wrap: wrap;
	padding-left: 27px;
	padding-right: 32px;
	padding-bottom: 11px;
	padding-top: 11px;
}

.preferences-editor > .preferences-header.vertical-layout {
	flex-direction: column;
	align-items: flex-end;
	padding-bottom: 5px;
}

.preferences-editor > .preferences-editors-container.side-by-side-preferences-editor {
	position: relative;
}

.settings-targets-widget {
	flex-wrap: wrap;
<<<<<<< HEAD
	margin-left: 18px;
	margin-top: 8px;
=======
	margin: 4px 0 4px 18px;
>>>>>>> ad92e3f1
	display: flex;
	border-radius: 4px;
	padding: 0 8px;
	cursor: pointer;
}

.settings-targets-widget > .settings-target {
	font-size: 11px;
	padding: 2px 4px 0 0;
	white-space: nowrap;
	overflow: hidden;
	flex: 1;
	display: flex;
}

.settings-targets-widget > .settings-target > .settings-target-label {
	text-transform: uppercase;
}

.settings-targets-widget > .settings-target > .settings-target-details {
	margin-left: 0.5em;
	font-size: 10px;
	opacity: 0.7;
}

.settings-targets-widget > .settings-target > .settings-target-details.empty {
	margin-left: 0;
}

.settings-targets-widget > .settings-target-dropdown-icon {
	padding-left: 0.5em;
	padding-top: 4px;
	font-size: 12px;
}

.preferences-header > .settings-header-widget {
	flex: 1;
	display: flex;
	position: relative;
	align-self: stretch;
}

.settings-header-widget > .settings-header-container {
	padding-top: 8px;
	padding-left: 27px;
	padding-right: 32px;
}

.settings-header-widget > .settings-count-widget {
	margin: 6px 0px;
	padding: 0px 8px;
	position: absolute;
	right: 10px;
	border-radius: 2px;
}

.settings-header-widget > .settings-count-widget.hide {
	display: none;
}

.settings-header-widget > .settings-search-container {
	flex: 1;
}

.settings-header-widget > .settings-search-container > .settings-search-input {
	vertical-align: middle;
}

.settings-header-widget > .settings-search-container > .settings-search-input > .monaco-inputbox {
	height: 30px;
}

.vs .settings-header-widget > .settings-search-container > .settings-search-input > .monaco-inputbox {
	border: 1px solid #ddd;
}

.settings-header-widget > .settings-search-container > .settings-search-input > .monaco-inputbox .input {
	font-size: 14px;
	padding-left:10px;
}

.monaco-editor .settings-header-widget .title-container {
	padding-left: 12px;
	display: flex;
}

.vs .monaco-editor .settings-header-widget .title-container {
	color: #6f6f6f;
}
.vs-dark .monaco-editor .settings-header-widget .title-container {
	color: #bbbbbb;
}
.hc-black .monaco-editor .settings-header-widget .title-container {
	color: white;
}

.monaco-editor .settings-header-widget .title-container .title {
	font-weight: bold;
	white-space: nowrap;
	text-transform: uppercase;
}

.monaco-editor .settings-header-widget .title-container .message {
	padding-left: 12px;
	white-space: nowrap;
}

.monaco-editor .settings-group-title-widget {
	z-index: 1;
}

.monaco-editor .settings-group-title-widget .title-container {
	width: 100%;
	cursor: pointer;
	font-weight: bold;
	-webkit-user-select: none;
	user-select: none;
	display: flex;
}

.vs .monaco-editor .settings-group-title-widget .title-container {
	color: #6f6f6f;
}

.monaco-editor .settings-group-title-widget .title-container .title {
	white-space: nowrap;
	overflow: hidden;
}

.vs-dark .monaco-editor .settings-group-title-widget .title-container {
	color: #bbbbbb;
}
.hc-black .monaco-editor .settings-group-title-widget .title-container {
	color: white;
}

.monaco-editor.vs-dark .settings-group-title-widget .title-container.focused,
.monaco-editor.vs .settings-group-title-widget .title-container.focused {
	outline: none !important;
}

.monaco-editor .settings-group-title-widget .title-container.focused,
.monaco-editor .settings-group-title-widget .title-container:hover {
	background-color: rgba(153, 153, 153, 0.2);
}

.monaco-editor.hc-black .settings-group-title-widget .title-container.focused {
	outline: 1px dotted #f38518;
}

.monaco-editor .settings-group-title-widget .title-container .expand-collapse-icon {
	background: url(expanded.svg) 50% 50% no-repeat;
	width: 16px;
	height: 100%;
}

.monaco-editor.vs-dark .settings-group-title-widget .title-container .expand-collapse-icon,
.monaco-editor.hc-black .settings-group-title-widget .title-container .expand-collapse-icon {
	background: url(expanded-dark.svg) 50% 50% no-repeat;
}

.monaco-editor .settings-group-title-widget .title-container.collapsed .expand-collapse-icon {
	background: url(collapsed.svg) 50% 50% no-repeat;
}

.monaco-editor.vs-dark .settings-group-title-widget .title-container.collapsed .expand-collapse-icon,
.monaco-editor.hc-black .settings-group-title-widget .title-container.collapsed .expand-collapse-icon {
	background: url(collapsed-dark.svg) 50% 50% no-repeat;
}

.monaco-editor .edit-preferences-widget {
	background: url('edit.svg') center center no-repeat;
	transform: rotate(-90deg);
	width:16px;
	height: 16px;
	cursor: pointer;
}

.monaco-editor .edit-preferences-widget.hidden {
	display: none;
	visibility: hidden;
}

.monaco-editor.hc-black .edit-preferences-widget,
.monaco-editor.vs-dark .edit-preferences-widget {
	background: url('edit_inverse.svg') center center no-repeat;
}

.monaco-editor .floating-click-widget {
	padding: 10px;
	border-radius: 5px;
	cursor: pointer;
}

.title-actions .action-item .icon.collapseAll,
.editor-actions .action-item .icon.collapseAll {
	background: url('collapseAll.svg') center center no-repeat;
}

.vs-dark .title-actions .action-item .icon.collapseAll,
.vs-dark .editor-actions .action-item .icon.collapseAll {
	background: url('collapseAll_inverse.svg') center center no-repeat;
}<|MERGE_RESOLUTION|>--- conflicted
+++ resolved
@@ -24,12 +24,7 @@
 
 .settings-targets-widget {
 	flex-wrap: wrap;
-<<<<<<< HEAD
-	margin-left: 18px;
-	margin-top: 8px;
-=======
 	margin: 4px 0 4px 18px;
->>>>>>> ad92e3f1
 	display: flex;
 	border-radius: 4px;
 	padding: 0 8px;
