/*---------------------------------------------------------------------------------------------
 *  Copyright (c) Microsoft Corporation. All rights reserved.
 *  Licensed under the MIT License. See License.txt in the project root for license information.
 *--------------------------------------------------------------------------------------------*/

import { TPromise } from 'vs/base/common/winjs.base';
import * as nls from 'vs/nls';
import { Delayer } from 'vs/base/common/async';
import * as arrays from 'vs/base/common/arrays';
import * as strings from 'vs/base/common/strings';
import { Disposable, IDisposable, dispose } from 'vs/base/common/lifecycle';
import { IAction } from 'vs/base/common/actions';
import { IJSONSchema } from 'vs/base/common/jsonSchema';
import Event, { Emitter } from 'vs/base/common/event';
import { Registry } from 'vs/platform/registry/common/platform';
import * as editorCommon from 'vs/editor/common/editorCommon';
import { Range, IRange } from 'vs/editor/common/core/range';
import { IConfigurationRegistry, Extensions as ConfigurationExtensions, ConfigurationScope, IConfigurationPropertySchema } from 'vs/platform/configuration/common/configurationRegistry';
import { IInstantiationService } from 'vs/platform/instantiation/common/instantiation';
import { IPreferencesService, ISettingsGroup, ISetting, IPreferencesEditorModel, IFilterResult, ISettingsEditorModel, IScoredResults, IWorkbenchSettingsConfiguration } from 'vs/workbench/parts/preferences/common/preferences';
import { SettingsEditorModel, DefaultSettingsEditorModel, WorkspaceConfigurationEditorModel } from 'vs/workbench/parts/preferences/common/preferencesModels';
import { ICodeEditor, IEditorMouseEvent, MouseTargetType } from 'vs/editor/browser/editorBrowser';
import { IContextMenuService, ContextSubMenu } from 'vs/platform/contextview/browser/contextView';
import { SettingsGroupTitleWidget, EditPreferenceWidget, SettingsHeaderWidget, DefaultSettingsHeaderWidget, FloatingClickWidget } from 'vs/workbench/parts/preferences/browser/preferencesWidgets';
import { ITelemetryService } from 'vs/platform/telemetry/common/telemetry';
import { RangeHighlightDecorations } from 'vs/workbench/browser/parts/editor/rangeDecorations';
import { IMarkerService, IMarkerData } from 'vs/platform/markers/common/markers';
import { IMessageService, Severity } from 'vs/platform/message/common/message';
import { IWorkbenchEditorService } from 'vs/workbench/services/editor/common/editorService';
import { ICursorPositionChangedEvent } from 'vs/editor/common/controller/cursorEvents';
import { ModelDecorationOptions } from 'vs/editor/common/model/textModel';
import { IWorkspaceContextService, WorkbenchState } from 'vs/platform/workspace/common/workspace';
import { MarkdownString } from 'vs/base/common/htmlContent';
import { overrideIdentifierFromKey, IConfigurationService, ConfigurationTarget } from 'vs/platform/configuration/common/configuration';
import { IEnvironmentService } from 'vs/platform/environment/common/environment';
import { ITextModel, IModelDeltaDecoration, TrackedRangeStickiness } from 'vs/editor/common/model';

export interface IPreferencesRenderer<T> extends IDisposable {
	preferencesModel: IPreferencesEditorModel<T>;
	associatedPreferencesModel: IPreferencesEditorModel<T>;

	onFocusPreference: Event<T>;
	onClearFocusPreference: Event<T>;
	onUpdatePreference?: Event<{ key: string, value: any, source: T, index: number }>;

	render(): void;
	updatePreference(key: string, value: any, source: T, index: number): void;
	focusPreference(setting: T): void;
	clearFocus(setting: T): void;
	filterPreferences(filterResult: IFilterResult): void;
}

export class UserSettingsRenderer extends Disposable implements IPreferencesRenderer<ISetting> {

	private settingHighlighter: SettingHighlighter;
	private editSettingActionRenderer: EditSettingRenderer;
	private highlightMatchesRenderer: HighlightMatchesRenderer;
	private modelChangeDelayer: Delayer<void> = new Delayer<void>(200);
	private _associatedPreferencesModel: IPreferencesEditorModel<ISetting>;

	private _onFocusPreference: Emitter<ISetting> = new Emitter<ISetting>();
	public readonly onFocusPreference: Event<ISetting> = this._onFocusPreference.event;

	private _onClearFocusPreference: Emitter<ISetting> = new Emitter<ISetting>();
	public readonly onClearFocusPreference: Event<ISetting> = this._onClearFocusPreference.event;

	private filterResult: IFilterResult;

	constructor(protected editor: ICodeEditor, public readonly preferencesModel: SettingsEditorModel,
		@IPreferencesService protected preferencesService: IPreferencesService,
		@ITelemetryService private telemetryService: ITelemetryService,
		@IConfigurationService private configurationService: IConfigurationService,
		@IInstantiationService protected instantiationService: IInstantiationService
	) {
		super();
		this.settingHighlighter = this._register(instantiationService.createInstance(SettingHighlighter, editor, this._onFocusPreference, this._onClearFocusPreference));
		this.highlightMatchesRenderer = this._register(instantiationService.createInstance(HighlightMatchesRenderer, editor));
		this.editSettingActionRenderer = this._register(this.instantiationService.createInstance(EditSettingRenderer, this.editor, this.preferencesModel, this.settingHighlighter));
		this._register(this.editSettingActionRenderer.onUpdateSetting(({ key, value, source, index }) => this.updatePreference(key, value, source, index, true)));
		this._register(this.editor.getModel().onDidChangeContent(() => this.modelChangeDelayer.trigger(() => this.onModelChanged())));

		this.createHeader();
	}

	public get associatedPreferencesModel(): IPreferencesEditorModel<ISetting> {
		return this._associatedPreferencesModel;
	}

	public set associatedPreferencesModel(associatedPreferencesModel: IPreferencesEditorModel<ISetting>) {
		this._associatedPreferencesModel = associatedPreferencesModel;
		this.editSettingActionRenderer.associatedPreferencesModel = associatedPreferencesModel;
	}

	protected createHeader(): void {
		this._register(new SettingsHeaderWidget(this.editor, '')).setMessage(nls.localize('emptyUserSettingsHeader', "Place your settings here to overwrite the Default Settings."));
	}

	public render(): void {
		this.editSettingActionRenderer.render(this.preferencesModel.settingsGroups, this.associatedPreferencesModel);
		if (this.filterResult) {
			this.filterPreferences(this.filterResult);
		}
	}

	public updatePreference(key: string, value: any, source: ISetting, index: number, fromEditableSettings?: boolean): void {
		const data = {
			userConfigurationKeys: [key]
		};

		if (this.filterResult) {
			data['query'] = this.filterResult.query;
			data['fuzzy'] = !!this.filterResult.metadata;
			data['duration'] = this.filterResult.metadata && this.filterResult.metadata.duration;
			data['index'] = index;
			data['editableSide'] = !!fromEditableSettings;
		}

		/* __GDPR__
			"defaultSettingsActions.copySetting" : {
				"userConfigurationKeys" : { "classification": "SystemMetaData", "purpose": "FeatureInsight" },
				"query" : { "classification": "SystemMetaData", "purpose": "FeatureInsight" },
				"fuzzy" : { "classification": "SystemMetaData", "purpose": "FeatureInsight" },
				"duration" : { "classification": "SystemMetaData", "purpose": "FeatureInsight" },
				"index" : { "classification": "SystemMetaData", "purpose": "FeatureInsight" },
				"editableSide" : { "classification": "SystemMetaData", "purpose": "FeatureInsight" }
			}
		*/
		this.telemetryService.publicLog('defaultSettingsActions.copySetting', data);
		const overrideIdentifier = source.overrideOf ? overrideIdentifierFromKey(source.overrideOf.key) : null;
		const resource = this.preferencesModel.uri;
		this.configurationService.updateValue(key, value, { overrideIdentifier, resource }, this.preferencesModel.configurationTarget)
			.then(() => this.onSettingUpdated(source));
	}

	private onModelChanged(): void {
		if (!this.editor.getModel()) {
			// model could have been disposed during the delay
			return;
		}
		this.render();
	}

	private onSettingUpdated(setting: ISetting) {
		this.editor.focus();
		setting = this.getSetting(setting);
		if (setting) {
			// TODO:@sandy Selection range should be template range
			this.editor.setSelection(setting.valueRange);
			this.settingHighlighter.highlight(setting, true);
		}
	}

	private getSetting(setting: ISetting): ISetting {
		const { key, overrideOf } = setting;
		if (overrideOf) {
			const setting = this.getSetting(overrideOf);
			for (const override of setting.overrides) {
				if (override.key === key) {
					return override;
				}
			}
			return null;
		}

		return this.preferencesModel.getPreference(key);
	}

	public filterPreferences(filterResult: IFilterResult): void {
		this.filterResult = filterResult;
		this.settingHighlighter.clear(true);
		this.highlightMatchesRenderer.render(filterResult ? filterResult.matches : []);
	}

	public focusPreference(setting: ISetting): void {
		const s = this.getSetting(setting);
		if (s) {
			this.settingHighlighter.highlight(s, true);
			this.editor.setPosition({ lineNumber: s.keyRange.startLineNumber, column: s.keyRange.startColumn });
		} else {
			this.settingHighlighter.clear(true);
		}
	}

	public clearFocus(setting: ISetting): void {
		this.settingHighlighter.clear(true);
	}
}

export class WorkspaceSettingsRenderer extends UserSettingsRenderer implements IPreferencesRenderer<ISetting> {

	private unsupportedSettingsRenderer: UnsupportedSettingsRenderer;
	private workspaceConfigurationRenderer: WorkspaceConfigurationRenderer;

	constructor(editor: ICodeEditor, preferencesModel: SettingsEditorModel,
		@IPreferencesService preferencesService: IPreferencesService,
		@ITelemetryService telemetryService: ITelemetryService,
		@IConfigurationService configurationService: IConfigurationService,
		@IInstantiationService instantiationService: IInstantiationService
	) {
		super(editor, preferencesModel, preferencesService, telemetryService, configurationService, instantiationService);
		this.unsupportedSettingsRenderer = this._register(instantiationService.createInstance(UnsupportedSettingsRenderer, editor, preferencesModel));
		this.workspaceConfigurationRenderer = this._register(instantiationService.createInstance(WorkspaceConfigurationRenderer, editor, preferencesModel));
	}

	protected createHeader(): void {
		this._register(new SettingsHeaderWidget(this.editor, '')).setMessage(nls.localize('emptyWorkspaceSettingsHeader', "Place your settings here to overwrite the User Settings."));
	}

	public render(): void {
		super.render();
		this.unsupportedSettingsRenderer.render();
		this.workspaceConfigurationRenderer.render();
	}
}

export class FolderSettingsRenderer extends UserSettingsRenderer implements IPreferencesRenderer<ISetting> {

	private unsupportedSettingsRenderer: UnsupportedSettingsRenderer;

	constructor(editor: ICodeEditor, preferencesModel: SettingsEditorModel,
		@IPreferencesService preferencesService: IPreferencesService,
		@ITelemetryService telemetryService: ITelemetryService,
		@IConfigurationService configurationService: IConfigurationService,
		@IInstantiationService instantiationService: IInstantiationService
	) {
		super(editor, preferencesModel, preferencesService, telemetryService, configurationService, instantiationService);
		this.unsupportedSettingsRenderer = this._register(instantiationService.createInstance(UnsupportedSettingsRenderer, editor, preferencesModel));
	}

	protected createHeader(): void {
		this._register(new SettingsHeaderWidget(this.editor, '')).setMessage(nls.localize('emptyFolderSettingsHeader', "Place your folder settings here to overwrite those from the Workspace Settings."));
	}

	public render(): void {
		super.render();
		this.unsupportedSettingsRenderer.render();
	}
}

export class DefaultSettingsRenderer extends Disposable implements IPreferencesRenderer<ISetting> {

	private _associatedPreferencesModel: IPreferencesEditorModel<ISetting>;
	private settingHighlighter: SettingHighlighter;
	private settingsHeaderRenderer: DefaultSettingsHeaderRenderer;
	private settingsGroupTitleRenderer: SettingsGroupTitleRenderer;
	private filteredMatchesRenderer: FilteredMatchesRenderer;
	private hiddenAreasRenderer: HiddenAreasRenderer;
	private editSettingActionRenderer: EditSettingRenderer;
	private feedbackWidgetRenderer: FeedbackWidgetRenderer;
	private bracesHidingRenderer: BracesHidingRenderer;
	private filterResult: IFilterResult;

	private _onUpdatePreference: Emitter<{ key: string, value: any, source: ISetting, index: number }> = new Emitter<{ key: string, value: any, source: ISetting, index: number }>();
	public readonly onUpdatePreference: Event<{ key: string, value: any, source: ISetting, index: number }> = this._onUpdatePreference.event;

	private _onFocusPreference: Emitter<ISetting> = new Emitter<ISetting>();
	public readonly onFocusPreference: Event<ISetting> = this._onFocusPreference.event;

	private _onClearFocusPreference: Emitter<ISetting> = new Emitter<ISetting>();
	public readonly onClearFocusPreference: Event<ISetting> = this._onClearFocusPreference.event;

	constructor(protected editor: ICodeEditor, public readonly preferencesModel: DefaultSettingsEditorModel,
		@IPreferencesService protected preferencesService: IPreferencesService,
		@IInstantiationService protected instantiationService: IInstantiationService
	) {
		super();
		this.settingHighlighter = this._register(instantiationService.createInstance(SettingHighlighter, editor, this._onFocusPreference, this._onClearFocusPreference));
		this.settingsHeaderRenderer = this._register(instantiationService.createInstance(DefaultSettingsHeaderRenderer, editor, preferencesModel.configurationScope));
		this.settingsGroupTitleRenderer = this._register(instantiationService.createInstance(SettingsGroupTitleRenderer, editor));
		this.filteredMatchesRenderer = this._register(instantiationService.createInstance(FilteredMatchesRenderer, editor));
		this.editSettingActionRenderer = this._register(instantiationService.createInstance(EditSettingRenderer, editor, preferencesModel, this.settingHighlighter));
		this.feedbackWidgetRenderer = this._register(instantiationService.createInstance(FeedbackWidgetRenderer, editor));
		this.bracesHidingRenderer = this._register(instantiationService.createInstance(BracesHidingRenderer, editor, preferencesModel));
		this.hiddenAreasRenderer = this._register(instantiationService.createInstance(HiddenAreasRenderer, editor, [this.settingsGroupTitleRenderer, this.filteredMatchesRenderer, this.bracesHidingRenderer]));

		this._register(this.editSettingActionRenderer.onUpdateSetting(e => this._onUpdatePreference.fire(e)));
		this._register(this.settingsGroupTitleRenderer.onHiddenAreasChanged(() => this.hiddenAreasRenderer.render()));
		this._register(preferencesModel.onDidChangeGroups(() => this.render()));
	}

	public get associatedPreferencesModel(): IPreferencesEditorModel<ISetting> {
		return this._associatedPreferencesModel;
	}

	public set associatedPreferencesModel(associatedPreferencesModel: IPreferencesEditorModel<ISetting>) {
		this._associatedPreferencesModel = associatedPreferencesModel;
		this.editSettingActionRenderer.associatedPreferencesModel = associatedPreferencesModel;
	}

	public render() {
		this.settingsGroupTitleRenderer.render(this.preferencesModel.settingsGroups);
		this.editSettingActionRenderer.render(this.preferencesModel.settingsGroups, this._associatedPreferencesModel);
		this.feedbackWidgetRenderer.render(null);
		this.settingHighlighter.clear(true);
		this.bracesHidingRenderer.render(null, this.preferencesModel.settingsGroups);
		this.settingsGroupTitleRenderer.showGroup(0);
		this.hiddenAreasRenderer.render();
	}

	public filterPreferences(filterResult: IFilterResult): void {
		this.filterResult = filterResult;
		if (filterResult) {
			this.filteredMatchesRenderer.render(filterResult, this.preferencesModel.settingsGroups);
			this.settingsGroupTitleRenderer.render(filterResult.filteredGroups);
			this.feedbackWidgetRenderer.render(filterResult);
			this.settingsHeaderRenderer.render(filterResult);
			this.settingHighlighter.clear(true);
			this.bracesHidingRenderer.render(filterResult, this.preferencesModel.settingsGroups);
			this.editSettingActionRenderer.render(filterResult.filteredGroups, this._associatedPreferencesModel);
		} else {
			this.settingHighlighter.clear(true);
			this.filteredMatchesRenderer.render(null, this.preferencesModel.settingsGroups);
			this.feedbackWidgetRenderer.render(null);
			this.settingsHeaderRenderer.render(null);
			this.settingsGroupTitleRenderer.render(this.preferencesModel.settingsGroups);
			this.settingsGroupTitleRenderer.showGroup(0);
			this.bracesHidingRenderer.render(null, this.preferencesModel.settingsGroups);
			this.editSettingActionRenderer.render(this.preferencesModel.settingsGroups, this._associatedPreferencesModel);
		}

		this.hiddenAreasRenderer.render();
	}

	public focusPreference(s: ISetting): void {
		const setting = this.getSetting(s);
		if (setting) {
			this.settingsGroupTitleRenderer.showSetting(setting);
			this.settingHighlighter.highlight(setting, true);
		} else {
			this.settingHighlighter.clear(true);
		}
	}

	private getSetting(setting: ISetting): ISetting {
		const { key, overrideOf } = setting;
		if (overrideOf) {
			const setting = this.getSetting(overrideOf);
			for (const override of setting.overrides) {
				if (override.key === key) {
					return override;
				}
			}
			return null;
		}
		const settingsGroups = this.filterResult ? this.filterResult.filteredGroups : this.preferencesModel.settingsGroups;
		return this.getPreference(key, settingsGroups);
	}

	private getPreference(key: string, settingsGroups: ISettingsGroup[]): ISetting {
		for (const group of settingsGroups) {
			for (const section of group.sections) {
				for (const setting of section.settings) {
					if (setting.key === key) {
						return setting;
					}
				}
			}
		}
		return null;
	}

	public clearFocus(setting: ISetting): void {
		this.settingHighlighter.clear(true);
	}

	public updatePreference(key: string, value: any, source: ISetting): void {
	}
}

export interface HiddenAreasProvider {
	hiddenAreas: IRange[];
}

export class BracesHidingRenderer extends Disposable implements HiddenAreasProvider {
	private _result: IFilterResult;
	private _settingsGroups: ISettingsGroup[];

	constructor(private editor: ICodeEditor) {
		super();
	}

	render(result: IFilterResult, settingsGroups: ISettingsGroup[]): void {
		this._result = result;
		this._settingsGroups = settingsGroups;
	}

	get hiddenAreas(): IRange[] {
		const lastGroup = arrays.tail(this._settingsGroups);
		const hiddenAreas = [
			{
				startLineNumber: 1,
				startColumn: 1,
				endLineNumber: 2,
				endColumn: 1
			},
			// End of Commonly Used
			{
				startLineNumber: this._settingsGroups[0].range.endLineNumber + 1,
				startColumn: this._settingsGroups[0].range.endLineNumber + 1,
				endLineNumber: this._settingsGroups[0].range.endLineNumber + 4,
				endColumn: this._settingsGroups[0].range.endLineNumber + 4
			},
			// End of the unfiltered groups
			{
				startLineNumber: lastGroup.range.endLineNumber + 1,
				startColumn: 1,
				endLineNumber: lastGroup.range.endLineNumber + 2,
				endColumn: 1
			}
		];

		if (this._result) {
			this._result.filteredGroups.forEach((filteredGroup, i) => {
				// Beginning of the filtered group
				hiddenAreas.push({
					startLineNumber: filteredGroup.range.startLineNumber - 4,
					startColumn: 1,
					endLineNumber: filteredGroup.range.startLineNumber - 3,
					endColumn: 1
				});

				// Hide the braces at the end of the group
				const hasNextGroup = !!this._result.filteredGroups[i + 1];
				const isEmpty = !filteredGroup.sections[0].settings.length;
				if (hasNextGroup) {
					// Empty groups have fewer blank interior lines
					const startLineNumber = isEmpty ? (filteredGroup.range.startLineNumber - 2) : (filteredGroup.range.endLineNumber + 1);
					const endLineNumber = filteredGroup.range.endLineNumber + (isEmpty ? 1 : 4);
					hiddenAreas.push({
						startLineNumber,
						startColumn: 1,
						endLineNumber,
						endColumn: 1
					});
				} else {
					// Hide the closing ]
					hiddenAreas.push({
						startLineNumber: filteredGroup.range.endLineNumber + 1,
						startColumn: 1,
						endLineNumber: this.editor.getModel().getLineCount(),
						endColumn: 1
					});
				}
			});
		}

		return hiddenAreas;
	}

}

class DefaultSettingsHeaderRenderer extends Disposable {

	private settingsHeaderWidget: DefaultSettingsHeaderWidget;
	public onClick: Event<void>;

	constructor(editor: ICodeEditor, scope: ConfigurationScope) {
		super();
		this.settingsHeaderWidget = this._register(new DefaultSettingsHeaderWidget(editor, ''));
		this.onClick = this.settingsHeaderWidget.onClick;
	}

	public render(filterResult: IFilterResult) {
		const hasSettings = !filterResult || filterResult.filteredGroups.length > 0;
		const promptFuzzy = filterResult && !filterResult.metadata;
		this.settingsHeaderWidget.toggleMessage(hasSettings, promptFuzzy);
	}
}

export class SettingsGroupTitleRenderer extends Disposable implements HiddenAreasProvider {

	private _onHiddenAreasChanged: Emitter<void> = new Emitter<void>();
	get onHiddenAreasChanged(): Event<void> { return this._onHiddenAreasChanged.event; }

	private settingsGroups: ISettingsGroup[];
	private hiddenGroups: ISettingsGroup[] = [];
	private settingsGroupTitleWidgets: SettingsGroupTitleWidget[];
	private disposables: IDisposable[] = [];

	constructor(private editor: ICodeEditor,
		@IInstantiationService private instantiationService: IInstantiationService
	) {
		super();
	}

	public get hiddenAreas(): IRange[] {
		const hiddenAreas: IRange[] = [];
		for (const group of this.hiddenGroups) {
			hiddenAreas.push(group.range);
		}
		return hiddenAreas;
	}

	public render(settingsGroups: ISettingsGroup[]) {
		this.disposeWidgets();
		if (!settingsGroups) {
			return;
		}

		this.settingsGroups = settingsGroups.slice();
		this.settingsGroupTitleWidgets = [];
		for (const group of this.settingsGroups.slice().reverse()) {
			if (group.sections.every(sect => sect.settings.length === 0)) {
				continue;
			}

			const settingsGroupTitleWidget = this.instantiationService.createInstance(SettingsGroupTitleWidget, this.editor, group);
			settingsGroupTitleWidget.render();
			this.settingsGroupTitleWidgets.push(settingsGroupTitleWidget);
			this.disposables.push(settingsGroupTitleWidget);
			this.disposables.push(settingsGroupTitleWidget.onToggled(collapsed => this.onToggled(collapsed, settingsGroupTitleWidget.settingsGroup)));
		}
		this.settingsGroupTitleWidgets.reverse();
	}

	public showGroup(groupIdx: number) {
		const shownGroup = this.settingsGroupTitleWidgets[groupIdx].settingsGroup;

		this.hiddenGroups = this.settingsGroups.filter(g => g !== shownGroup);
		for (const groupTitleWidget of this.settingsGroupTitleWidgets.filter(widget => widget.settingsGroup !== shownGroup)) {
			groupTitleWidget.toggleCollapse(true);
		}
		this._onHiddenAreasChanged.fire();
	}

	public showSetting(setting: ISetting): void {
		const settingsGroupTitleWidget = this.settingsGroupTitleWidgets.filter(widget => Range.containsRange(widget.settingsGroup.range, setting.range))[0];
		if (settingsGroupTitleWidget && settingsGroupTitleWidget.isCollapsed()) {
			settingsGroupTitleWidget.toggleCollapse(false);
			this.hiddenGroups.splice(this.hiddenGroups.indexOf(settingsGroupTitleWidget.settingsGroup), 1);
			this._onHiddenAreasChanged.fire();
		}
	}

	private onToggled(collapsed: boolean, group: ISettingsGroup) {
		const index = this.hiddenGroups.indexOf(group);
		if (collapsed) {
			const currentPosition = this.editor.getPosition();
			if (group.range.startLineNumber <= currentPosition.lineNumber && group.range.endLineNumber >= currentPosition.lineNumber) {
				this.editor.setPosition({ lineNumber: group.range.startLineNumber - 1, column: 1 });
			}
			this.hiddenGroups.push(group);
		} else {
			this.hiddenGroups.splice(index, 1);
		}
		this._onHiddenAreasChanged.fire();
	}

	private disposeWidgets() {
		this.hiddenGroups = [];
		this.disposables = dispose(this.disposables);
	}

	public dispose() {
		this.disposeWidgets();
		super.dispose();
	}
}

export class HiddenAreasRenderer extends Disposable {

	constructor(private editor: ICodeEditor, private hiddenAreasProviders: HiddenAreasProvider[]
	) {
		super();
	}

	public render() {
		const ranges: IRange[] = [];
		for (const hiddenAreaProvider of this.hiddenAreasProviders) {
			ranges.push(...hiddenAreaProvider.hiddenAreas);
		}
		this.editor.setHiddenAreas(ranges);
	}

	public dispose() {
		this.editor.setHiddenAreas([]);
		super.dispose();
	}
}

export class FeedbackWidgetRenderer extends Disposable {
	private static readonly DEFAULT_COMMENT_TEXT = 'Replace this comment with any text feedback.';
	private static readonly INSTRUCTION_TEXT = [
		'// Modify the "resultScores" section to contain only your expected results. Assign scores to indicate their relevance.',
		'// Results present in "resultScores" will be automatically "boosted" for this query, if they are not already at the top of the result set.',
		'// Add phrase pairs to the "alts" section to have them considered to be synonyms in queries.'
	].join('\n');

	private _feedbackWidget: FloatingClickWidget;
	private _currentResult: IFilterResult;

	constructor(private editor: ICodeEditor,
		@IInstantiationService private instantiationService: IInstantiationService,
		@IWorkbenchEditorService private editorService: IWorkbenchEditorService,
		@ITelemetryService private telemetryService: ITelemetryService,
		@IMessageService private messageService: IMessageService,
		@IEnvironmentService private environmentService: IEnvironmentService,
		@IConfigurationService private configurationService: IConfigurationService
	) {
		super();
	}

	public render(result: IFilterResult): void {
		const workbenchSettings = this.configurationService.getValue<IWorkbenchSettingsConfiguration>().workbench.settings;
		this._currentResult = result;
		if (result && result.metadata && workbenchSettings.enableNaturalLanguageSearchFeedback) {
			this.showWidget();
		} else if (this._feedbackWidget) {
			this.disposeWidget();
		}
	}

	private showWidget(): void {
		if (!this._feedbackWidget) {
			this._feedbackWidget = this._register(this.instantiationService.createInstance(FloatingClickWidget, this.editor, 'Provide feedback', null));
			this._register(this._feedbackWidget.onClick(() => this.getFeedback()));
			this._feedbackWidget.render();
		}
	}

	private getFeedback(): void {
		if (!this.telemetryService.isOptedIn && this.environmentService.appQuality) {
			this.messageService.show(Severity.Error, 'Can\'t send feedback, user is opted out of telemetry');
			return;
		}

		const result = this._currentResult;
		const actualResults = result.metadata.scoredResults;
		const actualResultNames = Object.keys(actualResults);

		const feedbackQuery: any = {};
		feedbackQuery['comment'] = FeedbackWidgetRenderer.DEFAULT_COMMENT_TEXT;
		feedbackQuery['queryString'] = result.query;
		feedbackQuery['resultScores'] = {};
		actualResultNames.forEach(settingKey => {
			feedbackQuery['resultScores'][settingKey] = 10;
		});
		feedbackQuery['alts'] = [];

		const contents = FeedbackWidgetRenderer.INSTRUCTION_TEXT + '\n' +
			JSON.stringify(feedbackQuery, undefined, '    ') + '\n\n' +
			actualResultNames.map(name => `// ${name}: ${result.metadata.scoredResults[name]}`).join('\n');

		this.editorService.openEditor({ contents, language: 'jsonc' }, /*sideBySide=*/true).then(feedbackEditor => {
			const sendFeedbackWidget = this._register(this.instantiationService.createInstance(FloatingClickWidget, feedbackEditor.getControl(), 'Send feedback', null));
			sendFeedbackWidget.render();

			this._register(sendFeedbackWidget.onClick(() => {
				this.sendFeedback(feedbackEditor.getControl() as ICodeEditor, result, result.metadata.scoredResults).then(() => {
					sendFeedbackWidget.dispose();
					this.messageService.show(Severity.Info, 'Feedback sent successfully');
				}, err => {
					this.messageService.show(Severity.Error, 'Error sending feedback: ' + err.message);
				});
			}));
		});
	}

	private sendFeedback(feedbackEditor: ICodeEditor, result: IFilterResult, actualResults: IScoredResults): TPromise<void> {
		const model = feedbackEditor.getModel();
		const expectedQueryLines = model.getLinesContent()
			.filter(line => !strings.startsWith(line, '//'));

		let expectedQuery: any;
		try {
			expectedQuery = JSON.parse(expectedQueryLines.join('\n'));
		} catch (e) {
			// invalid JSON
			return TPromise.wrapError(new Error('Invalid JSON: ' + e.message));
		}

		const userComment = expectedQuery.comment === FeedbackWidgetRenderer.DEFAULT_COMMENT_TEXT ? undefined : expectedQuery.comment;

		// validate alts
		if (!this.validateAlts(expectedQuery.alts)) {
			return TPromise.wrapError(new Error('alts must be an array of 2-element string arrays'));
		}

		const altsAdded = expectedQuery.alts && expectedQuery.alts.length;
		const alts = altsAdded ? expectedQuery.alts : undefined;
		const workbenchSettings = this.configurationService.getValue<IWorkbenchSettingsConfiguration>().workbench.settings;
		const autoIngest = workbenchSettings.naturalLanguageSearchAutoIngestFeedback;

		/* __GDPR__
			"settingsSearchResultFeedback" : {
				"query" : { "classification": "CustomContent", "purpose": "FeatureInsight" },
				"userComment" : { "classification": "CustomerContent", "purpose": "FeatureInsight" },
				"actualResults" : { "classification": "SystemMetaData", "purpose": "FeatureInsight" },
				"expectedResults" : { "classification": "SystemMetaData", "purpose": "FeatureInsight" },
				"url" : { "classification": "CustomerContent", "purpose": "FeatureInsight" },
				"duration" : { "classification": "SystemMetaData", "purpose": "FeatureInsight" },
				"timestamp" : { "classification": "SystemMetaData", "purpose": "FeatureInsight" }
			}
		*/
		return this.telemetryService.publicLog('settingsSearchResultFeedback', {
			query: result.query,
			userComment,
			actualResults,
			expectedResults: expectedQuery.resultScores,
			url: result.metadata.remoteUrl,
			duration: result.metadata.duration,
			timestamp: result.metadata.timestamp,
			buildNumber: this.environmentService.settingsSearchBuildId,
			alts,
			autoIngest
		});
	}

	private validateAlts(alts?: string[][]): boolean {
		if (!alts) {
			return true;
		}

		if (!Array.isArray(alts)) {
			return false;
		}

		if (!alts.length) {
			return true;
		}

		if (!alts.every(altPair => Array.isArray(altPair) && altPair.length === 2 && typeof altPair[0] === 'string' && typeof altPair[1] === 'string')) {
			return false;
		}

		return true;
	}

	private disposeWidget(): void {
		if (this._feedbackWidget) {
			this._feedbackWidget.dispose();
			this._feedbackWidget = null;
		}
	}

	public dispose() {
		this.disposeWidget();

		super.dispose();
	}
}

export class FilteredMatchesRenderer extends Disposable implements HiddenAreasProvider {

	private decorationIds: string[] = [];
	public hiddenAreas: IRange[] = [];

	constructor(private editor: ICodeEditor
	) {
		super();
	}

	public render(result: IFilterResult, allSettingsGroups: ISettingsGroup[]): void {
		const model = this.editor.getModel();
		this.hiddenAreas = [];
		this.editor.changeDecorations(changeAccessor => {
			this.decorationIds = changeAccessor.deltaDecorations(this.decorationIds, []);
		});
		if (result) {
			this.hiddenAreas = this.computeHiddenRanges(result.filteredGroups, result.allGroups, model);
			this.editor.changeDecorations(changeAccessor => {
				this.decorationIds = changeAccessor.deltaDecorations(this.decorationIds, result.matches.map(match => this.createDecoration(match, model)));
			});
		} else {
			this.hiddenAreas = this.computeHiddenRanges(null, allSettingsGroups, model);
		}
	}

	private createDecoration(range: IRange, model: ITextModel): IModelDeltaDecoration {
		return {
			range,
			options: {
				stickiness: TrackedRangeStickiness.NeverGrowsWhenTypingAtEdges,
				className: 'findMatch'
			}
		};
	}

	private computeHiddenRanges(filteredGroups: ISettingsGroup[], allSettingsGroups: ISettingsGroup[], model: ITextModel): IRange[] {
		const notMatchesRanges: IRange[] = [];
		if (filteredGroups) {
			allSettingsGroups.forEach((group, i) => {
				// Only the first two groups are wrapped in braces, and they have extra lines that need to be hidden
				const startLineNumber = i < 2 ? group.range.startLineNumber - 2 : group.range.startLineNumber;
				notMatchesRanges.push({
					startLineNumber,
					startColumn: group.range.startColumn,
					endLineNumber: group.range.endLineNumber + 2,
					endColumn: group.range.endColumn
				});
			});
		} else {
			notMatchesRanges.push({
				startLineNumber: allSettingsGroups[allSettingsGroups.length - 1].range.endLineNumber,
				startColumn: 0,
				endLineNumber: this.editor.getModel().getLineCount(),
				endColumn: 0
			});
		}

<<<<<<< HEAD
		return notMatchesRanges;
=======
	private createCompleteRange(range: IRange, model: ITextModel): IRange {
		return {
			startLineNumber: range.startLineNumber,
			startColumn: model.getLineMinColumn(range.startLineNumber),
			endLineNumber: range.endLineNumber,
			endColumn: model.getLineMaxColumn(range.endLineNumber)
		};
>>>>>>> a17bdc15
	}

	public dispose() {
		if (this.decorationIds) {
			this.decorationIds = this.editor.changeDecorations(changeAccessor => {
				return changeAccessor.deltaDecorations(this.decorationIds, []);
			});
		}
		super.dispose();
	}
}

export class HighlightMatchesRenderer extends Disposable {

	private decorationIds: string[] = [];

	constructor(private editor: ICodeEditor
	) {
		super();
	}

	public render(matches: IRange[]): void {
		const model = this.editor.getModel();
		this.editor.changeDecorations(changeAccessor => {
			this.decorationIds = changeAccessor.deltaDecorations(this.decorationIds, []);
		});
		if (matches.length) {
			this.editor.changeDecorations(changeAccessor => {
				this.decorationIds = changeAccessor.deltaDecorations(this.decorationIds, matches.map(match => this.createDecoration(match, model)));
			});
		}
	}

	private static readonly _FIND_MATCH = ModelDecorationOptions.register({
		stickiness: TrackedRangeStickiness.NeverGrowsWhenTypingAtEdges,
		className: 'findMatch'
	});

	private createDecoration(range: IRange, model: ITextModel): IModelDeltaDecoration {
		return {
			range,
			options: HighlightMatchesRenderer._FIND_MATCH
		};
	}

	public dispose() {
		if (this.decorationIds) {
			this.decorationIds = this.editor.changeDecorations(changeAccessor => {
				return changeAccessor.deltaDecorations(this.decorationIds, []);
			});
		}
		super.dispose();
	}
}

interface IIndexedSetting extends ISetting {
	index: number;
}

class EditSettingRenderer extends Disposable {

	private editPreferenceWidgetForCursorPosition: EditPreferenceWidget<IIndexedSetting>;
	private editPreferenceWidgetForMouseMove: EditPreferenceWidget<IIndexedSetting>;

	private settingsGroups: ISettingsGroup[];
	public associatedPreferencesModel: IPreferencesEditorModel<ISetting>;
	private toggleEditPreferencesForMouseMoveDelayer: Delayer<void>;

	private _onUpdateSetting: Emitter<{ key: string, value: any, source: ISetting, index: number }> = new Emitter<{ key: string, value: any, source: ISetting, index: number }>();
	public readonly onUpdateSetting: Event<{ key: string, value: any, source: ISetting, index: number }> = this._onUpdateSetting.event;

	constructor(private editor: ICodeEditor, private masterSettingsModel: ISettingsEditorModel,
		private settingHighlighter: SettingHighlighter,
		@IInstantiationService private instantiationService: IInstantiationService,
		@IContextMenuService private contextMenuService: IContextMenuService
	) {
		super();

		this.editPreferenceWidgetForCursorPosition = <EditPreferenceWidget<IIndexedSetting>>this._register(this.instantiationService.createInstance(EditPreferenceWidget, editor));
		this.editPreferenceWidgetForMouseMove = <EditPreferenceWidget<IIndexedSetting>>this._register(this.instantiationService.createInstance(EditPreferenceWidget, editor));
		this.toggleEditPreferencesForMouseMoveDelayer = new Delayer<void>(75);

		this._register(this.editPreferenceWidgetForCursorPosition.onClick(e => this.onEditSettingClicked(this.editPreferenceWidgetForCursorPosition, e)));
		this._register(this.editPreferenceWidgetForMouseMove.onClick(e => this.onEditSettingClicked(this.editPreferenceWidgetForMouseMove, e)));

		this._register(this.editor.onDidChangeCursorPosition(positionChangeEvent => this.onPositionChanged(positionChangeEvent)));
		this._register(this.editor.onMouseMove(mouseMoveEvent => this.onMouseMoved(mouseMoveEvent)));
		this._register(this.editor.onDidChangeConfiguration(() => this.onConfigurationChanged()));
	}

	public render(settingsGroups: ISettingsGroup[], associatedPreferencesModel: IPreferencesEditorModel<ISetting>): void {
		this.editPreferenceWidgetForCursorPosition.hide();
		this.editPreferenceWidgetForMouseMove.hide();
		this.settingsGroups = settingsGroups;
		this.associatedPreferencesModel = associatedPreferencesModel;

		const settings = this.getSettings(this.editor.getPosition().lineNumber);
		if (settings.length) {
			this.showEditPreferencesWidget(this.editPreferenceWidgetForCursorPosition, settings);
		}
	}

	private isDefaultSettings(): boolean {
		return this.masterSettingsModel instanceof DefaultSettingsEditorModel;
	}

	private onConfigurationChanged(): void {
		if (!this.editor.getConfiguration().viewInfo.glyphMargin) {
			this.editPreferenceWidgetForCursorPosition.hide();
			this.editPreferenceWidgetForMouseMove.hide();
		}
	}

	private onPositionChanged(positionChangeEvent: ICursorPositionChangedEvent) {
		this.editPreferenceWidgetForMouseMove.hide();
		const settings = this.getSettings(positionChangeEvent.position.lineNumber);
		if (settings.length) {
			this.showEditPreferencesWidget(this.editPreferenceWidgetForCursorPosition, settings);
		} else {
			this.editPreferenceWidgetForCursorPosition.hide();
		}
	}

	private onMouseMoved(mouseMoveEvent: IEditorMouseEvent): void {
		const editPreferenceWidget = this.getEditPreferenceWidgetUnderMouse(mouseMoveEvent);
		if (editPreferenceWidget) {
			this.onMouseOver(editPreferenceWidget);
			return;
		}
		this.settingHighlighter.clear();
		this.toggleEditPreferencesForMouseMoveDelayer.trigger(() => this.toggleEditPreferenceWidgetForMouseMove(mouseMoveEvent));
	}

	private getEditPreferenceWidgetUnderMouse(mouseMoveEvent: IEditorMouseEvent): EditPreferenceWidget<ISetting> {
		if (mouseMoveEvent.target.type === MouseTargetType.GUTTER_GLYPH_MARGIN) {
			const line = mouseMoveEvent.target.position.lineNumber;
			if (this.editPreferenceWidgetForMouseMove.getLine() === line && this.editPreferenceWidgetForMouseMove.isVisible()) {
				return this.editPreferenceWidgetForMouseMove;
			}
			if (this.editPreferenceWidgetForCursorPosition.getLine() === line && this.editPreferenceWidgetForCursorPosition.isVisible()) {
				return this.editPreferenceWidgetForCursorPosition;
			}
		}
		return null;
	}

	private toggleEditPreferenceWidgetForMouseMove(mouseMoveEvent: IEditorMouseEvent): void {
		const settings = mouseMoveEvent.target.position ? this.getSettings(mouseMoveEvent.target.position.lineNumber) : null;
		if (settings && settings.length) {
			this.showEditPreferencesWidget(this.editPreferenceWidgetForMouseMove, settings);
		} else {
			this.editPreferenceWidgetForMouseMove.hide();
		}
	}

	private showEditPreferencesWidget(editPreferencesWidget: EditPreferenceWidget<ISetting>, settings: IIndexedSetting[]) {
		const line = settings[0].valueRange.startLineNumber;
		if (this.editor.getConfiguration().viewInfo.glyphMargin && this.marginFreeFromOtherDecorations(line)) {
			editPreferencesWidget.show(line, nls.localize('editTtile', "Edit"), settings);
			const editPreferenceWidgetToHide = editPreferencesWidget === this.editPreferenceWidgetForCursorPosition ? this.editPreferenceWidgetForMouseMove : this.editPreferenceWidgetForCursorPosition;
			editPreferenceWidgetToHide.hide();
		}
	}

	private marginFreeFromOtherDecorations(line: number): boolean {
		const decorations = this.editor.getLineDecorations(line);
		if (decorations) {
			for (const { options } of decorations) {
				if (options.glyphMarginClassName && options.glyphMarginClassName.indexOf(EditPreferenceWidget.GLYPH_MARGIN_CLASS_NAME) === -1) {
					return false;
				}
			}
		}
		return true;
	}

	private getSettings(lineNumber: number): IIndexedSetting[] {
		const configurationMap = this.getConfigurationsMap();
		return this.getSettingsAtLineNumber(lineNumber).filter(setting => {
			let configurationNode = configurationMap[setting.key];
			if (configurationNode) {
				if (this.isDefaultSettings()) {
					if (setting.key === 'launch') {
						// Do not show because of https://github.com/Microsoft/vscode/issues/32593
						return false;
					}
					return true;
				}
				if (configurationNode.type === 'boolean' || configurationNode.enum) {
					if ((<SettingsEditorModel>this.masterSettingsModel).configurationTarget !== ConfigurationTarget.WORKSPACE_FOLDER) {
						return true;
					}
					if (configurationNode.scope === ConfigurationScope.RESOURCE) {
						return true;
					}
				}
			}
			return false;
		});
	}

	private getSettingsAtLineNumber(lineNumber: number): IIndexedSetting[] {
		// index of setting, across all groups/sections
		let index = 0;

		const settings = [];
		for (const group of this.settingsGroups) {
			if (group.range.startLineNumber > lineNumber) {
				break;
			}
			if (lineNumber >= group.range.startLineNumber && lineNumber <= group.range.endLineNumber) {
				for (const section of group.sections) {
					for (const setting of section.settings) {
						if (setting.range.startLineNumber > lineNumber) {
							break;
						}
						if (lineNumber >= setting.range.startLineNumber && lineNumber <= setting.range.endLineNumber) {
							if (!this.isDefaultSettings() && setting.overrides.length) {
								// Only one level because override settings cannot have override settings
								for (const overrideSetting of setting.overrides) {
									if (lineNumber >= overrideSetting.range.startLineNumber && lineNumber <= overrideSetting.range.endLineNumber) {
										settings.push({ ...overrideSetting, index });
									}
								}
							} else {
								settings.push({ ...setting, index });
							}
						}

						index++;
					}
				}
			}
		}
		return settings;
	}

	private onMouseOver(editPreferenceWidget: EditPreferenceWidget<ISetting>): void {
		this.settingHighlighter.highlight(editPreferenceWidget.preferences[0]);
	}

	private onEditSettingClicked(editPreferenceWidget: EditPreferenceWidget<IIndexedSetting>, e: IEditorMouseEvent): void {
		const anchor = { x: e.event.posx, y: e.event.posy + 10 };
		const actions = this.getSettings(editPreferenceWidget.getLine()).length === 1 ? this.getActions(editPreferenceWidget.preferences[0], this.getConfigurationsMap()[editPreferenceWidget.preferences[0].key])
			: editPreferenceWidget.preferences.map(setting => new ContextSubMenu(setting.key, this.getActions(setting, this.getConfigurationsMap()[setting.key])));
		this.contextMenuService.showContextMenu({
			getAnchor: () => anchor,
			getActions: () => TPromise.wrap(actions)
		});
	}

	private getConfigurationsMap(): { [qualifiedKey: string]: IConfigurationPropertySchema } {
		return Registry.as<IConfigurationRegistry>(ConfigurationExtensions.Configuration).getConfigurationProperties();
	}

	private getActions(setting: IIndexedSetting, jsonSchema: IJSONSchema): IAction[] {
		if (jsonSchema.type === 'boolean') {
			return [<IAction>{
				id: 'truthyValue',
				label: 'true',
				enabled: true,
				run: () => this.updateSetting(setting.key, true, setting)
			}, <IAction>{
				id: 'falsyValue',
				label: 'false',
				enabled: true,
				run: () => this.updateSetting(setting.key, false, setting)
			}];
		}
		if (jsonSchema.enum) {
			return jsonSchema.enum.map(value => {
				return <IAction>{
					id: value,
					label: JSON.stringify(value),
					enabled: true,
					run: () => this.updateSetting(setting.key, value, setting)
				};
			});
		}
		return this.getDefaultActions(setting);
	}

	private getDefaultActions(setting: IIndexedSetting): IAction[] {
		if (this.isDefaultSettings()) {
			const settingInOtherModel = this.associatedPreferencesModel.getPreference(setting.key);
			return [<IAction>{
				id: 'setDefaultValue',
				label: settingInOtherModel ? nls.localize('replaceDefaultValue', "Replace in Settings") : nls.localize('copyDefaultValue', "Copy to Settings"),
				enabled: true,
				run: () => this.updateSetting(setting.key, setting.value, setting)
			}];
		}
		return [];
	}

	private updateSetting(key: string, value: any, source: IIndexedSetting): void {
		this._onUpdateSetting.fire({ key, value, source, index: source.index });
	}
}

class SettingHighlighter extends Disposable {

	private fixedHighlighter: RangeHighlightDecorations;
	private volatileHighlighter: RangeHighlightDecorations;
	private highlightedSetting: ISetting;

	constructor(private editor: ICodeEditor, private focusEventEmitter: Emitter<ISetting>, private clearFocusEventEmitter: Emitter<ISetting>,
		@IInstantiationService instantiationService: IInstantiationService
	) {
		super();
		this.fixedHighlighter = this._register(instantiationService.createInstance(RangeHighlightDecorations));
		this.volatileHighlighter = this._register(instantiationService.createInstance(RangeHighlightDecorations));
		this.fixedHighlighter.onHighlghtRemoved(() => this.clearFocusEventEmitter.fire(this.highlightedSetting));
		this.volatileHighlighter.onHighlghtRemoved(() => this.clearFocusEventEmitter.fire(this.highlightedSetting));
	}

	highlight(setting: ISetting, fix: boolean = false) {
		this.highlightedSetting = setting;
		this.volatileHighlighter.removeHighlightRange();
		this.fixedHighlighter.removeHighlightRange();

		const highlighter = fix ? this.fixedHighlighter : this.volatileHighlighter;
		highlighter.highlightRange({
			range: setting.valueRange,
			resource: this.editor.getModel().uri
		}, this.editor);

		this.editor.revealLineInCenterIfOutsideViewport(setting.valueRange.startLineNumber, editorCommon.ScrollType.Smooth);
		this.focusEventEmitter.fire(setting);
	}

	clear(fix: boolean = false): void {
		this.volatileHighlighter.removeHighlightRange();
		if (fix) {
			this.fixedHighlighter.removeHighlightRange();
		}
		this.clearFocusEventEmitter.fire(this.highlightedSetting);
	}
}

class UnsupportedSettingsRenderer extends Disposable {

	private decorationIds: string[] = [];
	private renderingDelayer: Delayer<void> = new Delayer<void>(200);

	constructor(
		private editor: ICodeEditor,
		private settingsEditorModel: SettingsEditorModel,
		@IMarkerService private markerService: IMarkerService,
		@IEnvironmentService private environmentService: IEnvironmentService
	) {
		super();
		this._register(this.editor.getModel().onDidChangeContent(() => this.renderingDelayer.trigger(() => this.render())));
	}

	public render(): void {
		const configurationRegistry = Registry.as<IConfigurationRegistry>(ConfigurationExtensions.Configuration).getConfigurationProperties();
		const ranges: IRange[] = [];
		const markerData: IMarkerData[] = [];
		for (const settingsGroup of this.settingsEditorModel.settingsGroups) {
			for (const section of settingsGroup.sections) {
				for (const setting of section.settings) {
					if (this.settingsEditorModel.configurationTarget === ConfigurationTarget.WORKSPACE || this.settingsEditorModel.configurationTarget === ConfigurationTarget.WORKSPACE_FOLDER) {
						// Show warnings for executable settings
						if (configurationRegistry[setting.key] && configurationRegistry[setting.key].isExecutable) {
							markerData.push({
								severity: Severity.Warning,
								startLineNumber: setting.keyRange.startLineNumber,
								startColumn: setting.keyRange.startColumn,
								endLineNumber: setting.keyRange.endLineNumber,
								endColumn: setting.keyRange.endColumn,
								message: this.getMarkerMessage(setting.key)
							});
						}
					}
					if (this.settingsEditorModel.configurationTarget === ConfigurationTarget.WORKSPACE_FOLDER) {
						// Dim and show information for window settings
						if (configurationRegistry[setting.key] && configurationRegistry[setting.key].scope === ConfigurationScope.WINDOW) {
							ranges.push({
								startLineNumber: setting.keyRange.startLineNumber,
								startColumn: setting.keyRange.startColumn - 1,
								endLineNumber: setting.valueRange.endLineNumber,
								endColumn: setting.valueRange.endColumn
							});
						}
					}
				}
			}
		}
		if (markerData.length) {
			this.markerService.changeOne('preferencesEditor', this.settingsEditorModel.uri, markerData);
		} else {
			this.markerService.remove('preferencesEditor', [this.settingsEditorModel.uri]);
		}
		this.editor.changeDecorations(changeAccessor => this.decorationIds = changeAccessor.deltaDecorations(this.decorationIds, ranges.map(range => this.createDecoration(range, this.editor.getModel()))));
	}

	private createDecoration(range: IRange, model: ITextModel): IModelDeltaDecoration {
		return {
			range,
			options: !this.environmentService.isBuilt || this.environmentService.isExtensionDevelopment ? UnsupportedSettingsRenderer._DIM_CONFIGUARATION_DEV_MODE : UnsupportedSettingsRenderer._DIM_CONFIGUARATION_
		};
	}

	private getMarkerMessage(settingKey: string): string {
		switch (settingKey) {
			case 'php.validate.executablePath':
				return nls.localize('unsupportedPHPExecutablePathSetting', "This setting must be a User Setting. To configure PHP for the workspace, open a PHP file and click on 'PHP Path' in the status bar.");
			default:
				return nls.localize('unsupportedWorkspaceSetting', "This setting must be a User Setting.");
		}
	}

	public dispose(): void {
		this.markerService.remove('preferencesEditor', [this.settingsEditorModel.uri]);
		if (this.decorationIds) {
			this.decorationIds = this.editor.changeDecorations(changeAccessor => {
				return changeAccessor.deltaDecorations(this.decorationIds, []);
			});
		}
		super.dispose();
	}

	private static readonly _DIM_CONFIGUARATION_ = ModelDecorationOptions.register({
		stickiness: TrackedRangeStickiness.NeverGrowsWhenTypingAtEdges,
		inlineClassName: 'dim-configuration',
		beforeContentClassName: 'unsupportedWorkbenhSettingInfo',
		hoverMessage: new MarkdownString().appendText(nls.localize('unsupportedWorkbenchSetting', "This setting cannot be applied now. It will be applied when you open this folder directly."))
	});

	private static readonly _DIM_CONFIGUARATION_DEV_MODE = ModelDecorationOptions.register({
		stickiness: TrackedRangeStickiness.NeverGrowsWhenTypingAtEdges,
		inlineClassName: 'dim-configuration',
		beforeContentClassName: 'unsupportedWorkbenhSettingInfo',
		hoverMessage: new MarkdownString().appendText(nls.localize('unsupportedWorkbenchSettingDevMode', "This setting cannot be applied now. It will be applied if you define it's scope as 'resource' while registering, or when you open this folder directly."))
	});
}

class WorkspaceConfigurationRenderer extends Disposable {

	private decorationIds: string[] = [];
	private renderingDelayer: Delayer<void> = new Delayer<void>(200);

	constructor(private editor: ICodeEditor, private workspaceSettingsEditorModel: SettingsEditorModel,
		@IWorkspaceContextService private workspaceContextService: IWorkspaceContextService
	) {
		super();
		this._register(this.editor.getModel().onDidChangeContent(() => this.renderingDelayer.trigger(() => this.render())));
	}

	public render(): void {
		if (this.workspaceContextService.getWorkbenchState() === WorkbenchState.WORKSPACE && this.workspaceSettingsEditorModel instanceof WorkspaceConfigurationEditorModel) {
			this.editor.changeDecorations(changeAccessor => this.decorationIds = changeAccessor.deltaDecorations(this.decorationIds, []));

			const ranges: IRange[] = [];
			for (const settingsGroup of this.workspaceSettingsEditorModel.configurationGroups) {
				for (const section of settingsGroup.sections) {
					for (const setting of section.settings) {
						if (setting.key !== 'settings') {
							ranges.push({
								startLineNumber: setting.keyRange.startLineNumber,
								startColumn: setting.keyRange.startColumn - 1,
								endLineNumber: setting.valueRange.endLineNumber,
								endColumn: setting.valueRange.endColumn
							});
						}
					}
				}
			}
			this.editor.changeDecorations(changeAccessor => this.decorationIds = changeAccessor.deltaDecorations(this.decorationIds, ranges.map(range => this.createDecoration(range, this.editor.getModel()))));
		}
	}

	private static readonly _DIM_CONFIGURATION_ = ModelDecorationOptions.register({
		stickiness: TrackedRangeStickiness.NeverGrowsWhenTypingAtEdges,
		inlineClassName: 'dim-configuration'
	});

	private createDecoration(range: IRange, model: ITextModel): IModelDeltaDecoration {
		return {
			range,
			options: WorkspaceConfigurationRenderer._DIM_CONFIGURATION_
		};
	}

	public dispose(): void {
		if (this.decorationIds) {
			this.decorationIds = this.editor.changeDecorations(changeAccessor => {
				return changeAccessor.deltaDecorations(this.decorationIds, []);
			});
		}
		super.dispose();
	}
}<|MERGE_RESOLUTION|>--- conflicted
+++ resolved
@@ -798,17 +798,7 @@
 			});
 		}
 
-<<<<<<< HEAD
 		return notMatchesRanges;
-=======
-	private createCompleteRange(range: IRange, model: ITextModel): IRange {
-		return {
-			startLineNumber: range.startLineNumber,
-			startColumn: model.getLineMinColumn(range.startLineNumber),
-			endLineNumber: range.endLineNumber,
-			endColumn: model.getLineMaxColumn(range.endLineNumber)
-		};
->>>>>>> a17bdc15
 	}
 
 	public dispose() {
