/*---------------------------------------------------------------------------------------------
 *  Copyright (c) Microsoft Corporation. All rights reserved.
 *  Licensed under the MIT License. See License.txt in the project root for license information.
 *--------------------------------------------------------------------------------------------*/

'use strict';

import nls = require('vs/nls');
import paths = require('vs/base/common/paths');
import { TPromise } from 'vs/base/common/winjs.base';
import * as labels from 'vs/base/common/labels';
import URI from 'vs/base/common/uri';
import { IWorkbenchEditorService } from 'vs/workbench/services/editor/common/editorService';
import { toResource, IEditorCommandsContext } from 'vs/workbench/common/editor';
import { IWindowsService } from 'vs/platform/windows/common/windows';
import { ServicesAccessor, IInstantiationService } from 'vs/platform/instantiation/common/instantiation';
import { IViewletService } from 'vs/workbench/services/viewlet/browser/viewlet';
import { IWorkspaceContextService } from 'vs/platform/workspace/common/workspace';
import { ExplorerFocusCondition, FileOnDiskContentProvider, VIEWLET_ID } from 'vs/workbench/parts/files/common/files';
import { ExplorerViewlet } from 'vs/workbench/parts/files/electron-browser/explorerViewlet';
import { IClipboardService } from 'vs/platform/clipboard/common/clipboardService';
import { IEditorGroupService } from 'vs/workbench/services/group/common/groupService';
import { ITextFileService } from 'vs/workbench/services/textfile/common/textfiles';
import { toErrorMessage } from 'vs/base/common/errorMessage';
import { basename } from 'vs/base/common/paths';
import { IListService } from 'vs/platform/list/browser/listService';
import { Tree } from 'vs/base/parts/tree/browser/treeImpl';
import { CommandsRegistry } from 'vs/platform/commands/common/commands';
import { RawContextKey, IContextKey, IContextKeyService } from 'vs/platform/contextkey/common/contextkey';
import { IResourceInput, Position } from 'vs/platform/editor/common/editor';
import { IFileService } from 'vs/platform/files/common/files';
import { IUntitledEditorService } from 'vs/workbench/services/untitled/common/untitledEditorService';
import { IEditorViewState } from 'vs/editor/common/editorCommon';
import { getCodeEditor } from 'vs/editor/browser/services/codeEditorService';
import { KeybindingsRegistry } from 'vs/platform/keybinding/common/keybindingsRegistry';
import { KeyMod, KeyCode, KeyChord } from 'vs/base/common/keyCodes';
import { isWindows, isMacintosh } from 'vs/base/common/platform';
import { ITextModelService } from 'vs/editor/common/services/resolverService';
import { sequence } from 'vs/base/common/async';
import { getResourceForCommand, getMultiSelectedResources } from 'vs/workbench/parts/files/browser/files';
import { IWorkspaceEditingService } from 'vs/workbench/services/workspace/common/workspaceEditing';
import { getMultiSelectedEditorContexts } from 'vs/workbench/browser/parts/editor/editorCommands';
import { Schemas } from 'vs/base/common/network';
import { INotificationService } from 'vs/platform/notification/common/notification';

// Commands

export const REVEAL_IN_OS_COMMAND_ID = 'revealFileInOS';
export const REVEAL_IN_OS_LABEL = isWindows ? nls.localize('revealInWindows', "Reveal in Explorer") : isMacintosh ? nls.localize('revealInMac', "Reveal in Finder") : nls.localize('openContainer', "Open Containing Folder");
export const REVEAL_IN_EXPLORER_COMMAND_ID = 'revealInExplorer';
export const REVERT_FILE_COMMAND_ID = 'workbench.action.files.revert';
export const OPEN_TO_SIDE_COMMAND_ID = 'explorer.openToSide';
export const SELECT_FOR_COMPARE_COMMAND_ID = 'selectForCompare';

export const COMPARE_SELECTED_COMMAND_ID = 'compareSelected';
export const COMPARE_RESOURCE_COMMAND_ID = 'compareFiles';
export const COMPARE_WITH_SAVED_COMMAND_ID = 'workbench.files.action.compareWithSaved';
export const COPY_PATH_COMMAND_ID = 'copyFilePath';
export const COPY_REL_PATH_COMMAND_ID = 'copyRelativeFilePath';

export const SAVE_FILE_AS_COMMAND_ID = 'workbench.action.files.saveAs';
export const SAVE_FILE_AS_LABEL = nls.localize('saveAs', "Save As...");
export const SAVE_FILE_COMMAND_ID = 'workbench.action.files.save';
export const SAVE_FILE_LABEL = nls.localize('save', "Save");

export const SAVE_ALL_COMMAND_ID = 'saveAll';
export const SAVE_ALL_LABEL = nls.localize('saveAll', "Save All");

export const SAVE_ALL_IN_GROUP_COMMAND_ID = 'workbench.files.action.saveAllInGroup';

export const SAVE_FILES_COMMAND_ID = 'workbench.action.files.saveFiles';

export const OpenEditorsGroupContext = new RawContextKey<boolean>('groupFocusedInOpenEditors', false);
export const DirtyEditorContext = new RawContextKey<boolean>('dirtyEditor', false);
export const ResourceSelectedForCompareContext = new RawContextKey<boolean>('resourceSelectedForCompare', false);

export const REMOVE_ROOT_FOLDER_COMMAND_ID = 'removeRootFolder';
export const REMOVE_ROOT_FOLDER_LABEL = nls.localize('removeFolderFromWorkspace', "Remove Folder from Workspace");

export const openWindowCommand = (accessor: ServicesAccessor, paths: string[], forceNewWindow: boolean) => {
	const windowsService = accessor.get(IWindowsService);
	windowsService.openWindow(paths, { forceNewWindow });
};

function save(resource: URI, isSaveAs: boolean, editorService: IWorkbenchEditorService, fileService: IFileService, untitledEditorService: IUntitledEditorService,
	textFileService: ITextFileService, editorGroupService: IEditorGroupService): TPromise<any> {

	if (resource && (fileService.canHandleResource(resource) || resource.scheme === Schemas.untitled)) {

		// Save As (or Save untitled with associated path)
		if (isSaveAs || resource.scheme === Schemas.untitled) {
			let encodingOfSource: string;
			if (resource.scheme === Schemas.untitled) {
				encodingOfSource = untitledEditorService.getEncoding(resource);
			} else if (fileService.canHandleResource(resource)) {
				const textModel = textFileService.models.get(resource);
				encodingOfSource = textModel && textModel.getEncoding(); // text model can be null e.g. if this is a binary file!
			}

			let viewStateOfSource: IEditorViewState;
			const activeEditor = editorService.getActiveEditor();
			const editor = getCodeEditor(activeEditor);
			if (editor) {
				const activeResource = toResource(activeEditor.input, { supportSideBySide: true });
				if (activeResource && (fileService.canHandleResource(activeResource) || resource.scheme === Schemas.untitled) && activeResource.toString() === resource.toString()) {
					viewStateOfSource = editor.saveViewState();
				}
			}

			// Special case: an untitled file with associated path gets saved directly unless "saveAs" is true
			let savePromise: TPromise<URI>;
			if (!isSaveAs && resource.scheme === Schemas.untitled && untitledEditorService.hasAssociatedFilePath(resource)) {
				savePromise = textFileService.save(resource).then((result) => {
					if (result) {
						return URI.file(resource.fsPath);
					}

					return null;
				});
			}

			// Otherwise, really "Save As..."
			else {
				savePromise = textFileService.saveAs(resource);
			}

			return savePromise.then((target) => {
				if (!target || target.toString() === resource.toString()) {
					return void 0; // save canceled or same resource used
				}

				const replaceWith: IResourceInput = {
					resource: target,
					encoding: encodingOfSource,
					options: {
						pinned: true,
						viewState: viewStateOfSource
					}
				};

				return editorService.replaceEditors([{
					toReplace: { resource: resource },
					replaceWith
				}]).then(() => true);
			});
		}

		// Pin the active editor if we are saving it
		const editor = editorService.getActiveEditor();
		const activeEditorResource = editor && editor.input && editor.input.getResource();
		if (activeEditorResource && activeEditorResource.toString() === resource.toString()) {
			editorGroupService.pinEditor(editor.position, editor.input);
		}

		// Just save
		return textFileService.save(resource, { force: true /* force a change to the file to trigger external watchers if any */ });
	}

	return TPromise.as(false);
}

function saveAll(saveAllArguments: any, editorService: IWorkbenchEditorService, untitledEditorService: IUntitledEditorService,
	textFileService: ITextFileService, editorGroupService: IEditorGroupService): TPromise<any> {

	const stacks = editorGroupService.getStacksModel();

	// Store some properties per untitled file to restore later after save is completed
	const mapUntitledToProperties: { [resource: string]: { encoding: string; indexInGroups: number[]; activeInGroups: boolean[] } } = Object.create(null);
	untitledEditorService.getDirty().forEach(resource => {
		const activeInGroups: boolean[] = [];
		const indexInGroups: number[] = [];
		const encoding = untitledEditorService.getEncoding(resource);

		// For each group
		stacks.groups.forEach((group, groupIndex) => {

			// Find out if editor is active in group
			const activeEditor = group.activeEditor;
			const activeResource = toResource(activeEditor, { supportSideBySide: true });
			activeInGroups[groupIndex] = (activeResource && activeResource.toString() === resource.toString());

			// Find index of editor in group
			indexInGroups[groupIndex] = -1;
			group.getEditors().forEach((editor, editorIndex) => {
				const editorResource = toResource(editor, { supportSideBySide: true });
				if (editorResource && editorResource.toString() === resource.toString()) {
					indexInGroups[groupIndex] = editorIndex;
					return;
				}
			});
		});

		mapUntitledToProperties[resource.toString()] = { encoding, indexInGroups, activeInGroups };
	});

	// Save all
	return textFileService.saveAll(saveAllArguments).then(results => {

		// Reopen saved untitled editors
		const untitledToReopen: { input: IResourceInput, position: Position }[] = [];

		results.results.forEach(result => {
			if (!result.success || result.source.scheme !== Schemas.untitled) {
				return;
			}

			const untitledProps = mapUntitledToProperties[result.source.toString()];
			if (!untitledProps) {
				return;
			}

			// For each position where the untitled file was opened
			untitledProps.indexInGroups.forEach((indexInGroup, index) => {
				if (indexInGroup >= 0) {
					untitledToReopen.push({
						input: {
							resource: result.target,
							encoding: untitledProps.encoding,
							options: {
								pinned: true,
								index: indexInGroup,
								preserveFocus: true,
								inactive: !untitledProps.activeInGroups[index]
							}
						},
						position: index
					});
				}
			});
		});

		if (untitledToReopen.length) {
			return editorService.openEditors(untitledToReopen).then(() => true);
		}

		return void 0;
	});
}

// Command registration

CommandsRegistry.registerCommand({
	id: REVERT_FILE_COMMAND_ID,
	handler: (accessor, resource: URI) => {
		const editorService = accessor.get(IWorkbenchEditorService);
		const textFileService = accessor.get(ITextFileService);
		const notificationService = accessor.get(INotificationService);
		const resources = getMultiSelectedResources(resource, accessor.get(IListService), editorService)
			.filter(resource => resource.scheme !== Schemas.untitled);

		if (resources.length) {
			return textFileService.revertAll(resources, { force: true }).then(null, error => {
				notificationService.error(nls.localize('genericRevertError', "Failed to revert '{0}': {1}", resources.map(r => basename(r.fsPath)).join(', '), toErrorMessage(error, false)));
			});
		}

		return TPromise.as(true);
	}
});

KeybindingsRegistry.registerCommandAndKeybindingRule({
	weight: KeybindingsRegistry.WEIGHT.workbenchContrib(),
	when: ExplorerFocusCondition,
	primary: KeyMod.CtrlCmd | KeyCode.Enter,
	mac: {
		primary: KeyMod.WinCtrl | KeyCode.Enter
	},
	id: OPEN_TO_SIDE_COMMAND_ID, handler: (accessor, resource: URI) => {
		const editorService = accessor.get(IWorkbenchEditorService);
		const editorGroupService = accessor.get(IEditorGroupService);
		const listService = accessor.get(IListService);
		const fileService = accessor.get(IFileService);
		const tree = listService.lastFocusedList;
		const resources = getMultiSelectedResources(resource, listService, editorService);
		const stacks = editorGroupService.getStacksModel();
		const activeGroup = stacks.activeGroup;

		// Remove highlight
		if (tree instanceof Tree) {
			tree.clearHighlight();
		}

		// Set side input
		if (resources.length) {
			return fileService.resolveFiles(resources.map(resource => ({ resource }))).then(resolved => {
				const editors = resolved.filter(r => r.success && !r.stat.isDirectory).map(r => ({
					input: {
						resource: r.stat.resource,
						options: { preserveFocus: false }
					}
				}));

				return editorService.openEditors(editors, true).then(() => {
					if (activeGroup) {
						editorGroupService.focusGroup(stacks.positionOfGroup(activeGroup) + 1);
					}
				});
			});
		}

		return TPromise.as(true);
	}
});

const COMPARE_WITH_SAVED_SCHEMA = 'showModifications';
let provider: FileOnDiskContentProvider;
KeybindingsRegistry.registerCommandAndKeybindingRule({
	id: COMPARE_WITH_SAVED_COMMAND_ID,
	when: undefined,
	weight: KeybindingsRegistry.WEIGHT.workbenchContrib(),
	primary: KeyChord(KeyMod.CtrlCmd | KeyCode.KEY_K, KeyCode.KEY_D),
	handler: (accessor, resource: URI) => {
		if (!provider) {
			const instantiationService = accessor.get(IInstantiationService);
			const textModelService = accessor.get(ITextModelService);
			provider = instantiationService.createInstance(FileOnDiskContentProvider);
			textModelService.registerTextModelContentProvider(COMPARE_WITH_SAVED_SCHEMA, provider);
		}

		const editorService = accessor.get(IWorkbenchEditorService);
		resource = getResourceForCommand(resource, accessor.get(IListService), editorService);

		if (resource && resource.scheme === Schemas.file /* only files on disk supported for now */) {
			const name = paths.basename(resource.fsPath);
			const editorLabel = nls.localize('modifiedLabel', "{0} (on disk) ↔ {1}", name, name);

			return editorService.openEditor({ leftResource: URI.from({ scheme: COMPARE_WITH_SAVED_SCHEMA, path: resource.fsPath }), rightResource: resource, label: editorLabel });
		}

		return TPromise.as(true);
	}
});

let globalResourceToCompare: URI;
let resourceSelectedForCompareContext: IContextKey<boolean>;
CommandsRegistry.registerCommand({
	id: SELECT_FOR_COMPARE_COMMAND_ID,
	handler: (accessor, resource: URI) => {
		const listService = accessor.get(IListService);
		const tree = listService.lastFocusedList;
		// Remove highlight
		if (tree instanceof Tree) {
			tree.clearHighlight();
			tree.DOMFocus();
		}

		globalResourceToCompare = getResourceForCommand(resource, listService, accessor.get(IWorkbenchEditorService));
		if (!resourceSelectedForCompareContext) {
			resourceSelectedForCompareContext = ResourceSelectedForCompareContext.bindTo(accessor.get(IContextKeyService));
		}
		resourceSelectedForCompareContext.set(true);
	}
});

CommandsRegistry.registerCommand({
	id: COMPARE_SELECTED_COMMAND_ID,
	handler: (accessor, resource: URI) => {
		const editorService = accessor.get(IWorkbenchEditorService);
		const resources = getMultiSelectedResources(resource, accessor.get(IListService), editorService);

		if (resources.length === 2) {
			return editorService.openEditor({
				leftResource: resources[0],
				rightResource: resources[1]
			});
		}

		return TPromise.as(true);
	}
});

CommandsRegistry.registerCommand({
	id: COMPARE_RESOURCE_COMMAND_ID,
	handler: (accessor, resource: URI) => {
		const editorService = accessor.get(IWorkbenchEditorService);
		const listService = accessor.get(IListService);
		const tree = listService.lastFocusedList;
		// Remove highlight
		if (tree instanceof Tree) {
			tree.clearHighlight();
		}

		return editorService.openEditor({
			leftResource: globalResourceToCompare,
			rightResource: getResourceForCommand(resource, listService, editorService)
		});
	}
});

function revealResourcesInOS(resources: URI[], windowsService: IWindowsService, notificationService: INotificationService): void {
	if (resources.length) {
		sequence(resources.map(r => () => windowsService.showItemInFolder(paths.normalize(r.fsPath, true))));
	} else {
		notificationService.info(nls.localize('openFileToReveal', "Open a file first to reveal"));
	}
}
KeybindingsRegistry.registerCommandAndKeybindingRule({
	id: REVEAL_IN_OS_COMMAND_ID,
	weight: KeybindingsRegistry.WEIGHT.workbenchContrib(),
	when: ExplorerFocusCondition,
	primary: KeyMod.CtrlCmd | KeyMod.Alt | KeyCode.KEY_R,
	win: {
		primary: KeyMod.Shift | KeyMod.Alt | KeyCode.KEY_R
	},
	handler: (accessor: ServicesAccessor, resource: URI) => {
		const resources = getMultiSelectedResources(resource, accessor.get(IListService), accessor.get(IWorkbenchEditorService));
		revealResourcesInOS(resources, accessor.get(IWindowsService), accessor.get(INotificationService));
	}
});
KeybindingsRegistry.registerCommandAndKeybindingRule({
	weight: KeybindingsRegistry.WEIGHT.workbenchContrib(),
	when: undefined,
	primary: KeyChord(KeyMod.CtrlCmd | KeyCode.KEY_K, KeyCode.KEY_R),
	id: 'workbench.action.files.revealActiveFileInWindows',
	handler: (accessor: ServicesAccessor, resource: URI) => {
		const editorService = accessor.get(IWorkbenchEditorService);
		const activeInput = editorService.getActiveEditorInput();
		const resources = activeInput && activeInput.getResource() ? [activeInput.getResource()] : [];
		revealResourcesInOS(resources, accessor.get(IWindowsService), accessor.get(INotificationService));
	}
});

<<<<<<< HEAD
const copyPathBase = (accessor, resource: URI) => {
	const resources = getMultiSelectedResources(resource, accessor.get(IListService), accessor.get(IWorkbenchEditorService));
	if (resources.length) {
		const lineDelimiter = isWindows ? '\r\n' : '\n';
		const text = resources.map(r => r.scheme === 'file' ? labels.getPathLabel(r) : r.toString()).join(lineDelimiter);
		return text;
	} else {
		const messageService = accessor.get(IMessageService);
		messageService.show(severity.Info, nls.localize('openFileToCopy', "Open a file first to copy its path"));
		return null;
	}
};

const copyPathHandler = (accessor, resource: URI) => {
	const clipboardService = accessor.get(IClipboardService);
	const text = copyPathBase(accessor, resource);
	if (text) {
		clipboardService.writeText(text);
	}
};

const copyRelativePathHandler = (accessor, resource: URI) => {
	const clipboardService = accessor.get(IClipboardService);
	const contextService = accessor.get(IWorkspaceContextService);
	const workspaceFolder = contextService.getWorkspaceFolder(resource);
	let text = copyPathBase(accessor, resource);
	if (text) {
		text = text.replace(workspaceFolder.uri.fsPath + '/', '');
		clipboardService.writeText(text);
=======
function resourcesToClipboard(resources: URI[], clipboardService: IClipboardService, notificationService: INotificationService): void {
	if (resources.length) {
		const lineDelimiter = isWindows ? '\r\n' : '\n';
		const text = resources.map(r => r.scheme === Schemas.file ? labels.getPathLabel(r) : r.toString()).join(lineDelimiter);
		clipboardService.writeText(text);
	} else {
		notificationService.info(nls.localize('openFileToCopy', "Open a file first to copy its path"));
>>>>>>> 462fb54c
	}
}
KeybindingsRegistry.registerCommandAndKeybindingRule({
	weight: KeybindingsRegistry.WEIGHT.workbenchContrib(),
	when: ExplorerFocusCondition,
	primary: KeyMod.CtrlCmd | KeyMod.Alt | KeyCode.KEY_C,
	win: {
		primary: KeyMod.Shift | KeyMod.Alt | KeyCode.KEY_C
	},
	id: COPY_PATH_COMMAND_ID,
	handler: (accessor, resource: URI) => {
		const resources = getMultiSelectedResources(resource, accessor.get(IListService), accessor.get(IWorkbenchEditorService));
		resourcesToClipboard(resources, accessor.get(IClipboardService), accessor.get(INotificationService));
	}
});

KeybindingsRegistry.registerCommandAndKeybindingRule({
	weight: KeybindingsRegistry.WEIGHT.workbenchContrib(),
<<<<<<< HEAD
	when: ExplorerFocusCondition,
	primary: KeyMod.CtrlCmd | KeyMod.Alt | KeyMod.Shift | KeyCode.KEY_C,
	win: {
		primary: KeyMod.WinCtrl | KeyMod.Shift | KeyMod.Alt | KeyCode.KEY_C
	},
	id: COPY_REL_PATH_COMMAND_ID,
	handler: copyRelativePathHandler
});

// TODO@isidor deprecated remove in february
CommandsRegistry.registerCommand({
=======
	when: undefined,
	primary: KeyChord(KeyMod.CtrlCmd | KeyCode.KEY_K, KeyCode.KEY_P),
>>>>>>> 462fb54c
	id: 'workbench.action.files.copyPathOfActiveFile',
	handler: (accessor, resource: URI) => {
		const editorService = accessor.get(IWorkbenchEditorService);
		const activeInput = editorService.getActiveEditorInput();
		const resources = activeInput && activeInput.getResource() ? [activeInput.getResource()] : [];
		resourcesToClipboard(resources, accessor.get(IClipboardService), accessor.get(INotificationService));
	}
});

CommandsRegistry.registerCommand({
	id: REVEAL_IN_EXPLORER_COMMAND_ID,
	handler: (accessor, resource: URI) => {
		const viewletService = accessor.get(IViewletService);
		const contextService = accessor.get(IWorkspaceContextService);
		resource = getResourceForCommand(resource, accessor.get(IListService), accessor.get(IWorkbenchEditorService));

		viewletService.openViewlet(VIEWLET_ID, false).then((viewlet: ExplorerViewlet) => {
			const isInsideWorkspace = contextService.isInsideWorkspace(resource);
			if (isInsideWorkspace) {
				const explorerView = viewlet.getExplorerView();
				if (explorerView) {
					explorerView.setExpanded(true);
					explorerView.select(resource, true);
				}
			} else {
				const openEditorsView = viewlet.getOpenEditorsView();
				if (openEditorsView) {
					openEditorsView.setExpanded(true);
				}
			}
		});
	}
});

KeybindingsRegistry.registerCommandAndKeybindingRule({
	id: SAVE_FILE_AS_COMMAND_ID,
	weight: KeybindingsRegistry.WEIGHT.workbenchContrib(),
	when: undefined,
	primary: KeyMod.CtrlCmd | KeyMod.Shift | KeyCode.KEY_S,
	handler: (accessor, resource: URI) => {
		const editorService = accessor.get(IWorkbenchEditorService);
		resource = getResourceForCommand(resource, accessor.get(IListService), editorService);
		return save(resource, true, editorService, accessor.get(IFileService), accessor.get(IUntitledEditorService), accessor.get(ITextFileService), accessor.get(IEditorGroupService));
	}
});

KeybindingsRegistry.registerCommandAndKeybindingRule({
	when: undefined,
	weight: KeybindingsRegistry.WEIGHT.workbenchContrib(),
	primary: KeyMod.CtrlCmd | KeyCode.KEY_S,
	id: SAVE_FILE_COMMAND_ID,
	handler: (accessor, resource: URI) => {
		const editorService = accessor.get(IWorkbenchEditorService);
		const resources = getMultiSelectedResources(resource, accessor.get(IListService), editorService);

		if (resources.length === 1) {
			// If only one resource is selected explictly call save since the behavior is a bit different than save all #41841
			return save(resources[0], false, editorService, accessor.get(IFileService), accessor.get(IUntitledEditorService), accessor.get(ITextFileService), accessor.get(IEditorGroupService));
		}
		return saveAll(resources, editorService, accessor.get(IUntitledEditorService), accessor.get(ITextFileService), accessor.get(IEditorGroupService));
	}
});

CommandsRegistry.registerCommand({
	id: SAVE_ALL_COMMAND_ID,
	handler: (accessor) => {
		return saveAll(true, accessor.get(IWorkbenchEditorService), accessor.get(IUntitledEditorService), accessor.get(ITextFileService), accessor.get(IEditorGroupService));
	}
});

CommandsRegistry.registerCommand({
	id: SAVE_ALL_IN_GROUP_COMMAND_ID,
	handler: (accessor, resource: URI, editorContext: IEditorCommandsContext) => {
		const contexts = getMultiSelectedEditorContexts(editorContext, accessor.get(IListService));
		const editorGroupService = accessor.get(IEditorGroupService);
		let saveAllArg: any;
		if (!contexts.length) {
			saveAllArg = true;
		} else {
			const fileService = accessor.get(IFileService);
			saveAllArg = [];
			contexts.forEach(context => {
				const editorGroup = editorGroupService.getStacksModel().getGroup(context.groupId);
				editorGroup.getEditors().forEach(editor => {
					const resource = toResource(editor, { supportSideBySide: true });
					if (resource && (resource.scheme === Schemas.untitled || fileService.canHandleResource(resource))) {
						saveAllArg.push(resource);
					}
				});
			});
		}

		return saveAll(saveAllArg, accessor.get(IWorkbenchEditorService), accessor.get(IUntitledEditorService), accessor.get(ITextFileService), accessor.get(IEditorGroupService));
	}
});

CommandsRegistry.registerCommand({
	id: SAVE_FILES_COMMAND_ID,
	handler: (accessor) => {
		return saveAll(false, accessor.get(IWorkbenchEditorService), accessor.get(IUntitledEditorService), accessor.get(ITextFileService), accessor.get(IEditorGroupService));
	}
});

CommandsRegistry.registerCommand({
	id: REMOVE_ROOT_FOLDER_COMMAND_ID,
	handler: (accessor, resource: URI) => {
		const workspaceEditingService = accessor.get(IWorkspaceEditingService);
		const contextService = accessor.get(IWorkspaceContextService);
		const workspace = contextService.getWorkspace();
		const resources = getMultiSelectedResources(resource, accessor.get(IListService), accessor.get(IWorkbenchEditorService)).filter(r =>
			// Need to verify resources are workspaces since multi selection can trigger this command on some non workspace resources
			workspace.folders.some(f => f.uri.toString() === r.toString())
		);

		return workspaceEditingService.removeFolders(resources);
	}
});<|MERGE_RESOLUTION|>--- conflicted
+++ resolved
@@ -420,37 +420,38 @@
 	}
 });
 
-<<<<<<< HEAD
-const copyPathBase = (accessor, resource: URI) => {
-	const resources = getMultiSelectedResources(resource, accessor.get(IListService), accessor.get(IWorkbenchEditorService));
-	if (resources.length) {
-		const lineDelimiter = isWindows ? '\r\n' : '\n';
-		const text = resources.map(r => r.scheme === 'file' ? labels.getPathLabel(r) : r.toString()).join(lineDelimiter);
-		return text;
-	} else {
-		const messageService = accessor.get(IMessageService);
-		messageService.show(severity.Info, nls.localize('openFileToCopy', "Open a file first to copy its path"));
-		return null;
-	}
-};
-
-const copyPathHandler = (accessor, resource: URI) => {
-	const clipboardService = accessor.get(IClipboardService);
-	const text = copyPathBase(accessor, resource);
-	if (text) {
-		clipboardService.writeText(text);
-	}
-};
-
-const copyRelativePathHandler = (accessor, resource: URI) => {
-	const clipboardService = accessor.get(IClipboardService);
-	const contextService = accessor.get(IWorkspaceContextService);
-	const workspaceFolder = contextService.getWorkspaceFolder(resource);
-	let text = copyPathBase(accessor, resource);
-	if (text) {
-		text = text.replace(workspaceFolder.uri.fsPath + '/', '');
-		clipboardService.writeText(text);
-=======
+// const copyPathBase = (accessor, resource: URI) => {
+// 	const resources = getMultiSelectedResources(resource, accessor.get(IListService), accessor.get(IWorkbenchEditorService));
+// 	if (resources.length) {
+// 		const lineDelimiter = isWindows ? '\r\n' : '\n';
+// 		const text = resources.map(r => r.scheme === 'file' ? labels.getPathLabel(r) : r.toString()).join(lineDelimiter);
+// 		return text;
+// 	} else {
+// 		const messageService = accessor.get(IMessageService);
+// 		messageService.show(severity.Info, nls.localize('openFileToCopy', "Open a file first to copy its path"));
+// 		return null;
+// 	}
+// };
+
+// const copyPathHandler = (accessor, resource: URI) => {
+// 	const clipboardService = accessor.get(IClipboardService);
+// 	const text = copyPathBase(accessor, resource);
+// 	if (text) {
+// 		clipboardService.writeText(text);
+// 	}
+// };
+
+// const copyRelativePathHandler = (accessor, resource: URI) => {
+// 	const clipboardService = accessor.get(IClipboardService);
+// 	const contextService = accessor.get(IWorkspaceContextService);
+// 	const workspaceFolder = contextService.getWorkspaceFolder(resource);
+// 	let text = copyPathBase(accessor, resource);
+// 	if (text) {
+// 		text = text.replace(workspaceFolder.uri.fsPath + '/', '');
+// 		clipboardService.writeText(text);
+// 	}
+// };
+
 function resourcesToClipboard(resources: URI[], clipboardService: IClipboardService, notificationService: INotificationService): void {
 	if (resources.length) {
 		const lineDelimiter = isWindows ? '\r\n' : '\n';
@@ -458,9 +459,10 @@
 		clipboardService.writeText(text);
 	} else {
 		notificationService.info(nls.localize('openFileToCopy', "Open a file first to copy its path"));
->>>>>>> 462fb54c
 	}
 }
+
+
 KeybindingsRegistry.registerCommandAndKeybindingRule({
 	weight: KeybindingsRegistry.WEIGHT.workbenchContrib(),
 	when: ExplorerFocusCondition,
@@ -477,22 +479,22 @@
 
 KeybindingsRegistry.registerCommandAndKeybindingRule({
 	weight: KeybindingsRegistry.WEIGHT.workbenchContrib(),
-<<<<<<< HEAD
 	when: ExplorerFocusCondition,
 	primary: KeyMod.CtrlCmd | KeyMod.Alt | KeyMod.Shift | KeyCode.KEY_C,
 	win: {
 		primary: KeyMod.WinCtrl | KeyMod.Shift | KeyMod.Alt | KeyCode.KEY_C
 	},
 	id: COPY_REL_PATH_COMMAND_ID,
-	handler: copyRelativePathHandler
+	handler: (accessor, resource: URI) => {
+		const resources = getMultiSelectedResources(resource, accessor.get(IListService), accessor.get(IWorkbenchEditorService));
+		resourcesToClipboard(resources, accessor.get(IClipboardService), accessor.get(INotificationService));
+	}
 });
 
 // TODO@isidor deprecated remove in february
 CommandsRegistry.registerCommand({
-=======
 	when: undefined,
 	primary: KeyChord(KeyMod.CtrlCmd | KeyCode.KEY_K, KeyCode.KEY_P),
->>>>>>> 462fb54c
 	id: 'workbench.action.files.copyPathOfActiveFile',
 	handler: (accessor, resource: URI) => {
 		const editorService = accessor.get(IWorkbenchEditorService);
