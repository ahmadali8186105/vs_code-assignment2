--- conflicted
+++ resolved
@@ -281,10 +281,7 @@
 export interface IGlobalConfig {
 	version: string;
 	debugServer?: number;
-<<<<<<< HEAD
 	compounds: ICompound[];
-=======
->>>>>>> d803880b
 	configurations: IConfig[];
 }
 
