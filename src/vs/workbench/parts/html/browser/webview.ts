/*---------------------------------------------------------------------------------------------
 *  Copyright (c) Microsoft Corporation. All rights reserved.
 *  Licensed under the MIT License. See License.txt in the project root for license information.
 *--------------------------------------------------------------------------------------------*/

'use strict';

import { localize } from 'vs/nls';
import URI from 'vs/base/common/uri';
import { TPromise } from 'vs/base/common/winjs.base';
import { IDisposable, dispose } from 'vs/base/common/lifecycle';
import Event, { Emitter } from 'vs/base/common/event';
import { addDisposableListener, addClass } from 'vs/base/browser/dom';
import { CommandsRegistry } from 'vs/platform/commands/common/commands';
import { MenuRegistry } from 'vs/platform/actions/common/actions';
import { editorBackground, editorForeground } from 'vs/platform/theme/common/colorRegistry';
import { ITheme, LIGHT, DARK } from 'vs/platform/theme/common/themeService';

declare interface WebviewElement extends HTMLElement {
	src: string;
	autoSize: 'on';
	preload: string;
	contextIsolation: boolean;

	send(channel: string, ...args: any[]);
	openDevTools(): any;
}

CommandsRegistry.registerCommand('_webview.openDevTools', function () {
	const elements = document.querySelectorAll('webview.ready');
	for (let i = 0; i < elements.length; i++) {
		try {
			(<WebviewElement>elements.item(i)).openDevTools();
		} catch (e) {
			console.error(e);
		}
	}
});

MenuRegistry.addCommand({
	id: '_webview.openDevTools',
	title: localize('devtools.webview', "Developer: Webview Tools")
});

type ApiThemeClassName = 'vscode-light' | 'vscode-dark' | 'vscode-high-contrast';

export default class Webview {

	private _webview: WebviewElement;
	private _ready: TPromise<this>;
	private _disposables: IDisposable[];
	private _onDidClickLink = new Emitter<URI>();
	private _onDidLoadContent = new Emitter<{ stats: any }>();

	private _onDidScroll = new Emitter<{ scrollYPercentage: number }>();

	constructor(
		private parent: HTMLElement,
		private _styleElement: Element
	) {
		this._webview = <any>document.createElement('webview');

		this._webview.style.width = '100%';
		this._webview.style.height = '100%';
		this._webview.style.outline = '0';
		this._webview.style.opacity = '0';
		this._webview.contextIsolation = true;

		// disable auxclick events (see https://developers.google.com/web/updates/2016/10/auxclick)
		this._webview.setAttribute('disableblinkfeatures', 'Auxclick');

		this._webview.setAttribute('disableguestresize', '');

		this._webview.preload = require.toUrl('./webview-pre.js');
		this._webview.src = require.toUrl('./webview.html');

		this._ready = new TPromise<this>(resolve => {
			const subscription = addDisposableListener(this._webview, 'ipc-message', (event) => {
				if (event.channel === 'webview-ready') {
					// console.info('[PID Webview] ' + event.args[0]);
					addClass(this._webview, 'ready'); // can be found by debug command

					subscription.dispose();
					resolve(this);
				}
			});
		});

		this._disposables = [
			addDisposableListener(this._webview, 'console-message', function (e: { level: number; message: string; line: number; sourceId: string; }) {
				console.log(`[Embedded Page] ${e.message}`);
			}),
			addDisposableListener(this._webview, 'dom-ready', () => {
				this.layout();
			}),
			addDisposableListener(this._webview, 'crashed', function () {
				console.error('embedded page crashed');
			}),
			addDisposableListener(this._webview, 'ipc-message', (event) => {
				if (event.channel === 'did-click-link') {
					let [uri] = event.args;
					this._onDidClickLink.fire(URI.parse(uri));
					return;
				}

				if (event.channel === 'did-set-content') {
					this._webview.style.opacity = '';
					let [stats] = event.args;
					this._onDidLoadContent.fire({ stats });
					this.layout();
					return;
				}

				if (event.channel === 'did-scroll') {
<<<<<<< HEAD
					this._onDidScroll.fire({ scrollYPercentage: event.args[0] });
=======
					if (event.args && typeof event.args[0] === 'number') {
						this._onDidScroll.fire({ scrollYPercentage: event.args[0] });
					}
>>>>>>> 6ee9c220
					return;
				}
			})
		];

		if (parent) {
			parent.appendChild(this._webview);
		}
	}

	dispose(): void {
		this._onDidClickLink.dispose();
		this._onDidLoadContent.dispose();
		this._disposables = dispose(this._disposables);

		if (this._webview.parentElement) {
			this._webview.parentElement.removeChild(this._webview);
		}
	}

	get onDidClickLink(): Event<URI> {
		return this._onDidClickLink.event;
	}

	get onDidLoadContent(): Event<{ stats: any }> {
		return this._onDidLoadContent.event;
	}

	get onDidScroll(): Event<{ scrollYPercentage: number }> {
		return this._onDidScroll.event;
	}

	private _send(channel: string, ...args: any[]): void {
		this._ready
			.then(() => this._webview.send(channel, ...args))
			.done(void 0, console.error);
	}

	set initialScrollProgress(value: number) {
		this._send('initial-scroll-position', value);
	}

	set contents(value: string[]) {
		this._send('content', value);
	}

	set baseUrl(value: string) {
		this._send('baseUrl', value);
	}

	focus(): void {
		this._webview.focus();
		this._send('focus');
	}

	public sendMessage(data: any): void {
		this._send('message', data);
	}

	style(theme: ITheme): void {
		const { fontFamily, fontWeight, fontSize } = window.getComputedStyle(this._styleElement); // TODO@theme avoid styleElement

		let value = `
		:root {
			--background-color: ${theme.getColor(editorBackground)};
			--color: ${theme.getColor(editorForeground)};
			--font-family: ${fontFamily};
			--font-weight: ${fontWeight};
			--font-size: ${fontSize};
		}
		body {
			background-color: var(--background-color);
			color: var(--color);
			font-family: var(--font-family);
			font-weight: var(--font-weight);
			font-size: var(--font-size);
			margin: 0;
			padding: 0 20px;
		}

		img {
			max-width: 100%;
			max-height: 100%;
		}
		a:focus,
		input:focus,
		select:focus,
		textarea:focus {
			outline: 1px solid -webkit-focus-ring-color;
			outline-offset: -1px;
		}
		::-webkit-scrollbar {
			width: 10px;
			height: 10px;
		}`;


		let activeTheme: ApiThemeClassName;

		if (theme.type === LIGHT) {
			value += `
			::-webkit-scrollbar-thumb {
				background-color: rgba(100, 100, 100, 0.4);
			}
			::-webkit-scrollbar-thumb:hover {
				background-color: rgba(100, 100, 100, 0.7);
			}
			::-webkit-scrollbar-thumb:active {
				background-color: rgba(0, 0, 0, 0.6);
			}`;

			activeTheme = 'vscode-light';

		} else if (theme.type === DARK) {
			value += `
			::-webkit-scrollbar-thumb {
				background-color: rgba(121, 121, 121, 0.4);
			}
			::-webkit-scrollbar-thumb:hover {
				background-color: rgba(100, 100, 100, 0.7);
			}
			::-webkit-scrollbar-thumb:active {
				background-color: rgba(85, 85, 85, 0.8);
			}`;

			activeTheme = 'vscode-dark';

		} else {
			value += `
			::-webkit-scrollbar-thumb {
				background-color: rgba(111, 195, 223, 0.3);
			}
			::-webkit-scrollbar-thumb:hover {
				background-color: rgba(111, 195, 223, 0.8);
			}
			::-webkit-scrollbar-thumb:active {
				background-color: rgba(111, 195, 223, 0.8);
			}`;

			activeTheme = 'vscode-high-contrast';
		}

		this._send('styles', value, activeTheme);
	}

	public layout(): void {
		const contents = (this._webview as any).getWebContents();
		if (!contents) {
			return;
		}
		const window = contents.getOwnerBrowserWindow();
		if (!window || !window.webContents) {
			return;
		}
		window.webContents.getZoomFactor(factor => {
			if (contents.isDestroyed()) {
				return;
			}

			contents.setZoomFactor(factor);

			const width = this.parent.clientWidth;
			const height = this.parent.clientHeight;
			contents.setSize({
				normal: {
					width: Math.floor(width * factor),
					height: Math.floor(height * factor)
				}
			});
		});
	}
}<|MERGE_RESOLUTION|>--- conflicted
+++ resolved
@@ -112,13 +112,9 @@
 				}
 
 				if (event.channel === 'did-scroll') {
-<<<<<<< HEAD
-					this._onDidScroll.fire({ scrollYPercentage: event.args[0] });
-=======
 					if (event.args && typeof event.args[0] === 'number') {
 						this._onDidScroll.fire({ scrollYPercentage: event.args[0] });
 					}
->>>>>>> 6ee9c220
 					return;
 				}
 			})
