--- conflicted
+++ resolved
@@ -818,22 +818,12 @@
 			'description': nls.localize('window.nativeTabs', "Enables macOS Sierra window tabs. Note that changes require a full restart to apply and that native tabs will disable a custom title bar style if configured."),
 			'included': isMacintosh && parseFloat(os.release()) >= 16 // Minimum: macOS Sierra (10.12.x = darwin 16.x)
 		},
-<<<<<<< HEAD
 		'window.nativeFullscreen': {
 			'type': 'boolean',
 			'default': true,
 			'description': nls.localize('window.nativeFullscreen', "Prefer native full-screen. Disable this option to prevent macOS from creating a new space when going full-screen."),
 			'included': isMacintosh
 		},
-		'window.smoothScrollingWorkaround': {
-			'type': 'boolean',
-			'default': false,
-			'scope': ConfigurationScope.APPLICATION,
-			'markdownDescription': nls.localize('window.smoothScrollingWorkaround', "Enable this workaround if scrolling is no longer smooth after restoring a minimized VS Code window. This is a workaround for an issue (https://github.com/Microsoft/vscode/issues/13612) where scrolling starts to lag on devices with precision trackpads like the Surface devices from Microsoft. Enabling this workaround can result in a little bit of layout flickering after restoring the window from minimized state but is otherwise harmless. Note: in order for this workaround to function, make sure to also set `#window.titleBarStyle#` to `native`."),
-			'included': isWindows
-		},
-=======
->>>>>>> 10b383c9
 		'window.clickThroughInactive': {
 			'type': 'boolean',
 			'default': true,
