--- conflicted
+++ resolved
@@ -140,29 +140,13 @@
 		// Fullscreen Events
 		ipc.on('vscode:enterFullScreen', (event) => {
 			this.partService.joinCreation().then(() => {
-<<<<<<< HEAD
-				this.partService.addClass('fullscreen');
-
-				if (this.partService.hasCustomTitleBar()) {
-					this.partService.layout({ forceStyleRecompute: true }); // handle custom title bar when fullscreen changes
-				}
-=======
 				browser.setFullscreen(true);
->>>>>>> e01e2721
 			});
 		});
 
 		ipc.on('vscode:leaveFullScreen', (event) => {
 			this.partService.joinCreation().then(() => {
-<<<<<<< HEAD
-				this.partService.removeClass('fullscreen');
-
-				if (this.partService.hasCustomTitleBar()) {
-					this.partService.layout({ forceStyleRecompute: true }); // handle custom title bar when fullscreen changes
-				}
-=======
 				browser.setFullscreen(false);
->>>>>>> e01e2721
 			});
 		});
 
