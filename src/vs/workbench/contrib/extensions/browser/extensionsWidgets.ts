--- conflicted
+++ resolved
@@ -726,13 +726,9 @@
 
 	render(): void {
 		reset(this.container);
-<<<<<<< HEAD
-		this.renderDisposables.clear();
-=======
 		this.renderDisposables.value = undefined;
 		const disposables = new DisposableStore();
 		this.renderDisposables.value = disposables;
->>>>>>> 28637666
 		const extensionStatus = this.extensionStatusAction.status;
 		if (extensionStatus) {
 			const markdown = new MarkdownString('', { isTrusted: true, supportThemeIcons: true });
