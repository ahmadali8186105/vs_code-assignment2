--- conflicted
+++ resolved
@@ -175,69 +175,6 @@
 		]);
 	}
 
-<<<<<<< HEAD
-=======
-	public async openWith(
-		resource: URI,
-		viewType: string,
-		options?: ITextEditorOptions,
-		group?: IEditorGroup,
-	): Promise<IEditorPane | undefined> {
-		if (viewType === defaultCustomEditor.id) {
-			const fileEditorInput = this.editorService.createEditorInput({ resource, forceFile: true });
-			return this.openEditorForResource(resource, fileEditorInput, { ...options, override: EditorOverride.DISABLED }, group);
-		}
-
-		if (!this._contributedEditors.get(viewType)) {
-			// Prompt the user
-			return this.editorService.openEditor({ resource, options: { override: EditorOverride.PICK } });
-		}
-
-		const capabilities = this.getCustomEditorCapabilities(viewType) || {};
-		if (!capabilities.supportsMultipleEditorsPerDocument) {
-			const movedEditor = await this.tryRevealExistingEditorForResourceInGroup(resource, viewType, options, group);
-			if (movedEditor) {
-				return movedEditor;
-			}
-		}
-
-		const input = CustomEditorInput.create(this.instantiationService, resource, viewType, group?.id);
-		return this.openEditorForResource(resource, input, options, group);
-	}
-
-	private async openEditorForResource(
-		resource: URI,
-		input: IEditorInput,
-		options?: IEditorOptions,
-		group?: IEditorGroup
-	): Promise<IEditorPane | undefined> {
-		const targetGroup = group || this.editorGroupService.activeGroup;
-
-		if (options && typeof options.activation === 'undefined') {
-			options = { ...options, activation: options.preserveFocus ? EditorActivation.RESTORE : undefined };
-		}
-
-		// Try to replace existing editors for resource
-		const existing = firstOrDefault(this.editorService.findEditors(resource, targetGroup));
-		if (existing) {
-			if (!input.matches(existing)) {
-				await this.editorService.replaceEditors([{
-					editor: existing,
-					replacement: input,
-					forceReplaceDirty: existing.resource?.scheme === Schemas.untitled,
-					options: options ? EditorOptions.create(options) : undefined,
-				}], targetGroup);
-
-				if (existing instanceof CustomEditorInput) {
-					existing.dispose();
-				}
-			}
-		}
-
-		return this.editorService.openEditor(input, options, group);
-	}
-
->>>>>>> 071b4b3b
 	public registerCustomEditorCapabilities(viewType: string, options: CustomEditorCapabilities): IDisposable {
 		if (this._editorCapabilities.has(viewType)) {
 			throw new Error(`Capabilities for ${viewType} already set`);
