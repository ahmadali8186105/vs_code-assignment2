/*---------------------------------------------------------------------------------------------
 *  Copyright (c) Microsoft Corporation. All rights reserved.
 *  Licensed under the MIT License. See License.txt in the project root for license information.
 *--------------------------------------------------------------------------------------------*/

import { Disposable } from 'vs/base/common/lifecycle';
import { isMacintosh } from 'vs/base/common/platform';
import * as nls from 'vs/nls';
import { Extensions as ConfigurationExtensions, IConfigurationRegistry } from 'vs/platform/configuration/common/configurationRegistry';
import { SyncDescriptor } from 'vs/platform/instantiation/common/descriptors';
import { InstantiationType, registerSingleton } from 'vs/platform/instantiation/common/extensions';
import { IInstantiationService } from 'vs/platform/instantiation/common/instantiation';
import { Registry } from 'vs/platform/registry/common/platform';
import { EditorPaneDescriptor, IEditorPaneRegistry } from 'vs/workbench/browser/editor';
import { IWorkbenchContributionsRegistry, Extensions as WorkbenchExtensions } from 'vs/workbench/common/contributions';
import { EditorExtensions, IEditorFactoryRegistry } from 'vs/workbench/common/editor';
import { registerInteractiveSessionActions } from 'vs/workbench/contrib/interactiveSession/browser/actions/interactiveSessionActions';
import { registerInteractiveSessionCodeBlockActions } from 'vs/workbench/contrib/interactiveSession/browser/actions/interactiveSessionCodeblockActions';
import { registerInteractiveSessionCopyActions } from 'vs/workbench/contrib/interactiveSession/browser/actions/interactiveSessionCopyActions';
import { registerInteractiveSessionExecuteActions } from 'vs/workbench/contrib/interactiveSession/browser/actions/interactiveSessionExecuteActions';
import { registerInteractiveSessionTitleActions } from 'vs/workbench/contrib/interactiveSession/browser/actions/interactiveSessionTitleActions';
import { IInteractiveSessionWidgetService } from 'vs/workbench/contrib/interactiveSession/browser/interactiveSession';
import { InteractiveSessionContributionService } from 'vs/workbench/contrib/interactiveSession/browser/interactiveSessionContributionServiceImpl';
import { IInteractiveSessionEditorOptions, InteractiveSessionEditor } from 'vs/workbench/contrib/interactiveSession/browser/interactiveSessionEditor';
import { InteractiveSessionEditorInput, InteractiveSessionEditorInputSerializer } from 'vs/workbench/contrib/interactiveSession/browser/interactiveSessionEditorInput';
import { InteractiveSessionWidgetService } from 'vs/workbench/contrib/interactiveSession/browser/interactiveSessionWidget';
import { IInteractiveSessionContributionService } from 'vs/workbench/contrib/interactiveSession/common/interactiveSessionContributionService';
import { IInteractiveSessionService } from 'vs/workbench/contrib/interactiveSession/common/interactiveSessionService';
import { InteractiveSessionService } from 'vs/workbench/contrib/interactiveSession/common/interactiveSessionServiceImpl';
import { IInteractiveSessionWidgetHistoryService, InteractiveSessionWidgetHistoryService } from 'vs/workbench/contrib/interactiveSession/common/interactiveSessionWidgetHistoryService';
import { IEditorResolverService, RegisteredEditorPriority } from 'vs/workbench/services/editor/common/editorResolverService';
import { LifecyclePhase } from 'vs/workbench/services/lifecycle/common/lifecycle';
import '../common/interactiveSessionColors';

// Register configuration
const configurationRegistry = Registry.as<IConfigurationRegistry>(ConfigurationExtensions.Configuration);
configurationRegistry.registerConfiguration({
	id: 'interactiveSessionSidebar',
	title: nls.localize('interactiveSessionConfigurationTitle', "Interactive Session"),
	type: 'object',
	properties: {
		'interactiveSession.editor.fontSize': {
			type: 'number',
			description: nls.localize('interactiveSession.editor.fontSize', "Controls the font size in pixels in Interactive Sessions."),
			default: isMacintosh ? 12 : 14,
		},
		'interactiveSession.editor.fontFamily': {
			type: 'string',
			description: nls.localize('interactiveSession.editor.fontFamily', "Controls the font family in Interactive Sessions."),
			default: 'default'
		},
		'interactiveSession.editor.fontWeight': {
			type: 'string',
			description: nls.localize('interactiveSession.editor.fontWeight', "Controls the font weight in Interactive Sessions."),
			default: 'default'
		},
		'interactiveSession.editor.wordWrap': {
			type: 'string',
			description: nls.localize('interactiveSession.editor.wordWrap', "Controls whether lines should wrap in Interactive Sessions."),
			default: 'off',
			enum: ['on', 'off']
		},
		'interactiveSession.editor.lineHeight': {
			type: 'number',
			description: nls.localize('interactiveSession.editor.lineHeight', "Controls the line height in pixels in Interactive Sessions. Use 0 to compute the line height from the font size."),
			default: 0
		}
	}
});


Registry.as<IEditorPaneRegistry>(EditorExtensions.EditorPane).registerEditorPane(
	EditorPaneDescriptor.create(
		InteractiveSessionEditor,
<<<<<<< HEAD
		InteractiveSessionEditor.ID,
		nls.localize('chat', "Chat")
=======
		InteractiveSessionEditorInput.EditorID,
		nls.localize('interactiveSession', "Interactive Session")
>>>>>>> 4426514f
	),
	[
		new SyncDescriptor(InteractiveSessionEditorInput)
	]
);

class InteractiveSessionResolverContribution extends Disposable {
	constructor(
		@IEditorResolverService editorResolverService: IEditorResolverService,
		@IInstantiationService instantiationService: IInstantiationService,
	) {
		super();

		this._register(editorResolverService.registerEditor(
			`${Schemas.vscodeInteractiveSesssion}:**/**`,
			{
<<<<<<< HEAD
				id: InteractiveSessionEditor.ID,
				label: nls.localize('chat', "Chat"),
=======
				id: InteractiveSessionEditorInput.EditorID,
				label: nls.localize('interactiveSession', "Interactive Session"),
>>>>>>> 4426514f
				priority: RegisteredEditorPriority.builtin
			},
			{
				singlePerResource: true,
				canSupportResource: resource => resource.scheme === Schemas.vscodeInteractiveSesssion
			},
			{
				createEditorInput: ({ resource, options }) => {
					return { editor: instantiationService.createInstance(InteractiveSessionEditorInput, resource, options as IInteractiveSessionEditorOptions), options };
				}
			}
		));
	}
}

const workbenchContributionsRegistry = Registry.as<IWorkbenchContributionsRegistry>(WorkbenchExtensions.Workbench);
workbenchContributionsRegistry.registerWorkbenchContribution(InteractiveSessionResolverContribution, LifecyclePhase.Starting);
Registry.as<IEditorFactoryRegistry>(EditorExtensions.EditorFactory).registerEditorSerializer(InteractiveSessionEditorInput.TypeID, InteractiveSessionEditorInputSerializer);

registerInteractiveSessionActions();
registerInteractiveSessionCopyActions();
registerInteractiveSessionCodeBlockActions();
registerInteractiveSessionTitleActions();
registerInteractiveSessionExecuteActions();

registerSingleton(IInteractiveSessionService, InteractiveSessionService, InstantiationType.Delayed);
registerSingleton(IInteractiveSessionContributionService, InteractiveSessionContributionService, InstantiationType.Delayed);
registerSingleton(IInteractiveSessionWidgetService, InteractiveSessionWidgetService, InstantiationType.Delayed);
registerSingleton(IInteractiveSessionWidgetHistoryService, InteractiveSessionWidgetHistoryService, InstantiationType.Delayed);

import 'vs/workbench/contrib/interactiveSession/browser/contrib/interactiveSessionCodeBlockCopy';
import 'vs/workbench/contrib/interactiveSession/browser/contrib/interactiveSessionInputEditorContrib';
import { Schemas } from 'vs/base/common/network';
<|MERGE_RESOLUTION|>--- conflicted
+++ resolved
@@ -72,13 +72,8 @@
 Registry.as<IEditorPaneRegistry>(EditorExtensions.EditorPane).registerEditorPane(
 	EditorPaneDescriptor.create(
 		InteractiveSessionEditor,
-<<<<<<< HEAD
-		InteractiveSessionEditor.ID,
+		InteractiveSessionEditorInput.EditorID,
 		nls.localize('chat', "Chat")
-=======
-		InteractiveSessionEditorInput.EditorID,
-		nls.localize('interactiveSession', "Interactive Session")
->>>>>>> 4426514f
 	),
 	[
 		new SyncDescriptor(InteractiveSessionEditorInput)
@@ -95,13 +90,8 @@
 		this._register(editorResolverService.registerEditor(
 			`${Schemas.vscodeInteractiveSesssion}:**/**`,
 			{
-<<<<<<< HEAD
-				id: InteractiveSessionEditor.ID,
+				id: InteractiveSessionEditorInput.EditorID,
 				label: nls.localize('chat', "Chat"),
-=======
-				id: InteractiveSessionEditorInput.EditorID,
-				label: nls.localize('interactiveSession', "Interactive Session"),
->>>>>>> 4426514f
 				priority: RegisteredEditorPriority.builtin
 			},
 			{
