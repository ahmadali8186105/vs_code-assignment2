--- conflicted
+++ resolved
@@ -83,23 +83,15 @@
 export const FOCUS_SESSION_LABEL = { value: nls.localize('focusSession', "Focus Session"), original: 'Focus Session' };
 export const SELECT_AND_START_LABEL = { value: nls.localize('selectAndStartDebugging', "Select and Start Debugging"), original: 'Select and Start Debugging' };
 export const DEBUG_CONFIGURE_LABEL = nls.localize('openLaunchJson', "Open '{0}'", 'launch.json');
-<<<<<<< HEAD
-export const DEBUG_START_LABEL = nls.localize('startDebug', "Start Debugging");
-export const DEBUG_RUN_LABEL = nls.localize('startWithoutDebugging', "Start Without Debugging");
-export const NEXT_DEBUG_CONSOLE_LABEL = nls.localize('nextDebugConsole', "Focus Next Debug Console");
-export const PREV_DEBUG_CONSOLE_LABEL = nls.localize('prevDebugConsole', "Focus Previous Debug Console");
-export const OPEN_LOADED_SCRIPTS_LABEL = nls.localize('openLoadedScript', "Open Loaded Script...");
-export const CALLSTACK_TOP_LABEL = nls.localize('callStackTop', "Navigate to Top of Call Stack");
-export const CALLSTACK_BOTTOM_LABEL = nls.localize('callStackBottom', "Navigate to Bottom of Call Stack");
-export const CALLSTACK_UP_LABEL = nls.localize('callStackUp', "Navigate Up Call Stack");
-export const CALLSTACK_DOWN_LABEL = nls.localize('callStackDown', "Navigate Down Call Stack");
-=======
 export const DEBUG_START_LABEL = { value: nls.localize('startDebug', "Start Debugging"), original: 'Start Debugging' };
 export const DEBUG_RUN_LABEL = { value: nls.localize('startWithoutDebugging', "Start Without Debugging"), original: 'Start Without Debugging' };
 export const NEXT_DEBUG_CONSOLE_LABEL = { value: nls.localize('nextDebugConsole', "Focus Next Debug Console"), original: 'Focus Next Debug Console' };
 export const PREV_DEBUG_CONSOLE_LABEL = { value: nls.localize('prevDebugConsole', "Focus Previous Debug Console"), original: 'Focus Previous Debug Console' };
 export const OPEN_LOADED_SCRIPTS_LABEL = { value: nls.localize('openLoadedScript', "Open Loaded Script..."), original: 'Open Loaded Script...' };
->>>>>>> 87635892
+export const CALLSTACK_TOP_LABEL = { value: nls.localize('callStackTop', "Navigate to Top of Call Stack"), original: 'Navigate to Top of Call Stack' };
+export const CALLSTACK_BOTTOM_LABEL = { value: nls.localize('callStackBottom', "Navigate to Bottom of Call Stack"), original: 'Navigate to Bottom of Call Stack' };
+export const CALLSTACK_UP_LABEL = { value: nls.localize('callStackUp', "Navigate Up Call Stack"), original: 'Navigate Up Call Stack' };
+export const CALLSTACK_DOWN_LABEL = { value: nls.localize('callStackDown', "Navigate Down Call Stack"), original: 'Navigate Down Call Stack' };
 
 export const SELECT_DEBUG_CONSOLE_LABEL = { value: nls.localize('selectDebugConsole', "Select Debug Console"), original: 'Select Debug Console' };
 
