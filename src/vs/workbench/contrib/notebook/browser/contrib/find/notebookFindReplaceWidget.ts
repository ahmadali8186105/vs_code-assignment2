/*---------------------------------------------------------------------------------------------
 *  Copyright (c) Microsoft Corporation. All rights reserved.
 *  Licensed under the MIT License. See License.txt in the project root for license information.
 *--------------------------------------------------------------------------------------------*/

import * as dom from 'vs/base/browser/dom';
import { FindInput, IFindInputOptions } from 'vs/base/browser/ui/findinput/findInput';
import { ReplaceInput } from 'vs/base/browser/ui/findinput/replaceInput';
import { IMessage as InputBoxMessage } from 'vs/base/browser/ui/inputbox/inputBox';
import { ProgressBar } from 'vs/base/browser/ui/progressbar/progressbar';
import { Widget } from 'vs/base/browser/ui/widget';
import { Delayer } from 'vs/base/common/async';
import { KeyCode } from 'vs/base/common/keyCodes';
import 'vs/css!./notebookFindReplaceWidget';
import { FindReplaceState, FindReplaceStateChangedEvent } from 'vs/editor/contrib/find/browser/findState';
import { findNextMatchIcon, findPreviousMatchIcon, findReplaceAllIcon, findReplaceIcon, SimpleButton } from 'vs/editor/contrib/find/browser/findWidget';
import * as nls from 'vs/nls';
import { ContextScopedReplaceInput, registerAndCreateHistoryNavigationContext } from 'vs/platform/history/browser/contextScopedHistoryWidget';
import { IContextKeyService } from 'vs/platform/contextkey/common/contextkey';
import { IContextMenuService, IContextViewService } from 'vs/platform/contextview/browser/contextView';
import { registerIcon, widgetClose } from 'vs/platform/theme/common/iconRegistry';
import { registerThemingParticipant, ThemeIcon } from 'vs/platform/theme/common/themeService';
import { parseReplaceString, ReplacePattern } from 'vs/editor/contrib/find/browser/replacePattern';
import { Codicon } from 'vs/base/common/codicons';
import { IConfigurationService } from 'vs/platform/configuration/common/configuration';
import { Action, ActionRunner, IAction, IActionRunner, Separator } from 'vs/base/common/actions';
import { IInstantiationService } from 'vs/platform/instantiation/common/instantiation';
import { IMenu, IMenuService } from 'vs/platform/actions/common/actions';
import { createAndFillInActionBarActions } from 'vs/platform/actions/browser/menuEntryActionViewItem';
import { AnchorAlignment, IContextViewProvider } from 'vs/base/browser/ui/contextview/contextview';
import { DropdownMenuActionViewItem } from 'vs/base/browser/ui/dropdown/dropdownActionViewItem';
import { ActionBar } from 'vs/base/browser/ui/actionbar/actionbar';
import { filterIcon } from 'vs/workbench/contrib/extensions/browser/extensionsIcons';
import { NotebookFindFilters } from 'vs/workbench/contrib/notebook/browser/contrib/find/findFilters';
import { isSafari } from 'vs/base/common/platform';
import { ISashEvent, Orientation, Sash } from 'vs/base/browser/ui/sash/sash';
import { INotebookEditor } from 'vs/workbench/contrib/notebook/browser/notebookBrowser';
import { defaultInputBoxStyles, defaultProgressBarStyles, defaultToggleStyles } from 'vs/platform/theme/browser/defaultStyles';
import { IToggleStyles } from 'vs/base/browser/ui/toggle/toggle';

const NLS_FIND_INPUT_LABEL = nls.localize('label.find', "Find");
const NLS_FIND_INPUT_PLACEHOLDER = nls.localize('placeholder.find', "Find");
const NLS_PREVIOUS_MATCH_BTN_LABEL = nls.localize('label.previousMatchButton', "Previous Match");
// const NLS_FILTER_BTN_LABEL = nls.localize('label.findFilterButton', "Search in View");
const NLS_NEXT_MATCH_BTN_LABEL = nls.localize('label.nextMatchButton', "Next Match");
const NLS_CLOSE_BTN_LABEL = nls.localize('label.closeButton', "Close");
const NLS_TOGGLE_REPLACE_MODE_BTN_LABEL = nls.localize('label.toggleReplaceButton', "Toggle Replace");
const NLS_REPLACE_INPUT_LABEL = nls.localize('label.replace', "Replace");
const NLS_REPLACE_INPUT_PLACEHOLDER = nls.localize('placeholder.replace', "Replace");
const NLS_REPLACE_BTN_LABEL = nls.localize('label.replaceButton', "Replace");
const NLS_REPLACE_ALL_BTN_LABEL = nls.localize('label.replaceAllButton', "Replace All");

export const findFilterButton = registerIcon('find-filter', Codicon.filter, nls.localize('findFilterIcon', 'Icon for Find Filter in find widget.'));
const NOTEBOOK_FIND_FILTERS = nls.localize('notebook.find.filter.filterAction', "Find Filters");
const NOTEBOOK_FIND_IN_MARKUP_INPUT = nls.localize('notebook.find.filter.findInMarkupInput', "Markdown Source");
const NOTEBOOK_FIND_IN_MARKUP_PREVIEW = nls.localize('notebook.find.filter.findInMarkupPreview', "Rendered Markdown");
const NOTEBOOK_FIND_IN_CODE_INPUT = nls.localize('notebook.find.filter.findInCodeInput', "Code Cell Source");
const NOTEBOOK_FIND_IN_CODE_OUTPUT = nls.localize('notebook.find.filter.findInCodeOutput', "Cell Output");

const NOTEBOOK_FIND_WIDGET_INITIAL_WIDTH = 318;
const NOTEBOOK_FIND_WIDGET_INITIAL_HORIZONTAL_PADDING = 4;
class NotebookFindFilterActionViewItem extends DropdownMenuActionViewItem {
	constructor(readonly filters: NotebookFindFilters, action: IAction, actionRunner: IActionRunner, @IContextMenuService contextMenuService: IContextMenuService) {
		super(action,
			{ getActions: () => this.getActions() },
			contextMenuService,
			{
				actionRunner,
				classNames: action.class,
				anchorAlignmentProvider: () => AnchorAlignment.RIGHT
			}
		);
	}

	override render(container: HTMLElement): void {
		super.render(container);
		this.updateChecked();
	}

	private getActions(): IAction[] {
		const markdownInput: IAction = {
			checked: this.filters.markupInput,
			class: undefined,
			enabled: true,
			id: 'findInMarkdownInput',
			label: NOTEBOOK_FIND_IN_MARKUP_INPUT,
			run: async () => {
				this.filters.markupInput = !this.filters.markupInput;
			},
			tooltip: ''
		};

		const markdownPreview: IAction = {
			checked: this.filters.markupPreview,
			class: undefined,
			enabled: true,
			id: 'findInMarkdownInput',
			label: NOTEBOOK_FIND_IN_MARKUP_PREVIEW,
			run: async () => {
				this.filters.markupPreview = !this.filters.markupPreview;
			},
			tooltip: ''
		};

		const codeInput: IAction = {
			checked: this.filters.codeInput,
			class: undefined,
			enabled: true,
			id: 'findInCodeInput',
			label: NOTEBOOK_FIND_IN_CODE_INPUT,
			run: async () => {
				this.filters.codeInput = !this.filters.codeInput;
			},
			tooltip: ''
		};

		const codeOutput = {
			checked: this.filters.codeOutput,
			class: undefined,
			enabled: true,
			id: 'findInCodeOutput',
			label: NOTEBOOK_FIND_IN_CODE_OUTPUT,
			run: async () => {
				this.filters.codeOutput = !this.filters.codeOutput;
			},
			tooltip: '',
			dispose: () => null
		};

		if (isSafari) {
			return [
				markdownInput,
				codeInput
			];
		} else {
			return [
				markdownInput,
				markdownPreview,
				new Separator(),
				codeInput,
				codeOutput,
			];
		}

	}

	protected override updateChecked(): void {
		this.element!.classList.toggle('checked', this._action.checked);
	}
}

class NotebookFindInput extends FindInput {
	private _filterButtonContainer: HTMLElement;
	private _actionbar: ActionBar | null = null;
	private _filterChecked: boolean = false;
	private _filtersAction: IAction;
	private _toggleStyles: IToggleStyles;

	constructor(
		readonly filters: NotebookFindFilters,
		contextKeyService: IContextKeyService,
		readonly contextMenuService: IContextMenuService,
		readonly instantiationService: IInstantiationService,
		parent: HTMLElement | null,
		contextViewProvider: IContextViewProvider,
		options: IFindInputOptions
	) {
		super(parent, contextViewProvider, options);

		this._toggleStyles = options.toggleStyles;

		this._register(registerAndCreateHistoryNavigationContext(contextKeyService, this.inputBox));
		this._filtersAction = new Action('notebookFindFilterAction', NOTEBOOK_FIND_FILTERS, 'notebook-filters ' + ThemeIcon.asClassName(filterIcon));
		this._filtersAction.checked = false;
		this._filterButtonContainer = dom.$('.find-filter-button');
		this.controls.appendChild(this._filterButtonContainer);
		this.createFilters(this._filterButtonContainer);

		this._register(this.filters.onDidChange(() => {
			if (this.filters.codeInput !== true || this.filters.codeOutput !== false || this.filters.markupInput !== true || this.filters.markupPreview !== false) {
				this._filtersAction.checked = true;
			} else {
				this._filtersAction.checked = false;
			}
		}));

		this.inputBox.paddingRight = (this.caseSensitive?.width() ?? 0) + (this.wholeWords?.width() ?? 0) + (this.regex?.width() ?? 0) + this.getFilterWidth();
	}

	private getFilterWidth() {
		return 2 /*margin left*/ + 2 /*border*/ + 2 /*padding*/ + 16 /* icon width */;
	}

	private createFilters(container: HTMLElement): void {
		this._actionbar = this._register(new ActionBar(container, {
			actionViewItemProvider: action => {
				if (action.id === this._filtersAction.id) {
					return this.instantiationService.createInstance(NotebookFindFilterActionViewItem, this.filters, action, new ActionRunner());
				}
				return undefined;
			}
		}));
		this._actionbar.push(this._filtersAction, { icon: true, label: false });
	}

	override setEnabled(enabled: boolean) {
		super.setEnabled(enabled);
		if (enabled && !this._filterChecked) {
			this.regex?.enable();
		} else {
			this.regex?.disable();
		}
	}

	updateFilterState(changed: boolean) {
		this._filterChecked = changed;
		if (this.regex) {
			if (this._filterChecked) {
				this.regex.disable();
				this.regex.domNode.tabIndex = -1;
				this.regex.domNode.classList.toggle('disabled', true);
			} else {
				this.regex.enable();
				this.regex.domNode.tabIndex = 0;
				this.regex.domNode.classList.toggle('disabled', false);
			}
		}
		this.applyStyles();
	}

<<<<<<< HEAD
	private applyStyles(): void {
		const toggleStyles = this._toggleStyles;
=======
	protected override applyStyles(): void {
		super.applyStyles();
>>>>>>> aaac6f9a

		this._filterButtonContainer.style.borderColor = (this._filterChecked && toggleStyles.inputActiveOptionBorder) || '';
		this._filterButtonContainer.style.color = (this._filterChecked && toggleStyles.inputActiveOptionForeground) || 'inherit';
		this._filterButtonContainer.style.backgroundColor = (this._filterChecked && toggleStyles.inputActiveOptionBackground) || '';
	}

	getCellToolbarActions(menu: IMenu): { primary: IAction[]; secondary: IAction[] } {
		const primary: IAction[] = [];
		const secondary: IAction[] = [];
		const result = { primary, secondary };

		createAndFillInActionBarActions(menu, { shouldForwardArgs: true }, result, g => /^inline/.test(g));

		return result;
	}
}

export abstract class SimpleFindReplaceWidget extends Widget {
	protected readonly _findInput: NotebookFindInput;
	private readonly _domNode: HTMLElement;
	private readonly _innerFindDomNode: HTMLElement;
	private readonly _focusTracker: dom.IFocusTracker;
	private readonly _findInputFocusTracker: dom.IFocusTracker;
	private readonly _updateHistoryDelayer: Delayer<void>;
	protected readonly _matchesCount!: HTMLElement;
	private readonly prevBtn: SimpleButton;
	private readonly nextBtn: SimpleButton;

	protected readonly _replaceInput!: ReplaceInput;
	private readonly _innerReplaceDomNode!: HTMLElement;
	private _toggleReplaceBtn!: SimpleButton;
	private readonly _replaceInputFocusTracker!: dom.IFocusTracker;
	protected _replaceBtn!: SimpleButton;
	protected _replaceAllBtn!: SimpleButton;

	private readonly _resizeSash: Sash;
	private _resizeOriginalWidth = NOTEBOOK_FIND_WIDGET_INITIAL_WIDTH;

	private _isVisible: boolean = false;
	private _isReplaceVisible: boolean = false;
	private foundMatch: boolean = false;

	protected _progressBar!: ProgressBar;
	protected _scopedContextKeyService: IContextKeyService;

	private _filters: NotebookFindFilters;

	constructor(
		@IContextViewService private readonly _contextViewService: IContextViewService,
		@IContextKeyService contextKeyService: IContextKeyService,
		@IConfigurationService protected readonly _configurationService: IConfigurationService,
		@IMenuService readonly menuService: IMenuService,
		@IContextMenuService readonly contextMenuService: IContextMenuService,
		@IInstantiationService readonly instantiationService: IInstantiationService,
		protected readonly _state: FindReplaceState<NotebookFindFilters> = new FindReplaceState<NotebookFindFilters>(),
		protected readonly _notebookEditor: INotebookEditor,
	) {
		super();

		this._filters = new NotebookFindFilters(true, false, true, false);
		this._state.change({ filters: this._filters }, false);

		this._filters.onDidChange(() => {
			this._state.change({ filters: this._filters }, false);
		});

		this._domNode = document.createElement('div');
		this._domNode.classList.add('simple-fr-find-part-wrapper');
		this._register(this._state.onFindReplaceStateChange((e) => this._onStateChanged(e)));
		this._scopedContextKeyService = contextKeyService.createScoped(this._domNode);

		const progressContainer = dom.$('.find-replace-progress');
		this._progressBar = new ProgressBar(progressContainer, defaultProgressBarStyles);
		this._domNode.appendChild(progressContainer);

		const isInteractiveWindow = contextKeyService.getContextKeyValue('notebookType') === 'interactive';
		// Toggle replace button
		this._toggleReplaceBtn = this._register(new SimpleButton({
			label: NLS_TOGGLE_REPLACE_MODE_BTN_LABEL,
			className: 'codicon toggle left',
			onTrigger: isInteractiveWindow ? () => { } :
				() => {
					this._isReplaceVisible = !this._isReplaceVisible;
					this._state.change({ isReplaceRevealed: this._isReplaceVisible }, false);
					if (this._isReplaceVisible) {
						this._innerReplaceDomNode.style.display = 'flex';
					} else {
						this._innerReplaceDomNode.style.display = 'none';
					}
				}
		}));
		this._toggleReplaceBtn.setEnabled(!isInteractiveWindow);
		this._toggleReplaceBtn.setExpanded(this._isReplaceVisible);
		this._domNode.appendChild(this._toggleReplaceBtn.domNode);



		this._innerFindDomNode = document.createElement('div');
		this._innerFindDomNode.classList.add('simple-fr-find-part');

		this._findInput = this._register(new NotebookFindInput(
			this._filters,
			this._scopedContextKeyService,
			this.contextMenuService,
			this.instantiationService,
			null,
			this._contextViewService,
			{
				label: NLS_FIND_INPUT_LABEL,
				placeholder: NLS_FIND_INPUT_PLACEHOLDER,
				validation: (value: string): InputBoxMessage | null => {
					if (value.length === 0 || !this._findInput.getRegex()) {
						return null;
					}
					try {
						new RegExp(value);
						return null;
					} catch (e) {
						this.foundMatch = false;
						this.updateButtons(this.foundMatch);
						return { content: e.message };
					}
				},
				flexibleWidth: true,
				showCommonFindToggles: true,
				inputBoxStyles: defaultInputBoxStyles,
				toggleStyles: defaultToggleStyles
			}
		));

		// Find History with update delayer
		this._updateHistoryDelayer = new Delayer<void>(500);

		this.oninput(this._findInput.domNode, (e) => {
			this.foundMatch = this.onInputChanged();
			this.updateButtons(this.foundMatch);
			this._delayedUpdateHistory();
		});

		this._register(this._findInput.inputBox.onDidChange(() => {
			this._state.change({ searchString: this._findInput.getValue() }, true);
		}));

		this._findInput.setRegex(!!this._state.isRegex);
		this._findInput.setCaseSensitive(!!this._state.matchCase);
		this._findInput.setWholeWords(!!this._state.wholeWord);

		this._register(this._findInput.onDidOptionChange(() => {
			this._state.change({
				isRegex: this._findInput.getRegex(),
				wholeWord: this._findInput.getWholeWords(),
				matchCase: this._findInput.getCaseSensitive()
			}, true);
		}));

		this._register(this._state.onFindReplaceStateChange(() => {
			this._findInput.setRegex(this._state.isRegex);
			this._findInput.setWholeWords(this._state.wholeWord);
			this._findInput.setCaseSensitive(this._state.matchCase);
			this._replaceInput.setPreserveCase(this._state.preserveCase);
			this.findFirst();
		}));

		this._matchesCount = document.createElement('div');
		this._matchesCount.className = 'matchesCount';
		this._updateMatchesCount();

		this.prevBtn = this._register(new SimpleButton({
			label: NLS_PREVIOUS_MATCH_BTN_LABEL,
			icon: findPreviousMatchIcon,
			onTrigger: () => {
				this.find(true);
			}
		}));

		this.nextBtn = this._register(new SimpleButton({
			label: NLS_NEXT_MATCH_BTN_LABEL,
			icon: findNextMatchIcon,
			onTrigger: () => {
				this.find(false);
			}
		}));

		const closeBtn = this._register(new SimpleButton({
			label: NLS_CLOSE_BTN_LABEL,
			icon: widgetClose,
			onTrigger: () => {
				this.hide();
			}
		}));

		this._innerFindDomNode.appendChild(this._findInput.domNode);
		this._innerFindDomNode.appendChild(this._matchesCount);
		this._innerFindDomNode.appendChild(this.prevBtn.domNode);
		this._innerFindDomNode.appendChild(this.nextBtn.domNode);
		this._innerFindDomNode.appendChild(closeBtn.domNode);

		// _domNode wraps _innerDomNode, ensuring that
		this._domNode.appendChild(this._innerFindDomNode);

		this.onkeyup(this._innerFindDomNode, e => {
			if (e.equals(KeyCode.Escape)) {
				this.hide();
				e.preventDefault();
				return;
			}
		});

		this._focusTracker = this._register(dom.trackFocus(this._innerFindDomNode));
		this._register(this._focusTracker.onDidFocus(this.onFocusTrackerFocus.bind(this)));
		this._register(this._focusTracker.onDidBlur(this.onFocusTrackerBlur.bind(this)));

		this._findInputFocusTracker = this._register(dom.trackFocus(this._findInput.domNode));
		this._register(this._findInputFocusTracker.onDidFocus(this.onFindInputFocusTrackerFocus.bind(this)));
		this._register(this._findInputFocusTracker.onDidBlur(this.onFindInputFocusTrackerBlur.bind(this)));

		this._register(dom.addDisposableListener(this._innerFindDomNode, 'click', (event) => {
			event.stopPropagation();
		}));

		// Replace
		this._innerReplaceDomNode = document.createElement('div');
		this._innerReplaceDomNode.classList.add('simple-fr-replace-part');

		this._replaceInput = this._register(new ContextScopedReplaceInput(null, undefined, {
			label: NLS_REPLACE_INPUT_LABEL,
			placeholder: NLS_REPLACE_INPUT_PLACEHOLDER,
			history: [],
			inputBoxStyles: defaultInputBoxStyles,
			toggleStyles: defaultToggleStyles
		}, contextKeyService, false));
		this._innerReplaceDomNode.appendChild(this._replaceInput.domNode);
		this._replaceInputFocusTracker = this._register(dom.trackFocus(this._replaceInput.domNode));
		this._register(this._replaceInputFocusTracker.onDidFocus(this.onReplaceInputFocusTrackerFocus.bind(this)));
		this._register(this._replaceInputFocusTracker.onDidBlur(this.onReplaceInputFocusTrackerBlur.bind(this)));

		this._domNode.appendChild(this._innerReplaceDomNode);

		if (this._isReplaceVisible) {
			this._innerReplaceDomNode.style.display = 'flex';
		} else {
			this._innerReplaceDomNode.style.display = 'none';
		}

		this._replaceBtn = this._register(new SimpleButton({
			label: NLS_REPLACE_BTN_LABEL,
			icon: findReplaceIcon,
			onTrigger: () => {
				this.replaceOne();
			}
		}));

		// Replace all button
		this._replaceAllBtn = this._register(new SimpleButton({
			label: NLS_REPLACE_ALL_BTN_LABEL,
			icon: findReplaceAllIcon,
			onTrigger: () => {
				this.replaceAll();
			}
		}));

		this._innerReplaceDomNode.appendChild(this._replaceBtn.domNode);
		this._innerReplaceDomNode.appendChild(this._replaceAllBtn.domNode);

		this._resizeSash = this._register(new Sash(this._domNode, { getVerticalSashLeft: () => 0 }, { orientation: Orientation.VERTICAL, size: 2 }));

		this._register(this._resizeSash.onDidStart(() => {
			this._resizeOriginalWidth = this._getDomWidth();
		}));

		this._register(this._resizeSash.onDidChange((evt: ISashEvent) => {
			let width = this._resizeOriginalWidth + evt.startX - evt.currentX;
			if (width < NOTEBOOK_FIND_WIDGET_INITIAL_WIDTH) {
				width = NOTEBOOK_FIND_WIDGET_INITIAL_WIDTH;
			}

			const maxWidth = this._getMaxWidth();
			if (width > maxWidth) {
				width = maxWidth;
			}

			this._domNode.style.width = `${width}px`;

			if (this._isReplaceVisible) {
				this._replaceInput.width = dom.getTotalWidth(this._findInput.domNode);
			}

			this._findInput.inputBox.layout();
		}));

		this._register(this._resizeSash.onDidReset(() => {
			// users double click on the sash
			// try to emulate what happens with editor findWidget
			const currentWidth = this._getDomWidth();
			let width = NOTEBOOK_FIND_WIDGET_INITIAL_WIDTH;

			if (currentWidth <= NOTEBOOK_FIND_WIDGET_INITIAL_WIDTH) {
				width = this._getMaxWidth();
			}

			this._domNode.style.width = `${width}px`;
			if (this._isReplaceVisible) {
				this._replaceInput.width = dom.getTotalWidth(this._findInput.domNode);
			}

			this._findInput.inputBox.layout();
		}));
	}

	private _getMaxWidth() {
		return this._notebookEditor.getLayoutInfo().width - 64;
	}

	private _getDomWidth() {
		return dom.getTotalWidth(this._domNode) - (NOTEBOOK_FIND_WIDGET_INITIAL_HORIZONTAL_PADDING * 2);
	}

	getCellToolbarActions(menu: IMenu): { primary: IAction[]; secondary: IAction[] } {
		const primary: IAction[] = [];
		const secondary: IAction[] = [];
		const result = { primary, secondary };

		createAndFillInActionBarActions(menu, { shouldForwardArgs: true }, result, g => /^inline/.test(g));

		return result;
	}

	protected abstract onInputChanged(): boolean;
	protected abstract find(previous: boolean): void;
	protected abstract findFirst(): void;
	protected abstract replaceOne(): void;
	protected abstract replaceAll(): void;
	protected abstract onFocusTrackerFocus(): void;
	protected abstract onFocusTrackerBlur(): void;
	protected abstract onFindInputFocusTrackerFocus(): void;
	protected abstract onFindInputFocusTrackerBlur(): void;
	protected abstract onReplaceInputFocusTrackerFocus(): void;
	protected abstract onReplaceInputFocusTrackerBlur(): void;

	protected get inputValue() {
		return this._findInput.getValue();
	}

	protected get replaceValue() {
		return this._replaceInput.getValue();
	}

	protected get replacePattern() {
		if (this._state.isRegex) {
			return parseReplaceString(this.replaceValue);
		}
		return ReplacePattern.fromStaticValue(this.replaceValue);
	}

	public get focusTracker(): dom.IFocusTracker {
		return this._focusTracker;
	}

	private _onStateChanged(e: FindReplaceStateChangedEvent): void {
		this._updateButtons();
		this._updateMatchesCount();
	}

	private _updateButtons(): void {
		this._findInput.setEnabled(this._isVisible);
		this._replaceInput.setEnabled(this._isVisible && this._isReplaceVisible);
		const findInputIsNonEmpty = (this._state.searchString.length > 0);
		this._replaceBtn.setEnabled(this._isVisible && this._isReplaceVisible && findInputIsNonEmpty);
		this._replaceAllBtn.setEnabled(this._isVisible && this._isReplaceVisible && findInputIsNonEmpty);

		this._domNode.classList.toggle('replaceToggled', this._isReplaceVisible);
		this._toggleReplaceBtn.setExpanded(this._isReplaceVisible);

		this.foundMatch = this._state.matchesCount > 0;
		this.updateButtons(this.foundMatch);
	}

	protected _updateMatchesCount(): void {
	}

	override dispose() {
		super.dispose();

		if (this._domNode && this._domNode.parentElement) {
			this._domNode.parentElement.removeChild(this._domNode);
		}
	}

	public getDomNode() {
		return this._domNode;
	}

	public reveal(initialInput?: string): void {
		if (initialInput) {
			this._findInput.setValue(initialInput);
		}

		if (this._isVisible) {
			this._findInput.select();
			return;
		}

		this._isVisible = true;
		this.updateButtons(this.foundMatch);

		setTimeout(() => {
			this._domNode.classList.add('visible', 'visible-transition');
			this._domNode.setAttribute('aria-hidden', 'false');
			this._findInput.select();
		}, 0);
	}

	public focus(): void {
		this._findInput.focus();
	}

	public show(initialInput?: string, options?: { focus?: boolean }): void {
		if (initialInput) {
			this._findInput.setValue(initialInput);
		}

		this._isVisible = true;

		setTimeout(() => {
			this._domNode.classList.add('visible', 'visible-transition');
			this._domNode.setAttribute('aria-hidden', 'false');

			if (options?.focus ?? true) {
				this.focus();
			}
		}, 0);
	}

	public showWithReplace(initialInput?: string, replaceInput?: string): void {
		if (initialInput) {
			this._findInput.setValue(initialInput);
		}

		if (replaceInput) {
			this._replaceInput.setValue(replaceInput);
		}

		this._isVisible = true;
		this._isReplaceVisible = true;
		this._state.change({ isReplaceRevealed: this._isReplaceVisible }, false);
		if (this._isReplaceVisible) {
			this._innerReplaceDomNode.style.display = 'flex';
		} else {
			this._innerReplaceDomNode.style.display = 'none';
		}

		setTimeout(() => {
			this._domNode.classList.add('visible', 'visible-transition');
			this._domNode.setAttribute('aria-hidden', 'false');
			this._updateButtons();

			this._replaceInput.focus();
		}, 0);
	}

	public hide(): void {
		if (this._isVisible) {
			this._domNode.classList.remove('visible-transition');
			this._domNode.setAttribute('aria-hidden', 'true');
			// Need to delay toggling visibility until after Transition, then visibility hidden - removes from tabIndex list
			setTimeout(() => {
				this._isVisible = false;
				this.updateButtons(this.foundMatch);
				this._domNode.classList.remove('visible');
			}, 200);
		}
	}

	protected _delayedUpdateHistory() {
		this._updateHistoryDelayer.trigger(this._updateHistory.bind(this));
	}

	protected _updateHistory() {
		this._findInput.inputBox.addToHistory();
	}

	protected _getRegexValue(): boolean {
		return this._findInput.getRegex();
	}

	protected _getWholeWordValue(): boolean {
		return this._findInput.getWholeWords();
	}

	protected _getCaseSensitiveValue(): boolean {
		return this._findInput.getCaseSensitive();
	}

	protected updateButtons(foundMatch: boolean) {
		const hasInput = this.inputValue.length > 0;
		this.prevBtn.setEnabled(this._isVisible && hasInput && foundMatch);
		this.nextBtn.setEnabled(this._isVisible && hasInput && foundMatch);
	}
}

// theming
registerThemingParticipant((theme, collector) => {
	collector.addRule(`
	.notebook-editor {
		--notebook-find-width: ${NOTEBOOK_FIND_WIDGET_INITIAL_WIDTH}px;
		--notebook-find-horizontal-padding: ${NOTEBOOK_FIND_WIDGET_INITIAL_HORIZONTAL_PADDING}px;
	}
	`);
});<|MERGE_RESOLUTION|>--- conflicted
+++ resolved
@@ -228,13 +228,8 @@
 		this.applyStyles();
 	}
 
-<<<<<<< HEAD
 	private applyStyles(): void {
 		const toggleStyles = this._toggleStyles;
-=======
-	protected override applyStyles(): void {
-		super.applyStyles();
->>>>>>> aaac6f9a
 
 		this._filterButtonContainer.style.borderColor = (this._filterChecked && toggleStyles.inputActiveOptionBorder) || '';
 		this._filterButtonContainer.style.color = (this._filterChecked && toggleStyles.inputActiveOptionForeground) || 'inherit';
