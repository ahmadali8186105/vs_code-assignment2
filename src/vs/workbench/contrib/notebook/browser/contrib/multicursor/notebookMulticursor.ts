/*---------------------------------------------------------------------------------------------
 *  Copyright (c) Microsoft Corporation. All rights reserved.
 *  Licensed under the MIT License. See License.txt in the project root for license information.
 *--------------------------------------------------------------------------------------------*/

import { localize } from '../../../../../../nls.js';
import { Emitter, Event } from '../../../../../../base/common/event.js';
import { KeyCode, KeyMod } from '../../../../../../base/common/keyCodes.js';
import { Disposable, DisposableStore } from '../../../../../../base/common/lifecycle.js';
import { ResourceMap } from '../../../../../../base/common/map.js';
import { URI } from '../../../../../../base/common/uri.js';
import { EditorConfiguration } from '../../../../../../editor/browser/config/editorConfiguration.js';
import { CoreEditingCommands } from '../../../../../../editor/browser/coreCommands.js';
import { ICodeEditor, PastePayload } from '../../../../../../editor/browser/editorBrowser.js';
import { RedoCommand, UndoCommand } from '../../../../../../editor/browser/editorExtensions.js';
import { CodeEditorWidget } from '../../../../../../editor/browser/widget/codeEditor/codeEditorWidget.js';
import { IEditorConfiguration } from '../../../../../../editor/common/config/editorConfiguration.js';
import { cursorBlinkingStyleFromString, cursorStyleFromString, TextEditorCursorBlinkingStyle, TextEditorCursorStyle } from '../../../../../../editor/common/config/editorOptions.js';
import { Position } from '../../../../../../editor/common/core/position.js';
import { Range } from '../../../../../../editor/common/core/range.js';
import { Selection, SelectionDirection } from '../../../../../../editor/common/core/selection.js';
import { IWordAtPosition, USUAL_WORD_SEPARATORS } from '../../../../../../editor/common/core/wordHelper.js';
import { CommandExecutor, CursorsController } from '../../../../../../editor/common/cursor/cursor.js';
import { DeleteOperations } from '../../../../../../editor/common/cursor/cursorDeleteOperations.js';
import { CursorConfiguration, ICursorSimpleModel } from '../../../../../../editor/common/cursorCommon.js';
import { CursorChangeReason } from '../../../../../../editor/common/cursorEvents.js';
import { CompositionTypePayload, Handler, ReplacePreviousCharPayload } from '../../../../../../editor/common/editorCommon.js';
import { ILanguageConfigurationService } from '../../../../../../editor/common/languages/languageConfigurationRegistry.js';
import { IModelDeltaDecoration, ITextModel, PositionAffinity } from '../../../../../../editor/common/model.js';
import { indentOfLine } from '../../../../../../editor/common/model/textModel.js';
import { ITextModelService } from '../../../../../../editor/common/services/resolverService.js';
import { ICoordinatesConverter } from '../../../../../../editor/common/viewModel.js';
import { ViewModelEventsCollector } from '../../../../../../editor/common/viewModelEventDispatcher.js';
import { WordHighlighterContribution } from '../../../../../../editor/contrib/wordHighlighter/browser/wordHighlighter.js';
import { IAccessibilityService } from '../../../../../../platform/accessibility/common/accessibility.js';
import { MenuId, registerAction2 } from '../../../../../../platform/actions/common/actions.js';
import { IConfigurationService } from '../../../../../../platform/configuration/common/configuration.js';
import { ContextKeyExpr, IContextKeyService, RawContextKey } from '../../../../../../platform/contextkey/common/contextkey.js';
import { ServicesAccessor } from '../../../../../../platform/instantiation/common/instantiation.js';
import { KeybindingWeight } from '../../../../../../platform/keybinding/common/keybindingsRegistry.js';
import { IPastFutureElements, IUndoRedoElement, IUndoRedoService, UndoRedoElementType } from '../../../../../../platform/undoRedo/common/undoRedo.js';
import { registerWorkbenchContribution2, WorkbenchPhase } from '../../../../../common/contributions.js';
import { IEditorService } from '../../../../../services/editor/common/editorService.js';
import { KEYBINDING_CONTEXT_NOTEBOOK_FIND_WIDGET_FOCUSED, NOTEBOOK_CELL_EDITOR_FOCUSED, NOTEBOOK_IS_ACTIVE_EDITOR } from '../../../common/notebookContextKeys.js';
import { INotebookActionContext, NotebookAction } from '../../controller/coreActions.js';
import { CellFindMatchWithIndex, getNotebookEditorFromEditorPane, ICellViewModel, INotebookEditor, INotebookEditorContribution } from '../../notebookBrowser.js';
import { registerNotebookContribution } from '../../notebookEditorExtensions.js';
import { CellEditorOptions } from '../../view/cellParts/cellEditorOptions.js';
import { NotebookFindContrib } from '../find/notebookFindWidget.js';
import { NotebookTextModel } from '../../../common/model/notebookTextModel.js';
import { NotebookCellTextModel } from '../../../common/model/notebookCellTextModel.js';

const NOTEBOOK_ADD_FIND_MATCH_TO_SELECTION_ID = 'notebook.addFindMatchToSelection';
const NOTEBOOK_SELECT_ALL_FIND_MATCHES_ID = 'notebook.selectAllFindMatches';

export enum NotebookMultiCursorState {
	Idle,
	Selecting,
	Editing,
}

interface NotebookCursorConfig {
	cursorStyle: TextEditorCursorStyle;
	cursorBlinking: TextEditorCursorBlinkingStyle;
	cursorSmoothCaretAnimation: 'off' | 'explicit' | 'on';
}

interface SelectionTranslation {
	deltaStartCol: number;
	deltaStartLine: number;
	deltaEndCol: number;
	deltaEndLine: number;
}

interface TrackedCell {
	cellViewModel: ICellViewModel;
	initialSelection: Selection;
	matchSelections: Selection[];
	editorConfig: IEditorConfiguration;
	cursorConfig: NotebookCursorConfig;
	decorationIds: string[];
	undoRedoHistory: IPastFutureElements;
}

export const NOTEBOOK_MULTI_CURSOR_CONTEXT = {
	IsNotebookMultiCursor: new RawContextKey<boolean>('isNotebookMultiSelect', false),
	NotebookMultiSelectCursorState: new RawContextKey<NotebookMultiCursorState>('notebookMultiSelectCursorState', NotebookMultiCursorState.Idle),
};

export class NotebookMultiCursorController extends Disposable implements INotebookEditorContribution {

	static readonly id: string = 'notebook.multiCursorController';

	private word: string = '';
	private startPosition: {
		cellIndex: number;
		position: Position;
	} | undefined;
	private trackedCells: TrackedCell[] = [];

	private readonly _onDidChangeAnchorCell = this._register(new Emitter<void>());
	readonly onDidChangeAnchorCell: Event<void> = this._onDidChangeAnchorCell.event;
	private anchorCell: [ICellViewModel, ICodeEditor] | undefined;

	private readonly anchorDisposables = this._register(new DisposableStore());
	private readonly cursorsDisposables = this._register(new DisposableStore());
	private cursorsControllers: ResourceMap<CursorsController> = new ResourceMap<CursorsController>();

	private state: NotebookMultiCursorState = NotebookMultiCursorState.Idle;
	public getState(): NotebookMultiCursorState {
		return this.state;
	}

	private _nbIsMultiSelectSession = NOTEBOOK_MULTI_CURSOR_CONTEXT.IsNotebookMultiCursor.bindTo(this.contextKeyService);
	private _nbMultiSelectState = NOTEBOOK_MULTI_CURSOR_CONTEXT.NotebookMultiSelectCursorState.bindTo(this.contextKeyService);

	constructor(
		private readonly notebookEditor: INotebookEditor,
		@IContextKeyService private readonly contextKeyService: IContextKeyService,
		@ITextModelService private readonly textModelService: ITextModelService,
		@ILanguageConfigurationService private readonly languageConfigurationService: ILanguageConfigurationService,
		@IAccessibilityService private readonly accessibilityService: IAccessibilityService,
		@IConfigurationService private readonly configurationService: IConfigurationService,
		@IUndoRedoService private readonly undoRedoService: IUndoRedoService,
	) {
		super();

		this.anchorCell = this.notebookEditor.activeCellAndCodeEditor;

		// anchor cell will catch and relay all type, cut, paste events to the cursors controllers
		// need to create new controllers when the anchor cell changes, then update their listeners
		// ** cursor controllers need to happen first, because anchor listeners relay to them
		this._register(this.onDidChangeAnchorCell(async () => {
			await this.syncCursorsControllers();
			this.syncAnchorListeners();
		}));
	}

	private syncAnchorListeners() {
		this.anchorDisposables.clear();

		if (!this.anchorCell) {
			throw new Error('Anchor cell is undefined');
		}

		// typing
		this.anchorDisposables.add(this.anchorCell[1].onWillType((input) => {
			const collector = new ViewModelEventsCollector();
			this.trackedCells.forEach(cell => {
				const controller = this.cursorsControllers.get(cell.cellViewModel.uri);
				if (!controller) {
					// should not happen
					return;
				}
				if (cell.cellViewModel.handle !== this.anchorCell?.[0].handle) { // don't relay to active cell, already has a controller for typing
					controller.type(collector, input, 'keyboard');
				}
			});
		}));

		this.anchorDisposables.add(this.anchorCell[1].onDidType(() => {
			this.state = NotebookMultiCursorState.Editing; // typing will continue to work as normal across ranges, just preps for another cmd+d
			this._nbMultiSelectState.set(NotebookMultiCursorState.Editing);

			const anchorController = this.cursorsControllers.get(this.anchorCell![0].uri);
			if (!anchorController) {
				return;
			}
			const activeSelections = this.notebookEditor.activeCodeEditor?.getSelections();
			if (!activeSelections) {
				return;
			}

			// need to keep anchor cursor controller in sync manually (for delete usage), since we don't relay type event to it
			anchorController.setSelections(new ViewModelEventsCollector(), 'keyboard', activeSelections, CursorChangeReason.Explicit);

			this.trackedCells.forEach(cell => {
				const controller = this.cursorsControllers.get(cell.cellViewModel.uri);
				if (!controller) {
					return;
				}

				// this is used upon exiting the multicursor session to set the selections back to the correct cursor state
				cell.initialSelection = controller.getSelection();
				// clear tracked selection data as it is invalid once typing begins
				cell.matchSelections = [];
			});

			this.updateLazyDecorations();
		}));

		// arrow key navigation
		this.anchorDisposables.add(this.anchorCell[1].onDidChangeCursorSelection((e) => {
			if (e.source === 'mouse') {
				this.resetToIdleState();
				return;
			}

			// ignore this event if it was caused by a typing event or a delete (NotSet and RecoverFromMarkers respectively)
			if (!e.oldSelections || e.reason === CursorChangeReason.NotSet || e.reason === CursorChangeReason.RecoverFromMarkers) {
				return;
			}

			const translation: SelectionTranslation = {
				deltaStartCol: e.selection.startColumn - e.oldSelections[0].startColumn,
				deltaStartLine: e.selection.startLineNumber - e.oldSelections[0].startLineNumber,
				deltaEndCol: e.selection.endColumn - e.oldSelections[0].endColumn,
				deltaEndLine: e.selection.endLineNumber - e.oldSelections[0].endLineNumber,
			};
			const translationDir = e.selection.getDirection();

			this.trackedCells.forEach(cell => {
				const controller = this.cursorsControllers.get(cell.cellViewModel.uri);
				if (!controller) {
					return;
				}

				const newSelections = controller.getSelections().map(selection => {
					const newStartCol = selection.startColumn + translation.deltaStartCol;
					const newStartLine = selection.startLineNumber + translation.deltaStartLine;
					const newEndCol = selection.endColumn + translation.deltaEndCol;
					const newEndLine = selection.endLineNumber + translation.deltaEndLine;
					return Selection.createWithDirection(newStartLine, newStartCol, newEndLine, newEndCol, translationDir);
				});

				controller.setSelections(new ViewModelEventsCollector(), e.source, newSelections, CursorChangeReason.Explicit);
			});

			this.updateLazyDecorations();
		}));

		// core actions
		this.anchorDisposables.add(this.anchorCell[1].onWillTriggerEditorOperationEvent((e) => {
			this.handleEditorOperationEvent(e);
		}));

		// exit mode
		this.anchorDisposables.add(this.anchorCell[1].onDidBlurEditorWidget(() => {
			if (this.state === NotebookMultiCursorState.Selecting || this.state === NotebookMultiCursorState.Editing) {
				this.resetToIdleState();
			}
		}));
	}

	private async syncCursorsControllers() {
		this.cursorsDisposables.clear(); // TODO: dial this back for perf and just update the relevant controllers
		await Promise.all(this.trackedCells.map(async cell => {
			const controller = await this.createCursorController(cell);
			if (!controller) {
				return;
			}
			this.cursorsControllers.set(cell.cellViewModel.uri, controller);

			const selections = cell.matchSelections;
			controller.setSelections(new ViewModelEventsCollector(), undefined, selections, CursorChangeReason.Explicit);
		}));

		this.updateLazyDecorations();
	}

	private async createCursorController(cell: TrackedCell): Promise<CursorsController | undefined> {
		const textModelRef = await this.textModelService.createModelReference(cell.cellViewModel.uri);
		const textModel = textModelRef.object.textEditorModel;
		if (!textModel) {
			return undefined;
		}

		const cursorSimpleModel = this.constructCursorSimpleModel(cell.cellViewModel);
		const converter = this.constructCoordinatesConverter();
		const editorConfig = cell.editorConfig;

		const controller = this.cursorsDisposables.add(new CursorsController(
			textModel,
			cursorSimpleModel,
			converter,
			new CursorConfiguration(textModel.getLanguageId(), textModel.getOptions(), editorConfig, this.languageConfigurationService)
		));

		controller.setSelections(new ViewModelEventsCollector(), undefined, cell.matchSelections, CursorChangeReason.Explicit);
		return controller;
	}

	private constructCoordinatesConverter(): ICoordinatesConverter {
		return {
			convertViewPositionToModelPosition(viewPosition: Position): Position {
				return viewPosition;
			},
			convertViewRangeToModelRange(viewRange: Range): Range {
				return viewRange;
			},
			validateViewPosition(viewPosition: Position, expectedModelPosition: Position): Position {
				return viewPosition;
			},
			validateViewRange(viewRange: Range, expectedModelRange: Range): Range {
				return viewRange;
			},
			convertModelPositionToViewPosition(modelPosition: Position, affinity?: PositionAffinity, allowZeroLineNumber?: boolean, belowHiddenRanges?: boolean): Position {
				return modelPosition;
			},
			convertModelRangeToViewRange(modelRange: Range, affinity?: PositionAffinity): Range {
				return modelRange;
			},
			modelPositionIsVisible(modelPosition: Position): boolean {
				return true;
			},
			getModelLineViewLineCount(modelLineNumber: number): number {
				return 1;
			},
			getViewLineNumberOfModelPosition(modelLineNumber: number, modelColumn: number): number {
				return modelLineNumber;
			}
		};
	}

	private constructCursorSimpleModel(cell: ICellViewModel): ICursorSimpleModel {
		return {
			getLineCount(): number {
				return cell.textBuffer.getLineCount();
			},
			getLineContent(lineNumber: number): string {
				return cell.textBuffer.getLineContent(lineNumber);
			},
			getLineMinColumn(lineNumber: number): number {
				return cell.textBuffer.getLineMinColumn(lineNumber);
			},
			getLineMaxColumn(lineNumber: number): number {
				return cell.textBuffer.getLineMaxColumn(lineNumber);
			},
			getLineFirstNonWhitespaceColumn(lineNumber: number): number {
				return cell.textBuffer.getLineFirstNonWhitespaceColumn(lineNumber);
			},
			getLineLastNonWhitespaceColumn(lineNumber: number): number {
				return cell.textBuffer.getLineLastNonWhitespaceColumn(lineNumber);
			},
			normalizePosition(position: Position, affinity: PositionAffinity): Position {
				return position;
			},
			getLineIndentColumn(lineNumber: number): number {
				return indentOfLine(cell.textBuffer.getLineContent(lineNumber)) + 1;
			}
		};
	}

	private async handleEditorOperationEvent(e: any) {
		this.trackedCells.forEach(cell => {
			if (cell.cellViewModel.handle === this.anchorCell?.[0].handle) {
				return;
			}

			const eventsCollector = new ViewModelEventsCollector();
			const controller = this.cursorsControllers.get(cell.cellViewModel.uri);
			if (!controller) {
				return;
			}
			this.executeEditorOperation(controller, eventsCollector, e);
		});
	}

	private executeEditorOperation(controller: CursorsController, eventsCollector: ViewModelEventsCollector, e: any) {
		switch (e.handlerId) {
			case Handler.CompositionStart:
				controller.startComposition(eventsCollector);
				break;
			case Handler.CompositionEnd:
				controller.endComposition(eventsCollector, e.source);
				break;
			case Handler.ReplacePreviousChar: {
				const args = <Partial<ReplacePreviousCharPayload>>e.payload;
				controller.compositionType(eventsCollector, args.text || '', args.replaceCharCnt || 0, 0, 0, e.source);
				break;
			}
			case Handler.CompositionType: {
				const args = <Partial<CompositionTypePayload>>e.payload;
				controller.compositionType(eventsCollector, args.text || '', args.replacePrevCharCnt || 0, args.replaceNextCharCnt || 0, args.positionDelta || 0, e.source);
				break;
			}
			case Handler.Paste: {
				const args = <Partial<PastePayload>>e.payload;
				controller.paste(eventsCollector, args.text || '', args.pasteOnNewLine || false, args.multicursorText || null, e.source);
				break;
			}
			case Handler.Cut:
				controller.cut(eventsCollector, e.source);
				break;
		}
	}

	private updateFinalUndoRedo() {
		const anchorCellModel = this.anchorCell?.[1].getModel();
		if (!anchorCellModel) {
			// should not happen
			return;
		}

		const newElementsMap: ResourceMap<IUndoRedoElement[]> = new ResourceMap<IUndoRedoElement[]>();
		const resources: URI[] = [];

		this.trackedCells.forEach(trackedMatch => {
			const undoRedoState = trackedMatch.undoRedoHistory;
			if (!undoRedoState) {
				return;
			}

			resources.push(trackedMatch.cellViewModel.uri);

			const currentPastElements = this.undoRedoService.getElements(trackedMatch.cellViewModel.uri).past.slice();
			const oldPastElements = trackedMatch.undoRedoHistory.past.slice();
			const newElements = currentPastElements.slice(oldPastElements.length);
			if (newElements.length === 0) {
				return;
			}

			newElementsMap.set(trackedMatch.cellViewModel.uri, newElements);

			this.undoRedoService.removeElements(trackedMatch.cellViewModel.uri);
			oldPastElements.forEach(element => {
				this.undoRedoService.pushElement(element);
			});
		});

		this.undoRedoService.pushElement({
			type: UndoRedoElementType.Workspace,
			resources: resources,
			label: 'Multi Cursor Edit',
			code: 'multiCursorEdit',
			confirmBeforeUndo: false,
			undo: async () => {
				newElementsMap.forEach(async value => {
					value.reverse().forEach(async element => {
						await element.undo();
					});
				});
			},
			redo: async () => {
				newElementsMap.forEach(async value => {
					value.forEach(async element => {
						await element.redo();
					});
				});
			}
		});
	}

	public resetToIdleState() {
		this.state = NotebookMultiCursorState.Idle;
		this._nbMultiSelectState.set(NotebookMultiCursorState.Idle);
		this._nbIsMultiSelectSession.set(false);
		this.updateFinalUndoRedo();

		this.trackedCells.forEach(cell => {
			this.clearDecorations(cell);
			cell.cellViewModel.setSelections([cell.initialSelection]); // correct cursor placement upon exiting cmd-d session
		});

		this.anchorDisposables.clear();
		this.anchorCell = undefined;
		this.cursorsDisposables.clear();
		this.cursorsControllers.clear();
		this.trackedCells = [];
		this.startPosition = undefined;
		this.word = '';
	}

	public async findAndTrackNextSelection(focusedCell: ICellViewModel): Promise<void> {
		if (this.state === NotebookMultiCursorState.Idle) { // move cursor to end of the symbol + track it, transition to selecting state
			const textModel = focusedCell.textModel;
			if (!textModel) {
				return;
			}

			const inputSelection = focusedCell.getSelections()[0];
			const word = this.getWord(inputSelection, textModel);
			if (!word) {
				return;
			}
			this.word = word.word;

			const index = this.notebookEditor.getCellIndex(focusedCell);
			if (index === undefined) {
				return;
			}

			this.startPosition = {
				cellIndex: index,
				position: new Position(inputSelection.startLineNumber, word.startColumn),
			};

			const newSelection = new Selection(
				inputSelection.startLineNumber,
				word.startColumn,
				inputSelection.startLineNumber,
				word.endColumn
			);
			focusedCell.setSelections([newSelection]);

			this.anchorCell = this.notebookEditor.activeCellAndCodeEditor;
			if (!this.anchorCell || this.anchorCell[0].handle !== focusedCell.handle) {
				throw new Error('Active cell is not the same as the cell passed as context');
			}
			if (!(this.anchorCell[1] instanceof CodeEditorWidget)) {
				throw new Error('Active cell is not an instance of CodeEditorWidget');
			}

			await this.updateTrackedCell(focusedCell, [newSelection]);

			this._nbIsMultiSelectSession.set(true);
			this.state = NotebookMultiCursorState.Selecting;
			this._nbMultiSelectState.set(NotebookMultiCursorState.Selecting);

			this._onDidChangeAnchorCell.fire();

		} else if (this.state === NotebookMultiCursorState.Selecting) { // use the word we stored from idle state transition to find next match, track it
			const notebookTextModel = this.notebookEditor.textModel;
			if (!notebookTextModel) {
				return; // should not happen
			}

			const index = this.notebookEditor.getCellIndex(focusedCell);
			if (index === undefined) {
				return; // should not happen
			}

			if (!this.startPosition) {
				return; // should not happen
			}

			const findResult = notebookTextModel.findNextMatch(
				this.word,
				{ cellIndex: index, position: focusedCell.getSelections()[focusedCell.getSelections().length - 1].getEndPosition() },
				false,
				true,
				USUAL_WORD_SEPARATORS,
				this.startPosition,
			);
			if (!findResult) {
				return;
			}

			const findResultCellViewModel = this.notebookEditor.getCellByHandle(findResult.cell.handle);
			if (!findResultCellViewModel) {
				return;
			}

			if (findResult.cell.handle === focusedCell.handle) { // match is in the same cell, find tracked entry, update and set selections in viewmodel and cursorController
				const selections = [...focusedCell.getSelections(), Selection.fromRange(findResult.match.range, SelectionDirection.LTR)];
				const trackedCell = await this.updateTrackedCell(focusedCell, selections);
				findResultCellViewModel.setSelections(trackedCell.matchSelections);


			} else if (findResult.cell.handle !== focusedCell.handle) {	// result is in a different cell, move focus there and apply selection, then update anchor
				await this.notebookEditor.revealRangeInViewAsync(findResultCellViewModel, findResult.match.range);
				await this.notebookEditor.focusNotebookCell(findResultCellViewModel, 'editor');

				const trackedCell = await this.updateTrackedCell(findResultCellViewModel, [Selection.fromRange(findResult.match.range, SelectionDirection.LTR)]);
				findResultCellViewModel.setSelections(trackedCell.matchSelections);

				this.anchorCell = this.notebookEditor.activeCellAndCodeEditor;
				if (!this.anchorCell || !(this.anchorCell[1] instanceof CodeEditorWidget)) {
					throw new Error('Active cell is not an instance of CodeEditorWidget');
				}

				this._onDidChangeAnchorCell.fire();

				// we set the decorations manually for the cell we have just departed, since it blurs
				// we can find the match with the handle that the find and track request originated
				this.initializeMultiSelectDecorations(this.trackedCells.find(trackedCell => trackedCell.cellViewModel.handle === focusedCell.handle));
			}
		}
	}

	public async selectAllMatches(focusedCell: ICellViewModel, matches?: CellFindMatchWithIndex[]): Promise<void> {
		const notebookTextModel = this.notebookEditor.textModel;
		if (!notebookTextModel) {
			return; // should not happen
		}

		if (matches) {
			await this.handleFindWidgetSelectAllMatches(matches);
		} else {
			await this.handleCellEditorSelectAllMatches(notebookTextModel, focusedCell);
		}

		await this.syncCursorsControllers();
		this.syncAnchorListeners();
		this.updateLazyDecorations();
	}

	private async handleFindWidgetSelectAllMatches(matches: CellFindMatchWithIndex[]) {
		// TODO: support selecting state maybe. UX could get confusing since selecting state could be hit via ctrl+d which would have different filters (case sensetive + whole word)
		if (this.state !== NotebookMultiCursorState.Idle) {
			return;
		}

		if (!matches.length) {
			return;
		}

		await this.notebookEditor.focusNotebookCell(matches[0].cell, 'editor');
		this.anchorCell = this.notebookEditor.activeCellAndCodeEditor;

		this.trackedCells = [];
		for (const match of matches) {
			this.updateTrackedCell(match.cell, match.contentMatches.map(match => Selection.fromRange(match.range, SelectionDirection.LTR)));

			if (this.anchorCell && match.cell.handle === this.anchorCell[0].handle) {
				// only explicitly set the focused cell's selections, the rest are handled by cursor controllers + decorations
				match.cell.setSelections(match.contentMatches.map(match => Selection.fromRange(match.range, SelectionDirection.LTR)));
			}
		}

		this._nbIsMultiSelectSession.set(true);
		this.state = NotebookMultiCursorState.Selecting;
		this._nbMultiSelectState.set(NotebookMultiCursorState.Selecting);
	}

	private async handleCellEditorSelectAllMatches(notebookTextModel: NotebookTextModel, focusedCell: ICellViewModel) {
		// can be triggered mid multiselect session, or from idle state
		if (this.state === NotebookMultiCursorState.Idle) {
			// get word from current selection + rest of notebook objects
			const textModel = focusedCell.textModel;
			if (!textModel) {
				return;
			}
			const inputSelection = focusedCell.getSelections()[0];
			const word = this.getWord(inputSelection, textModel);
			if (!word) {
				return;
			}
			this.word = word.word;
			const index = this.notebookEditor.getCellIndex(focusedCell);
			if (index === undefined) {
				return;
			}
			this.startPosition = {
				cellIndex: index,
				position: new Position(inputSelection.startLineNumber, word.startColumn),
			};

			this.anchorCell = this.notebookEditor.activeCellAndCodeEditor;
			if (!this.anchorCell || this.anchorCell[0].handle !== focusedCell.handle) {
				throw new Error('Active cell is not the same as the cell passed as context');
			}
			if (!(this.anchorCell[1] instanceof CodeEditorWidget)) {
				throw new Error('Active cell is not an instance of CodeEditorWidget');
			}

			// get all matches in the notebook
			const findResults = notebookTextModel.findMatches(this.word, false, true, USUAL_WORD_SEPARATORS);

			// create the tracked matches for every result, needed for cursor controllers
			this.trackedCells = [];
			for (const res of findResults) {
				await this.updateTrackedCell(res.cell, res.matches.map(match => Selection.fromRange(match.range, SelectionDirection.LTR)));

				if (res.cell.handle === focusedCell.handle) {
					const cellViewModel = this.notebookEditor.getCellByHandle(res.cell.handle);
					if (cellViewModel) {
						cellViewModel.setSelections(res.matches.map(match => Selection.fromRange(match.range, SelectionDirection.LTR)));
					}
				}
			}

			this._nbIsMultiSelectSession.set(true);
			this.state = NotebookMultiCursorState.Selecting;
			this._nbMultiSelectState.set(NotebookMultiCursorState.Selecting);

		} else if (this.state === NotebookMultiCursorState.Selecting) {
			// we will already have a word + some number of tracked matches, need to update them with the rest given findAllMatches result
			const findResults = notebookTextModel.findMatches(this.word, false, true, USUAL_WORD_SEPARATORS);

			// update existing tracked matches with new selections and create new tracked matches for cells that aren't tracked yet
			for (const res of findResults) {
				await this.updateTrackedCell(res.cell, res.matches.map(match => Selection.fromRange(match.range, SelectionDirection.LTR)));
			}
		}
	}

	private async updateTrackedCell(cell: ICellViewModel | NotebookCellTextModel, selections: Selection[]) {
		const cellViewModel = cell instanceof NotebookCellTextModel ? this.notebookEditor.getCellByHandle(cell.handle) : cell;
		if (!cellViewModel) {
			throw new Error('Cell not found');
		}

		let trackedMatch = this.trackedCells.find(trackedCell => trackedCell.cellViewModel.handle === cellViewModel.handle);

		if (trackedMatch) {
			this.clearDecorations(trackedMatch); // need this to avoid leaking decorations -- TODO: just optimize the lazy decorations fn
			trackedMatch.matchSelections = selections;
		} else {
			const initialSelection = cellViewModel.getSelections()[0];
			const textModel = await cellViewModel.resolveTextModel();
			textModel.pushStackElement();

			const editorConfig = this.constructCellEditorOptions(cellViewModel);
			const rawEditorOptions = editorConfig.getRawOptions();
			const cursorConfig: NotebookCursorConfig = {
				cursorStyle: cursorStyleFromString(rawEditorOptions.cursorStyle!),
				cursorBlinking: cursorBlinkingStyleFromString(rawEditorOptions.cursorBlinking!),
				cursorSmoothCaretAnimation: rawEditorOptions.cursorSmoothCaretAnimation!
			};

			trackedMatch = {
				cellViewModel: cellViewModel,
				initialSelection: initialSelection,
				matchSelections: selections,
				editorConfig: editorConfig,
				cursorConfig: cursorConfig,
				decorationIds: [],
				undoRedoHistory: this.undoRedoService.getElements(cellViewModel.uri)
			};
			this.trackedCells.push(trackedMatch);
		}
		return trackedMatch;
	}

	public async deleteLeft(): Promise<void> {
		this.trackedCells.forEach(cell => {
			const controller = this.cursorsControllers.get(cell.cellViewModel.uri);
			if (!controller) {
				// should not happen
				return;
			}

			const [, commands] = DeleteOperations.deleteLeft(
				controller.getPrevEditOperationType(),
				controller.context.cursorConfig,
				controller.context.model,
				controller.getSelections(),
				controller.getAutoClosedCharacters(),
			);

			const delSelections = CommandExecutor.executeCommands(controller.context.model, controller.getSelectionsInVirtualSpace(), commands);
			if (!delSelections) {
				return;
			}
			controller.setSelections(new ViewModelEventsCollector(), undefined, delSelections, CursorChangeReason.Explicit);
		});
		this.updateLazyDecorations();
	}

	public async deleteRight(): Promise<void> {
		this.trackedCells.forEach(cell => {
			const controller = this.cursorsControllers.get(cell.cellViewModel.uri);
			if (!controller) {
				// should not happen
				return;
			}

			const [, commands] = DeleteOperations.deleteRight(
				controller.getPrevEditOperationType(),
				controller.context.cursorConfig,
				controller.context.model,
				controller.getSelections(),
			);

<<<<<<< HEAD
			if (match.cellViewModel.handle !== this.anchorCell?.[0].handle) {
				const delSelections = CommandExecutor.executeCommands(controller.context.model, controller.getSelectionsInVirtualSpace(), commands);
=======
			if (cell.cellViewModel.handle !== this.anchorCell?.[0].handle) {
				const delSelections = CommandExecutor.executeCommands(controller.context.model, controller.getSelections(), commands);
>>>>>>> df74071d
				if (!delSelections) {
					return;
				}
				controller.setSelections(new ViewModelEventsCollector(), undefined, delSelections, CursorChangeReason.Explicit);
			} else {
				// TODO - should I add cellViewModel.getSelectionsInVirtualSpace()?
				// get the selections from the viewmodel since we run the command manually (for cursor decoration reasons)
				controller.setSelections(new ViewModelEventsCollector(), undefined, cell.cellViewModel.getSelections(), CursorChangeReason.Explicit);
			}

		});
		this.updateLazyDecorations();
	}

	async undo() {
		const models: ITextModel[] = [];
		for (const cell of this.trackedCells) {
			const model = await cell.cellViewModel.resolveTextModel();
			if (model) {
				models.push(model);
			}

			const controller = this.cursorsControllers.get(cell.cellViewModel.uri);
			if (!controller) {
				// should not happen
				return;
			}
			controller.setSelections(new ViewModelEventsCollector(), undefined, cell.cellViewModel.getSelections(), CursorChangeReason.Explicit);
		}

		await Promise.all(models.map(model => model.undo()));
		this.updateLazyDecorations();
	}

	async redo() {
		const models: ITextModel[] = [];
		for (const cell of this.trackedCells) {
			const model = await cell.cellViewModel.resolveTextModel();
			if (model) {
				models.push(model);
			}

			const controller = this.cursorsControllers.get(cell.cellViewModel.uri);
			if (!controller) {
				// should not happen
				return;
			}
			controller.setSelections(new ViewModelEventsCollector(), undefined, cell.cellViewModel.getSelections(), CursorChangeReason.Explicit);
		}

		await Promise.all(models.map(model => model.redo()));
		this.updateLazyDecorations();
	}

	private constructCellEditorOptions(cell: ICellViewModel): EditorConfiguration {
		const cellEditorOptions = new CellEditorOptions(this.notebookEditor.getBaseCellEditorOptions(cell.language), this.notebookEditor.notebookOptions, this.configurationService);
		const options = cellEditorOptions.getUpdatedValue(cell.internalMetadata, cell.uri);
		return new EditorConfiguration(false, MenuId.EditorContent, options, null, this.accessibilityService);
	}

	/**
	 * Updates the multicursor selection decorations for a specific matched cell
	 *
	 * @param cell -- match object containing the viewmodel + selections
	 */
	private initializeMultiSelectDecorations(cell: TrackedCell | undefined) {
		if (!cell) {
			return;
		}

		const decorations: IModelDeltaDecoration[] = [];
		cell.matchSelections.forEach(selection => {
			// mock cursor at the end of the selection
			decorations.push({
				range: Selection.fromPositions(selection.getEndPosition()),
				options: {
					description: '',
					className: this.getClassName(cell.cursorConfig, true),
				}
			});
		});

		cell.decorationIds = cell.cellViewModel.deltaModelDecorations(
			cell.decorationIds,
			decorations
		);
	}

	private updateLazyDecorations() {
		this.trackedCells.forEach(cell => {
			if (cell.cellViewModel.handle === this.anchorCell?.[0].handle) {
				return;
			}

			const controller = this.cursorsControllers.get(cell.cellViewModel.uri);
			if (!controller) {
				// should not happen
				return;
			}
			const selections = controller.getSelections();

			const newDecorations: IModelDeltaDecoration[] = [];
			selections?.map(selection => {
				const isEmpty = selection.isEmpty();

				if (!isEmpty) {
					// selection decoration (shift+arrow, etc)
					newDecorations.push({
						range: selection,
						options: {
							description: '',
							className: this.getClassName(cell.cursorConfig, false),
						}
					});
				}

				// mock cursor at the end of the selection
				newDecorations.push({
					range: Selection.fromPositions(selection.getPosition()),
					options: {
						description: '',
						zIndex: 10000,
						className: this.getClassName(cell.cursorConfig, true),
					}
				});
			});

			cell.decorationIds = cell.cellViewModel.deltaModelDecorations(
				cell.decorationIds,
				newDecorations
			);

			/**
			 * TODO: @Yoyokrazy debt
			 * goal: draw decorations for occurrence higlight on the cursor blink cycle
			 *
			 * Trigger WH with delay: x ms (x = cursor blink cycle)
			 * -> start = Date()
			 * -> WordHighlighter -> compute
			 * -> end = Date()
			 * -> delay = x - ((end - start) % x)
			 */
			const matchingEditor = this.notebookEditor.codeEditors.find(cellEditor => cellEditor[0] === cell.cellViewModel);
			if (matchingEditor) {
				WordHighlighterContribution.get(matchingEditor[1])?.wordHighlighter?.trigger();
			}
		});
	}

	private clearDecorations(cell: TrackedCell) {
		cell.decorationIds = cell.cellViewModel.deltaModelDecorations(
			cell.decorationIds,
			[]
		);
	}

	private getWord(selection: Selection, model: ITextModel): IWordAtPosition | null {
		const lineNumber = selection.startLineNumber;
		const startColumn = selection.startColumn;

		if (model.isDisposed()) {
			return null;
		}

		return model.getWordAtPosition({
			lineNumber: lineNumber,
			column: startColumn
		});
	}

	private getClassName(cursorConfig: NotebookCursorConfig, isCursor?: boolean): string {
		let result = isCursor ? '.nb-multicursor-cursor' : '.nb-multicursor-selection';

		if (isCursor) {
			// handle base style
			switch (cursorConfig.cursorStyle) {
				case TextEditorCursorStyle.Line:
					break; // default style, no additional class needed (handled by base css style)
				case TextEditorCursorStyle.Block:
					result += '.nb-cursor-block-style';
					break;
				case TextEditorCursorStyle.Underline:
					result += '.nb-cursor-underline-style';
					break;
				case TextEditorCursorStyle.LineThin:
					result += '.nb-cursor-line-thin-style';
					break;
				case TextEditorCursorStyle.BlockOutline:
					result += '.nb-cursor-block-outline-style';
					break;
				case TextEditorCursorStyle.UnderlineThin:
					result += '.nb-cursor-underline-thin-style';
					break;
				default:
					break;
			}

			// handle animation style
			switch (cursorConfig.cursorBlinking) {
				case TextEditorCursorBlinkingStyle.Blink:
					result += '.nb-blink';
					break;
				case TextEditorCursorBlinkingStyle.Smooth:
					result += '.nb-smooth';
					break;
				case TextEditorCursorBlinkingStyle.Phase:
					result += '.nb-phase';
					break;
				case TextEditorCursorBlinkingStyle.Expand:
					result += '.nb-expand';
					break;
				case TextEditorCursorBlinkingStyle.Solid:
					result += '.nb-solid';
					break;
				default:
					result += '.nb-solid';
					break;
			}

			// handle caret animation style
			if (cursorConfig.cursorSmoothCaretAnimation === 'on' || cursorConfig.cursorSmoothCaretAnimation === 'explicit') {
				result += '.nb-smooth-caret-animation';
			}

		}
		return result;
	}

	override dispose(): void {
		super.dispose();
		this.anchorDisposables.dispose();
		this.cursorsDisposables.dispose();

		this.trackedCells.forEach(cell => {
			this.clearDecorations(cell);
		});
		this.trackedCells = [];
	}

}

class NotebookSelectAllFindMatches extends NotebookAction {
	constructor() {
		super({
			id: NOTEBOOK_SELECT_ALL_FIND_MATCHES_ID,
			title: localize('selectAllFindMatches', "Select All Occurrences of Find Match"),
			precondition: ContextKeyExpr.and(
				ContextKeyExpr.equals('config.notebook.multiCursor.enabled', true),
			),
			keybinding: {
				when: ContextKeyExpr.or(
					ContextKeyExpr.and(
						ContextKeyExpr.equals('config.notebook.multiCursor.enabled', true),
						NOTEBOOK_IS_ACTIVE_EDITOR,
						NOTEBOOK_CELL_EDITOR_FOCUSED,
					),
					ContextKeyExpr.and(
						ContextKeyExpr.equals('config.notebook.multiCursor.enabled', true),
						KEYBINDING_CONTEXT_NOTEBOOK_FIND_WIDGET_FOCUSED
					),
				),
				primary: KeyMod.CtrlCmd | KeyMod.Shift | KeyCode.KeyL,
				weight: KeybindingWeight.WorkbenchContrib
			}
		});
	}

	override async runWithContext(accessor: ServicesAccessor, context: INotebookActionContext): Promise<void> {
		const editorService = accessor.get(IEditorService);

		const editor = getNotebookEditorFromEditorPane(editorService.activeEditorPane);
		if (!editor) {
			return;
		}

		if (!context.cell) {
			return;
		}

		const cursorController = editor.getContribution<NotebookMultiCursorController>(NotebookMultiCursorController.id);
		const findController = editor.getContribution<NotebookFindContrib>(NotebookFindContrib.id);

		if (findController.widget.isFocused) {
			const findModel = findController.widget.findModel;
			cursorController.selectAllMatches(context.cell, findModel.findMatches);
		} else {
			cursorController.selectAllMatches(context.cell);
		}

	}
}

class NotebookAddMatchToMultiSelectionAction extends NotebookAction {
	constructor() {
		super({
			id: NOTEBOOK_ADD_FIND_MATCH_TO_SELECTION_ID,
			title: localize('addFindMatchToSelection', "Add Selection To Next Find Match"),
			precondition: ContextKeyExpr.and(
				ContextKeyExpr.equals('config.notebook.multiCursor.enabled', true),
				NOTEBOOK_IS_ACTIVE_EDITOR,
				NOTEBOOK_CELL_EDITOR_FOCUSED,
			),
			keybinding: {
				when: ContextKeyExpr.and(
					ContextKeyExpr.equals('config.notebook.multiCursor.enabled', true),
					NOTEBOOK_IS_ACTIVE_EDITOR,
					NOTEBOOK_CELL_EDITOR_FOCUSED,
				),
				primary: KeyMod.CtrlCmd | KeyCode.KeyD,
				weight: KeybindingWeight.WorkbenchContrib
			}
		});
	}

	override async runWithContext(accessor: ServicesAccessor, context: INotebookActionContext): Promise<void> {
		const editorService = accessor.get(IEditorService);
		const editor = getNotebookEditorFromEditorPane(editorService.activeEditorPane);

		if (!editor) {
			return;
		}

		if (!context.cell) {
			return;
		}

		const controller = editor.getContribution<NotebookMultiCursorController>(NotebookMultiCursorController.id);
		controller.findAndTrackNextSelection(context.cell);
	}
}

class NotebookExitMultiSelectionAction extends NotebookAction {
	constructor() {
		super({
			id: 'noteMultiCursor.exit',
			title: localize('exitMultiSelection', "Exit Multi Cursor Mode"),
			precondition: ContextKeyExpr.and(
				ContextKeyExpr.equals('config.notebook.multiCursor.enabled', true),
				NOTEBOOK_IS_ACTIVE_EDITOR,
				NOTEBOOK_MULTI_CURSOR_CONTEXT.IsNotebookMultiCursor,
			),
			keybinding: {
				when: ContextKeyExpr.and(
					ContextKeyExpr.equals('config.notebook.multiCursor.enabled', true),
					NOTEBOOK_IS_ACTIVE_EDITOR,
					NOTEBOOK_MULTI_CURSOR_CONTEXT.IsNotebookMultiCursor,
				),
				primary: KeyCode.Escape,
				weight: KeybindingWeight.WorkbenchContrib
			}
		});
	}

	override async runWithContext(accessor: ServicesAccessor, context: INotebookActionContext): Promise<void> {
		const editorService = accessor.get(IEditorService);
		const editor = getNotebookEditorFromEditorPane(editorService.activeEditorPane);

		if (!editor) {
			return;
		}

		const controller = editor.getContribution<NotebookMultiCursorController>(NotebookMultiCursorController.id);
		controller.resetToIdleState();
	}
}

class NotebookDeleteLeftMultiSelectionAction extends NotebookAction {
	constructor() {
		super({
			id: 'noteMultiCursor.deleteLeft',
			title: localize('deleteLeftMultiSelection', "Delete Left"),
			precondition: ContextKeyExpr.and(
				ContextKeyExpr.equals('config.notebook.multiCursor.enabled', true),
				NOTEBOOK_IS_ACTIVE_EDITOR,
				NOTEBOOK_MULTI_CURSOR_CONTEXT.IsNotebookMultiCursor,
				ContextKeyExpr.or(
					NOTEBOOK_MULTI_CURSOR_CONTEXT.NotebookMultiSelectCursorState.isEqualTo(NotebookMultiCursorState.Selecting),
					NOTEBOOK_MULTI_CURSOR_CONTEXT.NotebookMultiSelectCursorState.isEqualTo(NotebookMultiCursorState.Editing)
				)
			),
			keybinding: {
				when: ContextKeyExpr.and(
					ContextKeyExpr.equals('config.notebook.multiCursor.enabled', true),
					NOTEBOOK_IS_ACTIVE_EDITOR,
					NOTEBOOK_MULTI_CURSOR_CONTEXT.IsNotebookMultiCursor,
					ContextKeyExpr.or(
						NOTEBOOK_MULTI_CURSOR_CONTEXT.NotebookMultiSelectCursorState.isEqualTo(NotebookMultiCursorState.Selecting),
						NOTEBOOK_MULTI_CURSOR_CONTEXT.NotebookMultiSelectCursorState.isEqualTo(NotebookMultiCursorState.Editing)
					)
				),
				primary: KeyCode.Backspace,
				weight: KeybindingWeight.WorkbenchContrib
			}
		});
	}

	override async runWithContext(accessor: ServicesAccessor, context: INotebookActionContext): Promise<void> {
		const editorService = accessor.get(IEditorService);
		const editor = getNotebookEditorFromEditorPane(editorService.activeEditorPane);

		if (!editor) {
			return;
		}

		const controller = editor.getContribution<NotebookMultiCursorController>(NotebookMultiCursorController.id);
		controller.deleteLeft();
	}
}

class NotebookDeleteRightMultiSelectionAction extends NotebookAction {
	constructor() {
		super({
			id: 'noteMultiCursor.deleteRight',
			title: localize('deleteRightMultiSelection', "Delete Right"),
			precondition: ContextKeyExpr.and(
				ContextKeyExpr.equals('config.notebook.multiCursor.enabled', true),
				NOTEBOOK_IS_ACTIVE_EDITOR,
				NOTEBOOK_MULTI_CURSOR_CONTEXT.IsNotebookMultiCursor,
				ContextKeyExpr.or(
					NOTEBOOK_MULTI_CURSOR_CONTEXT.NotebookMultiSelectCursorState.isEqualTo(NotebookMultiCursorState.Selecting),
					NOTEBOOK_MULTI_CURSOR_CONTEXT.NotebookMultiSelectCursorState.isEqualTo(NotebookMultiCursorState.Editing)
				)
			),
			keybinding: {
				when: ContextKeyExpr.and(
					ContextKeyExpr.equals('config.notebook.multiCursor.enabled', true),
					NOTEBOOK_IS_ACTIVE_EDITOR,
					NOTEBOOK_MULTI_CURSOR_CONTEXT.IsNotebookMultiCursor,
					ContextKeyExpr.or(
						NOTEBOOK_MULTI_CURSOR_CONTEXT.NotebookMultiSelectCursorState.isEqualTo(NotebookMultiCursorState.Selecting),
						NOTEBOOK_MULTI_CURSOR_CONTEXT.NotebookMultiSelectCursorState.isEqualTo(NotebookMultiCursorState.Editing)
					)
				),
				primary: KeyCode.Delete,
				weight: KeybindingWeight.WorkbenchContrib
			}
		});
	}

	override async runWithContext(accessor: ServicesAccessor, context: INotebookActionContext): Promise<void> {
		const editorService = accessor.get(IEditorService);
		const nbEditor = getNotebookEditorFromEditorPane(editorService.activeEditorPane);
		if (!nbEditor) {
			return;
		}
		const cellEditor = nbEditor.activeCodeEditor;
		if (!cellEditor) {
			return;
		}

		// need to run the command manually since we are overriding the command, this ensures proper cursor animation behavior
		CoreEditingCommands.DeleteRight.runEditorCommand(accessor, cellEditor, null);

		const controller = nbEditor.getContribution<NotebookMultiCursorController>(NotebookMultiCursorController.id);
		controller.deleteRight();
	}
}

class NotebookMultiCursorUndoRedoContribution extends Disposable {

	static readonly ID = 'workbench.contrib.notebook.multiCursorUndoRedo';

	constructor(@IEditorService private readonly _editorService: IEditorService, @IConfigurationService private readonly configurationService: IConfigurationService) {
		super();

		if (!this.configurationService.getValue<boolean>('notebook.multiCursor.enabled')) {
			return;
		}

		const PRIORITY = 10005;
		this._register(UndoCommand.addImplementation(PRIORITY, 'notebook-multicursor-undo-redo', () => {
			const editor = getNotebookEditorFromEditorPane(this._editorService.activeEditorPane);
			if (!editor) {
				return false;
			}

			if (!editor.hasModel()) {
				return false;
			}

			const controller = editor.getContribution<NotebookMultiCursorController>(NotebookMultiCursorController.id);

			return controller.undo();
		}, ContextKeyExpr.and(
			ContextKeyExpr.equals('config.notebook.multiCursor.enabled', true),
			NOTEBOOK_IS_ACTIVE_EDITOR,
			NOTEBOOK_MULTI_CURSOR_CONTEXT.IsNotebookMultiCursor,
		)));

		this._register(RedoCommand.addImplementation(PRIORITY, 'notebook-multicursor-undo-redo', () => {
			const editor = getNotebookEditorFromEditorPane(this._editorService.activeEditorPane);
			if (!editor) {
				return false;
			}

			if (!editor.hasModel()) {
				return false;
			}

			const controller = editor.getContribution<NotebookMultiCursorController>(NotebookMultiCursorController.id);
			return controller.redo();
		}, ContextKeyExpr.and(
			ContextKeyExpr.equals('config.notebook.multiCursor.enabled', true),
			NOTEBOOK_IS_ACTIVE_EDITOR,
			NOTEBOOK_MULTI_CURSOR_CONTEXT.IsNotebookMultiCursor,
		)));
	}
}

registerNotebookContribution(NotebookMultiCursorController.id, NotebookMultiCursorController);
registerWorkbenchContribution2(NotebookMultiCursorUndoRedoContribution.ID, NotebookMultiCursorUndoRedoContribution, WorkbenchPhase.BlockRestore);

registerAction2(NotebookSelectAllFindMatches);
registerAction2(NotebookAddMatchToMultiSelectionAction);
registerAction2(NotebookExitMultiSelectionAction);
registerAction2(NotebookDeleteLeftMultiSelectionAction);
registerAction2(NotebookDeleteRightMultiSelectionAction);<|MERGE_RESOLUTION|>--- conflicted
+++ resolved
@@ -753,13 +753,8 @@
 				controller.getSelections(),
 			);
 
-<<<<<<< HEAD
-			if (match.cellViewModel.handle !== this.anchorCell?.[0].handle) {
+			if (cell.cellViewModel.handle !== this.anchorCell?.[0].handle) {
 				const delSelections = CommandExecutor.executeCommands(controller.context.model, controller.getSelectionsInVirtualSpace(), commands);
-=======
-			if (cell.cellViewModel.handle !== this.anchorCell?.[0].handle) {
-				const delSelections = CommandExecutor.executeCommands(controller.context.model, controller.getSelections(), commands);
->>>>>>> df74071d
 				if (!delSelections) {
 					return;
 				}
