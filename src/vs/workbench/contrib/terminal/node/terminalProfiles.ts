/*---------------------------------------------------------------------------------------------
 *  Copyright (c) Microsoft Corporation. All rights reserved.
 *  Licensed under the MIT License. See License.txt in the project root for license information.
 *--------------------------------------------------------------------------------------------*/

import * as fs from 'fs';
import * as platform from 'vs/base/common/platform';
import { coalesce } from 'vs/base/common/arrays';
import { normalize, basename } from 'vs/base/common/path';
import { enumeratePowerShellInstallations } from 'vs/base/node/powershell';
import { getWindowsBuildNumber } from 'vs/platform/terminal/node/terminalEnvironment';
import { ITerminalConfiguration, ITerminalExecutable, ITerminalProfile, ITerminalProfileSource } from 'vs/workbench/contrib/terminal/common/terminal';
import * as cp from 'child_process';
import { ExtHostVariableResolverService } from 'vs/workbench/api/common/extHostDebugService';
import { IWorkspaceFolder } from 'vs/platform/workspace/common/workspace';
import { ITestTerminalConfig } from 'vs/workbench/contrib/terminal/test/node/terminalProfiles.test';
import { ILogService } from 'vs/platform/log/common/log';

export interface IStatProvider {
	stat(path: string): boolean,
	lstat(path: string): boolean
}

interface IPotentialTerminalProfile {
	profileName: string,
	paths: string[],
	args?: string[]
}

export function detectAvailableProfiles(quickLaunchOnly: boolean, logService?: ILogService, config?: ITerminalConfiguration | ITestTerminalConfig, variableResolver?: ExtHostVariableResolverService, workspaceFolder?: IWorkspaceFolder, statProvider?: IStatProvider): Promise<ITerminalProfile[]> {
	return platform.isWindows ? detectAvailableWindowsProfiles(quickLaunchOnly, logService, config?.quickLaunchWslProfiles, config?.profiles?.windows, variableResolver, workspaceFolder, statProvider) : detectAvailableUnixProfiles(quickLaunchOnly, platform.isMacintosh ? config?.profiles?.osx : config?.profiles?.linux);
}

async function detectAvailableWindowsProfiles(quickLaunchOnly: boolean, logService?: ILogService, quickLaunchWslProfiles?: boolean, configProfiles?: any, variableResolver?: ExtHostVariableResolverService, workspaceFolder?: IWorkspaceFolder, statProvider?: IStatProvider): Promise<ITerminalProfile[]> {
	// Determine the correct System32 path. We want to point to Sysnative
	// when the 32-bit version of VS Code is running on a 64-bit machine.
	// The reason for this is because PowerShell's important PSReadline
	// module doesn't work if this is not the case. See #27915.
	const is32ProcessOn64Windows = process.env.hasOwnProperty('PROCESSOR_ARCHITEW6432');
	const system32Path = `${process.env['windir']}\\${is32ProcessOn64Windows ? 'Sysnative' : 'System32'}`;

	let useWSLexe = false;

	if (getWindowsBuildNumber() >= 16299) {
		useWSLexe = true;
	}

	let expectedProfiles: IPotentialTerminalProfile[] = [
		{
			profileName: 'Command Prompt',
			paths: [`${system32Path}\\cmd.exe`]
		},
		{
			profileName: 'Git Bash',
			paths: [
				`${process.env['ProgramW6432']}\\Git\\bin\\bash.exe`,
				`${process.env['ProgramW6432']}\\Git\\usr\\bin\\bash.exe`,
				`${process.env['ProgramFiles']}\\Git\\bin\\bash.exe`,
				`${process.env['ProgramFiles']}\\Git\\usr\\bin\\bash.exe`,
				`${process.env['LocalAppData']}\\Programs\\Git\\bin\\bash.exe`,
			],
			args: ['--login']
		},
		{
			profileName: 'Cygwin',
			paths: [
				`${process.env['HOMEDRIVE']}\\cygwin64\\bin\\bash.exe`,
				`${process.env['HOMEDRIVE']}\\cygwin\\bin\\bash.exe`
			],
			args: ['-l']
		},
		... await getWslProfiles(`${system32Path}\\${useWSLexe ? 'wsl.exe' : 'bash.exe'}`, quickLaunchWslProfiles, logService),
		... await getPowershellProfiles()
	];

	const promises: Promise<ITerminalProfile | undefined>[] = [];
	expectedProfiles.forEach(profile => promises.push(validateProfilePaths(profile.profileName, profile.paths, statProvider, profile.args)));
	const profiles = await Promise.all(promises);

	let detectedProfiles = coalesce(profiles);

	if (!quickLaunchOnly) {
		return detectedProfiles;
	}
	let validProfiles: ITerminalProfile[] = [];

	if (detectedProfiles && configProfiles) {
		for (const [profileKey, value] of Object.entries(configProfiles)) {
			if (value !== null) {
				if ((value as ITerminalExecutable).pathOrPaths) {
					let profile;
					const customProfile = (value as ITerminalExecutable);
					if (Array.isArray(customProfile.pathOrPaths)) {
						let resolvedPaths: string[] = [];
						for (const p of customProfile.pathOrPaths) {
							const resolved = variableResolver?.resolve(workspaceFolder, p);
							if (resolved) {
								resolvedPaths.push(resolved);
							} else if (statProvider) {
								// used by tests
								resolvedPaths.push(p);
							} else {
								logService?.trace(`Could not resolve path ${p} in workspace folder ${workspaceFolder}`);
							}
						}
						profile = detectedProfiles?.find(profile => resolvedPaths.includes(profile.path));
						if (!profile) {
							logService?.trace(`Could not detect path ${JSON.stringify(resolvedPaths)}`);
						}
					} else {
						let resolved = variableResolver?.resolve(workspaceFolder, customProfile.pathOrPaths);
						if (resolved) {
							profile = detectedProfiles?.find(profile => profile.path === resolved);
						} else if (statProvider) {
							// used by tests
							resolved = customProfile.pathOrPaths;
						} else {
							logService?.trace(`Could not resolve path ${customProfile.pathOrPaths} in workspace folder ${workspaceFolder}`);
						}
						if (!profile) {
							logService?.trace(`Could not detect path ${resolved}`);
						}
					}
					if (profile) {
						if (customProfile.args) {
							validProfiles?.push({ profileName: profileKey, path: profile.path, args: customProfile.args });
						} else {
							validProfiles?.push({ profileName: profileKey, path: profile.path });
						}
					}
				} else if ((value as ITerminalProfileSource).source) {
					// source
					let sourceKey = (value as ITerminalProfileSource).source;
					const profile = detectedProfiles?.find(profile => profile.profileName === sourceKey.toString());
					if (profile) {
						validProfiles?.push({ profileName: profileKey, path: profile.path, args: profile.args });
					} else {
						logService?.trace(`No source with key ${sourceKey}`);
					}
				} else {
					logService?.trace(`Entry in terminal.profiles.windows is not of type ITerminalExecutable or Source`, profileKey, value);
				}
			}
		}
	} else {
		logService?.trace(`No detected profiles ${JSON.stringify(detectedProfiles)} or ${JSON.stringify(configProfiles)}`);
	}

	// only show the windows powershell profile if no other powershell profile exists
	if (validProfiles.find(p => p.path.endsWith('pwsh.exe'))) {
		validProfiles = validProfiles.filter(p => p.profileName !== 'Windows PowerShell');
	}

	if (quickLaunchWslProfiles) {
		validProfiles.push(...detectedProfiles.filter(p => p.path.endsWith('wsl.exe')));
	}
	return validProfiles;
}

async function getPowershellProfiles(): Promise<IPotentialTerminalProfile[]> {
	let profiles: IPotentialTerminalProfile[] = [];
	// Add all of the different kinds of PowerShells
	for await (const pwshExe of enumeratePowerShellInstallations()) {
		profiles.push({ profileName: pwshExe.displayName, paths: [pwshExe.exePath] });
	}
	return profiles;
}

async function getWslProfiles(wslPath: string, quickLaunchWslProfiles?: boolean, logService?: ILogService): Promise<IPotentialTerminalProfile[]> {
	let profiles: IPotentialTerminalProfile[] = [];
<<<<<<< HEAD
	if (quickLaunchWslProfiles) {
		const distroOutput = await new Promise<string>(r => cp.exec('wsl.exe -l', (err, stdout) => err ? logService?.trace('problem occurred when getting wsl distros', err) : r(stdout)));
=======
	if (detectWslProfiles) {
		const distroOutput = await new Promise<string>((resolve, reject) => {
			cp.exec('wsl.exe -l', (err, stdout) => {
				if (err) {
					return reject('Problem occurred when getting wsl distros');
				}
				resolve(stdout);
			});
		});
>>>>>>> 067f97f2
		if (distroOutput) {
			let regex = new RegExp(/[\r?\n]/);
			let distroNames = distroOutput.split(regex).filter(t => t.trim().length > 0 && t !== '');
			// don't need the Windows Subsystem for Linux Distributions header
			distroNames.shift();
<<<<<<< HEAD
			for (const distroName of distroNames) {
				let s = '';
				let counter = 0;
				for (const c of Array.from(distroName)) {
					if (counter % 2 === 1) {
						// every other character is junk / a rectangle
						s += c;
					}
					counter++;
				}
				if (s.endsWith('(Default)')) {
					// (Default) -> Ubuntu bc (Default) won't work
					s = s.substring(0, s.length - 10);
				}
=======
			for (let distroName of distroNames) {
				// HACK: For some reason wsl.exe -l returns the string in an encoding where each
				// character takes up 2 bytes, it's unclear how to decode this properly so instead
				// we expect ascii and just remove all NUL chars
				distroName = distroName
					.replace(/\u0000/g, '')
					.replace(/ \(Default\)$/, '');
>>>>>>> 067f97f2

				// docker-desktop-data is used by docker-desktop to store container images and isn't a valid profile type
				if (distroName !== '' && distroName !== 'docker-desktop-data') {
					const profile = { profileName: `${distroName} (WSL)`, paths: [wslPath], args: [`-d`, `${distroName}`] };
					profiles.push(profile);
				}
			}
			return profiles;
		}
	}
	return [];
}

async function detectAvailableUnixProfiles(quickLaunchOnly?: boolean, configProfiles?: any): Promise<ITerminalProfile[]> {
	const contents = await fs.promises.readFile('/etc/shells', 'utf8');
	const profiles = contents.split('\n').filter(e => e.trim().indexOf('#') !== 0 && e.trim().length > 0);

	let detectedProfiles: ITerminalProfile[] = [];
	const duplicateFilters: Set<string> = new Set();
	for (const profile of profiles) {
		if (detectedProfiles.find(p => p.profileName === basename(profile))) {
			duplicateFilters.add(basename(profile));
		}
		detectedProfiles.push({ profileName: basename(profile), path: profile });
	}

	if (!quickLaunchOnly) {
		return detectedProfiles;
	}

	for (const filter of duplicateFilters) {
		const duplicateProfiles = detectedProfiles.filter(p => p.profileName === filter);
		const sorted = duplicateProfiles.sort(p => p.path.length);
		// keep only the longest path so it's a /usr/bin/path when possible
		sorted.pop();
		detectedProfiles = detectedProfiles.filter(p => !sorted.includes(p));
	}

	const validProfiles: ITerminalProfile[] = [];

	for (const [profileName, value] of Object.entries(configProfiles)) {
		if ((value as ITerminalExecutable).pathOrPaths) {
			const configProfile = (value as ITerminalExecutable);
			const path = configProfile.pathOrPaths;
			if (Array.isArray(path)) {
				for (const possiblePath of path) {
					const profile = detectedProfiles.find(p => p.path.endsWith(possiblePath));
					if (profile) {
						validProfiles.push({ profileName, path: profile.path });
						break;
					}
				}
			} else {
				const profile = detectedProfiles.find(p => p.path.endsWith(path));
				if (profile) {
					validProfiles.push({ profileName, path: profile.path });
				}
			}
		}
	}
	return validProfiles;
}

async function validateProfilePaths(label: string, potentialPaths: string[], statProvider?: IStatProvider, args?: string[]): Promise<ITerminalProfile | undefined> {
	if (potentialPaths.length === 0) {
		return Promise.resolve(undefined);
	}
	const current = potentialPaths.shift()!;
	if (current! === '') {
		return validateProfilePaths(label, potentialPaths, statProvider, args);
	}
	if (statProvider) {
		if (statProvider.stat(current)) {
			if (args) {
				return {
					profileName: label,
					path: current,
					args: args
				};
			} else {
				return {
					profileName: label,
					path: current
				};
			}
		}
	} else {
		try {
			const result = await fs.promises.stat(normalize(current));
			if (result.isFile() || result.isSymbolicLink()) {
				if (args) {
					return {
						profileName: label,
						path: current,
						args: args
					};
				} else {
					return {
						profileName: label,
						path: current
					};
				}
			}
		} catch (e) {
			// Also try using lstat as some symbolic links on Windows
			// throw 'permission denied' using 'stat' but don't throw
			// using 'lstat'
			try {
				const result = await fs.promises.lstat(normalize(current));
				if (result.isFile() || result.isSymbolicLink()) {
					if (args) {
						return {
							profileName: label,
							path: current,
							args: args
						};
					} else {
						return {
							profileName: label,
							path: current
						};
					}
				}
			}
			catch (e) {
				// noop
			}
		}
	}
	return validateProfilePaths(label, potentialPaths, statProvider, args);
}<|MERGE_RESOLUTION|>--- conflicted
+++ resolved
@@ -168,11 +168,7 @@
 
 async function getWslProfiles(wslPath: string, quickLaunchWslProfiles?: boolean, logService?: ILogService): Promise<IPotentialTerminalProfile[]> {
 	let profiles: IPotentialTerminalProfile[] = [];
-<<<<<<< HEAD
 	if (quickLaunchWslProfiles) {
-		const distroOutput = await new Promise<string>(r => cp.exec('wsl.exe -l', (err, stdout) => err ? logService?.trace('problem occurred when getting wsl distros', err) : r(stdout)));
-=======
-	if (detectWslProfiles) {
 		const distroOutput = await new Promise<string>((resolve, reject) => {
 			cp.exec('wsl.exe -l', (err, stdout) => {
 				if (err) {
@@ -181,28 +177,11 @@
 				resolve(stdout);
 			});
 		});
->>>>>>> 067f97f2
 		if (distroOutput) {
 			let regex = new RegExp(/[\r?\n]/);
 			let distroNames = distroOutput.split(regex).filter(t => t.trim().length > 0 && t !== '');
 			// don't need the Windows Subsystem for Linux Distributions header
 			distroNames.shift();
-<<<<<<< HEAD
-			for (const distroName of distroNames) {
-				let s = '';
-				let counter = 0;
-				for (const c of Array.from(distroName)) {
-					if (counter % 2 === 1) {
-						// every other character is junk / a rectangle
-						s += c;
-					}
-					counter++;
-				}
-				if (s.endsWith('(Default)')) {
-					// (Default) -> Ubuntu bc (Default) won't work
-					s = s.substring(0, s.length - 10);
-				}
-=======
 			for (let distroName of distroNames) {
 				// HACK: For some reason wsl.exe -l returns the string in an encoding where each
 				// character takes up 2 bytes, it's unclear how to decode this properly so instead
@@ -210,7 +189,6 @@
 				distroName = distroName
 					.replace(/\u0000/g, '')
 					.replace(/ \(Default\)$/, '');
->>>>>>> 067f97f2
 
 				// docker-desktop-data is used by docker-desktop to store container images and isn't a valid profile type
 				if (distroName !== '' && distroName !== 'docker-desktop-data') {
