/*---------------------------------------------------------------------------------------------
 *  Copyright (c) Microsoft Corporation. All rights reserved.
 *  Licensed under the MIT License. See License.txt in the project root for license information.
 *--------------------------------------------------------------------------------------------*/

import { BrowserFeatures } from 'vs/base/browser/canIUse';
import { Action } from 'vs/base/common/actions';
import { Codicon } from 'vs/base/common/codicons';
import { KeyChord, KeyCode, KeyMod } from 'vs/base/common/keyCodes';
import { Schemas } from 'vs/base/common/network';
import { isLinux, isWindows } from 'vs/base/common/platform';
import { IDisposable } from 'vs/base/common/lifecycle';
import { withNullAsUndefined, isObject, isString } from 'vs/base/common/types';
import { URI } from 'vs/base/common/uri';
import { ICodeEditorService } from 'vs/editor/browser/services/codeEditorService';
import { EndOfLinePreference } from 'vs/editor/common/model';
import { localize } from 'vs/nls';
import { CONTEXT_ACCESSIBILITY_MODE_ENABLED } from 'vs/platform/accessibility/common/accessibility';
import { Action2, registerAction2, IAction2Options } from 'vs/platform/actions/common/actions';
import { ICommandService } from 'vs/platform/commands/common/commands';
import { IConfigurationService } from 'vs/platform/configuration/common/configuration';
import { ContextKeyExpr } from 'vs/platform/contextkey/common/contextkey';
import { ServicesAccessor } from 'vs/platform/instantiation/common/instantiation';
import { KeybindingWeight } from 'vs/platform/keybinding/common/keybindingsRegistry';
import { ILabelService } from 'vs/platform/label/common/label';
import { IListService } from 'vs/platform/list/browser/listService';
import { INotificationService, Severity } from 'vs/platform/notification/common/notification';
import { IOpenerService } from 'vs/platform/opener/common/opener';
import { IPickOptions, IQuickInputService, IQuickPickItem } from 'vs/platform/quickinput/common/quickInput';
import { ITerminalProfile, TerminalExitReason, TerminalLocation, TerminalSettingId } from 'vs/platform/terminal/common/terminal';
import { IWorkspaceContextService, IWorkspaceFolder } from 'vs/platform/workspace/common/workspace';
import { PICK_WORKSPACE_FOLDER_COMMAND_ID } from 'vs/workbench/browser/actions/workspaceCommands';
import { CLOSE_EDITOR_COMMAND_ID } from 'vs/workbench/browser/parts/editor/editorCommands';
import { ResourceContextKey } from 'vs/workbench/common/contextkeys';
import { Direction, ICreateTerminalOptions, ITerminalEditorService, ITerminalGroupService, ITerminalInstance, ITerminalInstanceService, ITerminalService } from 'vs/workbench/contrib/terminal/browser/terminal';
import { TerminalQuickAccessProvider } from 'vs/workbench/contrib/terminal/browser/terminalQuickAccess';
import { IRemoteTerminalAttachTarget, ITerminalConfigHelper, ITerminalProfileResolverService, ITerminalProfileService, TerminalCommandId } from 'vs/workbench/contrib/terminal/common/terminal';
import { TerminalContextKeys } from 'vs/workbench/contrib/terminal/common/terminalContextKey';
import { createProfileSchemaEnums } from 'vs/platform/terminal/common/terminalProfiles';
import { terminalStrings } from 'vs/workbench/contrib/terminal/common/terminalStrings';
import { IConfigurationResolverService } from 'vs/workbench/services/configurationResolver/common/configurationResolver';
import { IWorkbenchEnvironmentService } from 'vs/workbench/services/environment/common/environmentService';
import { IHistoryService } from 'vs/workbench/services/history/common/history';
import { IPreferencesService } from 'vs/workbench/services/preferences/common/preferences';
import { IRemoteAgentService } from 'vs/workbench/services/remote/common/remoteAgentService';
import { SIDE_GROUP } from 'vs/workbench/services/editor/common/editorService';
import { isAbsolute } from 'vs/base/common/path';
import { AbstractVariableResolverService } from 'vs/workbench/services/configurationResolver/common/variableResolver';
import { ITerminalQuickPickItem } from 'vs/workbench/contrib/terminal/browser/terminalProfileQuickpick';
import { IThemeService } from 'vs/platform/theme/common/themeService';
import { getIconId, getColorClass, getUriClasses } from 'vs/workbench/contrib/terminal/browser/terminalIcon';
import { clearShellFileHistory, getCommandHistory } from 'vs/workbench/contrib/terminal/common/history';
import { IModelService } from 'vs/editor/common/services/model';
import { ILanguageService } from 'vs/editor/common/languages/language';
import { CancellationToken } from 'vs/base/common/cancellation';
import { dirname } from 'vs/base/common/resources';
import { getIconClasses } from 'vs/editor/common/services/getIconClasses';
import { FileKind } from 'vs/platform/files/common/files';
import { IClipboardService } from 'vs/platform/clipboard/common/clipboardService';
import { TerminalCapability } from 'vs/platform/terminal/common/capabilities/capabilities';
import { killTerminalIcon, newTerminalIcon } from 'vs/workbench/contrib/terminal/browser/terminalIcons';

export const switchTerminalActionViewItemSeparator = '\u2500\u2500\u2500\u2500\u2500\u2500\u2500\u2500\u2500';
export const switchTerminalShowTabsTitle = localize('showTerminalTabs', "Show Tabs");

const category = terminalStrings.actionCategory;

export interface WorkspaceFolderCwdPair {
	folder: IWorkspaceFolder;
	cwd: URI;
	isAbsolute: boolean;
	isOverridden: boolean;
}

export async function getCwdForSplit(configHelper: ITerminalConfigHelper, instance: ITerminalInstance, folders?: IWorkspaceFolder[], commandService?: ICommandService): Promise<string | URI | undefined> {
	switch (configHelper.config.splitCwd) {
		case 'workspaceRoot':
			if (folders !== undefined && commandService !== undefined) {
				if (folders.length === 1) {
					return folders[0].uri;
				} else if (folders.length > 1) {
					// Only choose a path when there's more than 1 folder
					const options: IPickOptions<IQuickPickItem> = {
						placeHolder: localize('workbench.action.terminal.newWorkspacePlaceholder', "Select current working directory for new terminal")
					};
					const workspace = await commandService.executeCommand(PICK_WORKSPACE_FOLDER_COMMAND_ID, [options]);
					if (!workspace) {
						// Don't split the instance if the workspace picker was canceled
						return undefined;
					}
					return Promise.resolve(workspace.uri);
				}
			}
			return '';
		case 'initial':
			return instance.getInitialCwd();
		case 'inherited':
			return instance.getCwd();
	}
}

export const terminalSendSequenceCommand = async (accessor: ServicesAccessor, args: unknown) => {
	const instance = accessor.get(ITerminalService).activeInstance;
	if (instance) {
		const text = isObject(args) && 'text' in args ? toOptionalString(args.text) : undefined;
		if (!text) {
			return;
		}
		const configurationResolverService = accessor.get(IConfigurationResolverService);
		const workspaceContextService = accessor.get(IWorkspaceContextService);
		const historyService = accessor.get(IHistoryService);
		const activeWorkspaceRootUri = historyService.getLastActiveWorkspaceRoot(instance.isRemote ? Schemas.vscodeRemote : Schemas.file);
		const lastActiveWorkspaceRoot = activeWorkspaceRootUri ? withNullAsUndefined(workspaceContextService.getWorkspaceFolder(activeWorkspaceRootUri)) : undefined;
		const resolvedText = await configurationResolverService.resolveAsync(lastActiveWorkspaceRoot, text);
		instance.sendText(resolvedText, false);
	}
};

export class TerminalLaunchHelpAction extends Action {

	constructor(
		@IOpenerService private readonly _openerService: IOpenerService
	) {
		super('workbench.action.terminal.launchHelp', localize('terminalLaunchHelp', "Open Help"));
	}

	override async run(): Promise<void> {
		this._openerService.open('https://aka.ms/vscode-troubleshoot-terminal-launch');
	}
}

/**
 * A wrapper function around registerAction2 to help make registering terminal actions more concise.
 * The following default options are used if undefined:
 *
 * - `f1`: true
 * - `category`: Terminal
 * - `precondition`: TerminalContextKeys.processSupported
 */
export function registerTerminalAction(
	options: IAction2Options & { run: (c: ITerminalServicesCollection, accessor: ServicesAccessor, args?: unknown) => void | Promise<unknown> }
): IDisposable {
	// Set defaults
	options.f1 = options.f1 ?? true;
	options.category = options.category ?? category;
	options.precondition = options.precondition ?? TerminalContextKeys.processSupported;
	// Remove run function from options so it's not passed through to registerAction2
	const runFunc = options.run;
	const strictOptions: IAction2Options & { run?: (c: ITerminalServicesCollection, accessor: ServicesAccessor, args?: unknown) => void | Promise<unknown> } = options;
	delete (strictOptions as IAction2Options & { run?: (c: ITerminalServicesCollection, accessor: ServicesAccessor, args?: unknown) => void | Promise<unknown> })['run'];
	// Register
	return registerAction2(class extends Action2 {
		constructor() {
			super(strictOptions as IAction2Options);
		}
		run(accessor: ServicesAccessor, args?: unknown) {
			return runFunc(getTerminalServices(accessor), accessor, args);
		}
	});
}

/**
 * A wrapper around {@link registerTerminalAction} that ensures an active instance exists and
 * provides it to the run function.
 */
export function registerActiveInstanceAction(
	options: IAction2Options & { run: (activeInstance: ITerminalInstance, c: ITerminalServicesCollection, accessor: ServicesAccessor, args?: unknown) => void | Promise<unknown> }
): IDisposable {
	const originalRun = options.run;
	return registerTerminalAction({
		...options,
		run: (c, accessor, args) => {
			const activeInstance = c.service.activeInstance;
			if (activeInstance) {
				return originalRun(activeInstance, c, accessor, args);
			}
		}
	});
}

export interface ITerminalServicesCollection {
	service: ITerminalService;
	groupService: ITerminalGroupService;
	instanceService: ITerminalInstanceService;
	editorService: ITerminalEditorService;
	profileService: ITerminalProfileService;
	profileResolverService: ITerminalProfileResolverService;
}

function getTerminalServices(accessor: ServicesAccessor): ITerminalServicesCollection {
	return {
		service: accessor.get(ITerminalService),
		groupService: accessor.get(ITerminalGroupService),
		instanceService: accessor.get(ITerminalInstanceService),
		editorService: accessor.get(ITerminalEditorService),
		profileService: accessor.get(ITerminalProfileService),
		profileResolverService: accessor.get(ITerminalProfileResolverService)
	};
}

export function registerTerminalActions() {
	registerTerminalAction({
		id: TerminalCommandId.NewInActiveWorkspace,
		title: { value: localize('workbench.action.terminal.newInActiveWorkspace', "Create New Terminal (In Active Workspace)"), original: 'Create New Terminal (In Active Workspace)' },
		run: async (c) => {
			if (c.service.isProcessSupportRegistered) {
				const instance = await c.service.createTerminal({ location: c.service.defaultLocation });
				if (!instance) {
					return;
				}
				c.service.setActiveInstance(instance);
			}
			await c.groupService.showPanel(true);
		}
	});

	// Register new with profile command
	refreshTerminalActions([]);

	registerTerminalAction({
		id: TerminalCommandId.CreateTerminalEditor,
		title: { value: localize('workbench.action.terminal.createTerminalEditor', "Create New Terminal in Editor Area"), original: 'Create New Terminal in Editor Area' },
		run: async (c, _, args) => {
			const options = (isObject(args) && 'location' in args) ? args as ICreateTerminalOptions : { location: TerminalLocation.Editor };
			const instance = await c.service.createTerminal(options);
			instance.focusWhenReady();
		}
	});

	registerTerminalAction({
		id: TerminalCommandId.CreateTerminalEditorSide,
		title: { value: localize('workbench.action.terminal.createTerminalEditorSide', "Create New Terminal in Editor Area to the Side"), original: 'Create New Terminal in Editor Area to the Side' },
		run: async (c) => {
			const instance = await c.service.createTerminal({
				location: { viewColumn: SIDE_GROUP }
			});
			instance.focusWhenReady();
		}
	});

	registerActiveInstanceAction({
		id: TerminalCommandId.MoveToEditor,
		title: terminalStrings.moveToEditor,
		precondition: ContextKeyExpr.and(ContextKeyExpr.or(TerminalContextKeys.processSupported, TerminalContextKeys.terminalHasBeenCreated), TerminalContextKeys.terminalEditorActive.toNegated(), TerminalContextKeys.viewShowing),
		run: (activeInstance, c) => c.service.moveToEditor(activeInstance)
	});

	registerTerminalAction({
		id: TerminalCommandId.MoveToEditorInstance,
		title: terminalStrings.moveToEditor,
		f1: false,
		precondition: ContextKeyExpr.and(ContextKeyExpr.or(TerminalContextKeys.processSupported, TerminalContextKeys.terminalHasBeenCreated), TerminalContextKeys.isOpen),
		run: async (c, accessor) => {
			const selectedInstances = getSelectedInstances(accessor);
			if (!selectedInstances || selectedInstances.length === 0) {
				return;
			}
			for (const instance of selectedInstances) {
				c.service.moveToEditor(instance);
			}
			selectedInstances[selectedInstances.length - 1].focus();
		}
	});

	registerTerminalAction({
		id: TerminalCommandId.MoveToTerminalPanel,
		title: terminalStrings.moveToTerminalPanel,
		precondition: ContextKeyExpr.and(ContextKeyExpr.or(TerminalContextKeys.processSupported, TerminalContextKeys.terminalHasBeenCreated), TerminalContextKeys.terminalEditorActive),
		run: (c, _, args) => c.service.moveToTerminalView(toOptionalUri(args))
	});

	registerTerminalAction({
		id: TerminalCommandId.ShowTabs,
		title: { value: localize('workbench.action.terminal.showTabs', "Show Tabs"), original: 'Show Tabs' },
		f1: false,
		precondition: ContextKeyExpr.or(TerminalContextKeys.processSupported, TerminalContextKeys.terminalHasBeenCreated),
		run: (c) => c.groupService.showTabs()
	});

	registerTerminalAction({
		id: TerminalCommandId.FocusPreviousPane,
		title: { value: localize('workbench.action.terminal.focusPreviousPane', "Focus Previous Terminal in Terminal Group"), original: 'Focus Previous Terminal in Terminal Group' },
		keybinding: {
			primary: KeyMod.Alt | KeyCode.LeftArrow,
			secondary: [KeyMod.Alt | KeyCode.UpArrow],
			mac: {
				primary: KeyMod.Alt | KeyMod.CtrlCmd | KeyCode.LeftArrow,
				secondary: [KeyMod.Alt | KeyMod.CtrlCmd | KeyCode.UpArrow]
			},
			when: TerminalContextKeys.focus,
			weight: KeybindingWeight.WorkbenchContrib
		},
		precondition: ContextKeyExpr.or(TerminalContextKeys.processSupported, TerminalContextKeys.terminalHasBeenCreated),
		run: async (c) => {
			c.groupService.activeGroup?.focusPreviousPane();
			await c.groupService.showPanel(true);
		}
	});

	registerTerminalAction({
		id: TerminalCommandId.FocusNextPane,
		title: { value: localize('workbench.action.terminal.focusNextPane', "Focus Next Terminal in Terminal Group"), original: 'Focus Next Terminal in Terminal Group' },
		keybinding: {
			primary: KeyMod.Alt | KeyCode.RightArrow,
			secondary: [KeyMod.Alt | KeyCode.DownArrow],
			mac: {
				primary: KeyMod.Alt | KeyMod.CtrlCmd | KeyCode.RightArrow,
				secondary: [KeyMod.Alt | KeyMod.CtrlCmd | KeyCode.DownArrow]
			},
			when: TerminalContextKeys.focus,
			weight: KeybindingWeight.WorkbenchContrib
		},
		precondition: ContextKeyExpr.or(TerminalContextKeys.processSupported, TerminalContextKeys.terminalHasBeenCreated),
		run: async (c) => {
			c.groupService.activeGroup?.focusNextPane();
			await c.groupService.showPanel(true);
		}
	});

	registerActiveInstanceAction({
		id: TerminalCommandId.RunRecentCommand,
		title: { value: localize('workbench.action.terminal.runRecentCommand', "Run Recent Command..."), original: 'Run Recent Command...' },
		precondition: ContextKeyExpr.or(TerminalContextKeys.processSupported, TerminalContextKeys.terminalHasBeenCreated),
		keybinding: [
			{
				primary: KeyMod.CtrlCmd | KeyCode.KeyR,
				mac: { primary: KeyMod.WinCtrl | KeyCode.KeyR },
				when: ContextKeyExpr.and(TerminalContextKeys.focus, CONTEXT_ACCESSIBILITY_MODE_ENABLED),
				weight: KeybindingWeight.WorkbenchContrib
			},
			{
				primary: KeyMod.CtrlCmd | KeyMod.Alt | KeyCode.KeyR,
				mac: { primary: KeyMod.WinCtrl | KeyMod.Alt | KeyCode.KeyR },
				when: ContextKeyExpr.and(TerminalContextKeys.focus, CONTEXT_ACCESSIBILITY_MODE_ENABLED.negate()),
				weight: KeybindingWeight.WorkbenchContrib
			}
		],
		run: async (activeInstance, c) => {
			await activeInstance.runRecent('command');
			if (activeInstance?.target === TerminalLocation.Editor) {
				await c.editorService.revealActiveEditor();
			} else {
				await c.groupService.showPanel(false);
			}
		}
	});

	registerActiveInstanceAction({
		id: TerminalCommandId.CopyLastCommandOutput,
		title: { value: localize('workbench.action.terminal.copyLastCommand', 'Copy Last Command Output'), original: 'Copy Last Command Output' },
		precondition: ContextKeyExpr.or(TerminalContextKeys.processSupported, TerminalContextKeys.terminalHasBeenCreated),
		run: async (instance, c, accessor) => {
			const clipboardService = accessor.get(IClipboardService);
			const commands = instance.capabilities.get(TerminalCapability.CommandDetection)?.commands;
			if (!commands || commands.length === 0) {
				return;
			}
			const command = commands[commands.length - 1];
			if (!command?.hasOutput()) {
				return;
			}
			const output = command.getOutput();
			if (isString(output)) {
				await clipboardService.writeText(output);
			}
		}
	});

	registerActiveInstanceAction({
		id: TerminalCommandId.GoToRecentDirectory,
		title: { value: localize('workbench.action.terminal.goToRecentDirectory', "Go to Recent Directory..."), original: 'Go to Recent Directory...' },
		precondition: ContextKeyExpr.or(TerminalContextKeys.processSupported, TerminalContextKeys.terminalHasBeenCreated),
		keybinding: {
			primary: KeyMod.CtrlCmd | KeyCode.KeyG,
			when: TerminalContextKeys.focus,
			weight: KeybindingWeight.WorkbenchContrib
		},
		run: async (activeInstance, c) => {
			await activeInstance.runRecent('cwd');
			if (activeInstance?.target === TerminalLocation.Editor) {
				await c.editorService.revealActiveEditor();
			} else {
				await c.groupService.showPanel(false);
			}
		}
	});

	registerTerminalAction({
		id: TerminalCommandId.ResizePaneLeft,
		title: { value: localize('workbench.action.terminal.resizePaneLeft', "Resize Terminal Left"), original: 'Resize Terminal Left' },
		keybinding: {
			linux: { primary: KeyMod.CtrlCmd | KeyMod.Shift | KeyCode.LeftArrow },
			mac: { primary: KeyMod.CtrlCmd | KeyMod.WinCtrl | KeyCode.LeftArrow },
			when: TerminalContextKeys.focus,
			weight: KeybindingWeight.WorkbenchContrib
		},
		precondition: ContextKeyExpr.or(TerminalContextKeys.processSupported, TerminalContextKeys.terminalHasBeenCreated),
		run: (c) => c.groupService.activeGroup?.resizePane(Direction.Left)
	});

	registerTerminalAction({
		id: TerminalCommandId.ResizePaneRight,
		title: { value: localize('workbench.action.terminal.resizePaneRight', "Resize Terminal Right"), original: 'Resize Terminal Right' },
		keybinding: {
			linux: { primary: KeyMod.CtrlCmd | KeyMod.Shift | KeyCode.RightArrow },
			mac: { primary: KeyMod.CtrlCmd | KeyMod.WinCtrl | KeyCode.RightArrow },
			when: TerminalContextKeys.focus,
			weight: KeybindingWeight.WorkbenchContrib
		},
		precondition: ContextKeyExpr.or(TerminalContextKeys.processSupported, TerminalContextKeys.terminalHasBeenCreated),
		run: (c) => c.groupService.activeGroup?.resizePane(Direction.Right)
	});

	registerTerminalAction({
		id: TerminalCommandId.ResizePaneUp,
		title: { value: localize('workbench.action.terminal.resizePaneUp', "Resize Terminal Up"), original: 'Resize Terminal Up' },
		keybinding: {
			mac: { primary: KeyMod.CtrlCmd | KeyMod.WinCtrl | KeyCode.UpArrow },
			when: TerminalContextKeys.focus,
			weight: KeybindingWeight.WorkbenchContrib
		},
		precondition: ContextKeyExpr.or(TerminalContextKeys.processSupported, TerminalContextKeys.terminalHasBeenCreated),
		run: (c) => c.groupService.activeGroup?.resizePane(Direction.Up)
	});

	registerTerminalAction({
		id: TerminalCommandId.ResizePaneDown,
		title: { value: localize('workbench.action.terminal.resizePaneDown', "Resize Terminal Down"), original: 'Resize Terminal Down' },
		keybinding: {
			mac: { primary: KeyMod.CtrlCmd | KeyMod.WinCtrl | KeyCode.DownArrow },
			when: TerminalContextKeys.focus,
			weight: KeybindingWeight.WorkbenchContrib
		},
		precondition: ContextKeyExpr.or(TerminalContextKeys.processSupported, TerminalContextKeys.terminalHasBeenCreated),
		run: (c) => c.groupService.activeGroup?.resizePane(Direction.Down)
	});

	registerTerminalAction({
		id: TerminalCommandId.Focus,
		title: terminalStrings.focus,
		precondition: ContextKeyExpr.or(TerminalContextKeys.processSupported, TerminalContextKeys.terminalHasBeenCreated),
		run: async (c) => {
			const instance = c.service.activeInstance || await c.service.createTerminal({ location: TerminalLocation.Panel });
			if (!instance) {
				return;
			}
			c.service.setActiveInstance(instance);
			return c.groupService.showPanel(true);
		}
	});

	registerTerminalAction({
		id: TerminalCommandId.FocusTabs,
		title: { value: localize('workbench.action.terminal.focus.tabsView', "Focus Terminal Tabs View"), original: 'Focus Terminal Tabs View' },
		keybinding: {
			primary: KeyMod.CtrlCmd | KeyMod.Shift | KeyCode.Backslash,
			weight: KeybindingWeight.WorkbenchContrib,
			when: ContextKeyExpr.or(TerminalContextKeys.tabsFocus, TerminalContextKeys.focus),
		},
		precondition: ContextKeyExpr.or(TerminalContextKeys.processSupported, TerminalContextKeys.terminalHasBeenCreated),
		run: (c) => c.groupService.focusTabs()
	});

	registerTerminalAction({
		id: TerminalCommandId.FocusNext,
		title: { value: localize('workbench.action.terminal.focusNext', "Focus Next Terminal Group"), original: 'Focus Next Terminal Group' },
		precondition: ContextKeyExpr.or(TerminalContextKeys.processSupported, TerminalContextKeys.terminalHasBeenCreated),
		keybinding: {
			primary: KeyMod.CtrlCmd | KeyCode.PageDown,
			mac: {
				primary: KeyMod.CtrlCmd | KeyMod.Shift | KeyCode.BracketRight
			},
			when: ContextKeyExpr.and(TerminalContextKeys.focus, TerminalContextKeys.editorFocus.negate()),
			weight: KeybindingWeight.WorkbenchContrib
		},
		run: async (c) => {
			c.groupService.setActiveGroupToNext();
			await c.groupService.showPanel(true);
		}
	});

	registerTerminalAction({
		id: TerminalCommandId.FocusPrevious,
		title: { value: localize('workbench.action.terminal.focusPrevious', "Focus Previous Terminal Group"), original: 'Focus Previous Terminal Group' },
		precondition: ContextKeyExpr.or(TerminalContextKeys.processSupported, TerminalContextKeys.terminalHasBeenCreated),
		keybinding: {
			primary: KeyMod.CtrlCmd | KeyCode.PageUp,
			mac: {
				primary: KeyMod.CtrlCmd | KeyMod.Shift | KeyCode.BracketLeft
			},
			when: ContextKeyExpr.and(TerminalContextKeys.focus, TerminalContextKeys.editorFocus.negate()),
			weight: KeybindingWeight.WorkbenchContrib
		},
		run: async (c) => {
			c.groupService.setActiveGroupToPrevious();
			await c.groupService.showPanel(true);
		}
	});

	registerTerminalAction({
		id: TerminalCommandId.RunSelectedText,
		title: { value: localize('workbench.action.terminal.runSelectedText', "Run Selected Text In Active Terminal"), original: 'Run Selected Text In Active Terminal' },
		run: async (c, accessor) => {
			const codeEditorService = accessor.get(ICodeEditorService);
			const instance = await c.service.getActiveOrCreateInstance();
			const editor = codeEditorService.getActiveCodeEditor();
			if (!editor || !editor.hasModel()) {
				return;
			}
			const selection = editor.getSelection();
			let text: string;
			if (selection.isEmpty()) {
				text = editor.getModel().getLineContent(selection.selectionStartLineNumber).trim();
			} else {
				const endOfLinePreference = isWindows ? EndOfLinePreference.LF : EndOfLinePreference.CRLF;
				text = editor.getModel().getValueInRange(selection, endOfLinePreference);
			}
			instance.sendText(text, true, true);
			await revealActiveTerminal(instance, c);
		}
	});

	registerTerminalAction({
		id: TerminalCommandId.RunActiveFile,
		title: { value: localize('workbench.action.terminal.runActiveFile', "Run Active File In Active Terminal"), original: 'Run Active File In Active Terminal' },
		precondition: ContextKeyExpr.or(TerminalContextKeys.processSupported, TerminalContextKeys.terminalHasBeenCreated),
		run: async (c, accessor) => {
			const codeEditorService = accessor.get(ICodeEditorService);
			const notificationService = accessor.get(INotificationService);
			const workbenchEnvironmentService = accessor.get(IWorkbenchEnvironmentService);

			const editor = codeEditorService.getActiveCodeEditor();
			if (!editor || !editor.hasModel()) {
				return;
			}

			let instance = c.service.activeInstance;

			// Don't use task terminals or other terminals that don't accept input
			if (instance?.xterm?.isStdinDisabled || instance?.shellLaunchConfig.type === 'Task') {
				instance = await c.service.createTerminal();
				c.service.setActiveInstance(instance);
				await revealActiveTerminal(instance, c);
			}

			const isRemote = instance ? instance.isRemote : (workbenchEnvironmentService.remoteAuthority ? true : false);
			const uri = editor.getModel().uri;
			if ((!isRemote && uri.scheme !== Schemas.file && uri.scheme !== Schemas.vscodeUserData) || (isRemote && uri.scheme !== Schemas.vscodeRemote)) {
				notificationService.warn(localize('workbench.action.terminal.runActiveFile.noFile', 'Only files on disk can be run in the terminal'));
				return;
			}

			if (!instance) {
				instance = await c.service.getActiveOrCreateInstance();
			}

			// TODO: Convert this to ctrl+c, ctrl+v for pwsh?
			await instance.sendPath(uri, true);
			return c.groupService.showPanel();
		}
	});

	registerActiveInstanceAction({
		id: TerminalCommandId.ScrollDownLine,
		title: { value: localize('workbench.action.terminal.scrollDown', "Scroll Down (Line)"), original: 'Scroll Down (Line)' },
		keybinding: {
			primary: KeyMod.CtrlCmd | KeyMod.Alt | KeyCode.PageDown,
			linux: { primary: KeyMod.CtrlCmd | KeyMod.Shift | KeyCode.DownArrow },
			when: ContextKeyExpr.and(TerminalContextKeys.focus, TerminalContextKeys.altBufferActive.negate()),
			weight: KeybindingWeight.WorkbenchContrib
		},
		precondition: ContextKeyExpr.or(TerminalContextKeys.processSupported, TerminalContextKeys.terminalHasBeenCreated),
		run: (activeInstance) => activeInstance.scrollDownLine()
	});

	registerActiveInstanceAction({
		id: TerminalCommandId.ScrollDownPage,
		title: { value: localize('workbench.action.terminal.scrollDownPage', "Scroll Down (Page)"), original: 'Scroll Down (Page)' },
		keybinding: {
			primary: KeyMod.Shift | KeyCode.PageDown,
			mac: { primary: KeyCode.PageDown },
			when: ContextKeyExpr.and(TerminalContextKeys.focus, TerminalContextKeys.altBufferActive.negate()),
			weight: KeybindingWeight.WorkbenchContrib
		},
		precondition: ContextKeyExpr.or(TerminalContextKeys.processSupported, TerminalContextKeys.terminalHasBeenCreated),
		run: (activeInstance) => activeInstance.scrollDownPage()
	});

	registerActiveInstanceAction({
		id: TerminalCommandId.ScrollToBottom,
		title: { value: localize('workbench.action.terminal.scrollToBottom', "Scroll to Bottom"), original: 'Scroll to Bottom' },
		keybinding: {
			primary: KeyMod.CtrlCmd | KeyCode.End,
			linux: { primary: KeyMod.Shift | KeyCode.End },
			when: ContextKeyExpr.and(TerminalContextKeys.focus, TerminalContextKeys.altBufferActive.negate()),
			weight: KeybindingWeight.WorkbenchContrib
		},
		precondition: ContextKeyExpr.or(TerminalContextKeys.processSupported, TerminalContextKeys.terminalHasBeenCreated),
		run: (activeInstance) => activeInstance.scrollToBottom()
	});

	registerActiveInstanceAction({
		id: TerminalCommandId.ScrollUpLine,
		title: { value: localize('workbench.action.terminal.scrollUp', "Scroll Up (Line)"), original: 'Scroll Up (Line)' },
		keybinding: {
			primary: KeyMod.CtrlCmd | KeyMod.Alt | KeyCode.PageUp,
			linux: { primary: KeyMod.CtrlCmd | KeyMod.Shift | KeyCode.UpArrow },
			when: ContextKeyExpr.and(TerminalContextKeys.focus, TerminalContextKeys.altBufferActive.negate()),
			weight: KeybindingWeight.WorkbenchContrib
		},
		precondition: ContextKeyExpr.or(TerminalContextKeys.processSupported, TerminalContextKeys.terminalHasBeenCreated),
		run: (activeInstance) => activeInstance.scrollUpLine()
	});

	registerActiveInstanceAction({
		id: TerminalCommandId.ScrollUpPage,
		title: { value: localize('workbench.action.terminal.scrollUpPage', "Scroll Up (Page)"), original: 'Scroll Up (Page)' },
		f1: true,
		category,
		keybinding: {
			primary: KeyMod.Shift | KeyCode.PageUp,
			mac: { primary: KeyCode.PageUp },
			when: ContextKeyExpr.and(TerminalContextKeys.focus, TerminalContextKeys.altBufferActive.negate()),
			weight: KeybindingWeight.WorkbenchContrib
		},
		precondition: ContextKeyExpr.or(TerminalContextKeys.processSupported, TerminalContextKeys.terminalHasBeenCreated),
		run: (activeInstance) => activeInstance.scrollUpPage()
	});

	registerActiveInstanceAction({
		id: TerminalCommandId.ScrollToTop,
		title: { value: localize('workbench.action.terminal.scrollToTop', "Scroll to Top"), original: 'Scroll to Top' },
		keybinding: {
			primary: KeyMod.CtrlCmd | KeyCode.Home,
			linux: { primary: KeyMod.Shift | KeyCode.Home },
			when: ContextKeyExpr.and(TerminalContextKeys.focus, TerminalContextKeys.altBufferActive.negate()),
			weight: KeybindingWeight.WorkbenchContrib
		},
		precondition: ContextKeyExpr.or(TerminalContextKeys.processSupported, TerminalContextKeys.terminalHasBeenCreated),
		run: (activeInstance) => activeInstance.scrollToTop()
	});

	registerActiveInstanceAction({
		id: TerminalCommandId.ClearSelection,
		title: { value: localize('workbench.action.terminal.clearSelection', "Clear Selection"), original: 'Clear Selection' },
		keybinding: {
			primary: KeyCode.Escape,
			when: ContextKeyExpr.and(TerminalContextKeys.focus, TerminalContextKeys.textSelected, TerminalContextKeys.notFindVisible),
			weight: KeybindingWeight.WorkbenchContrib
		},
		precondition: ContextKeyExpr.or(TerminalContextKeys.processSupported, TerminalContextKeys.terminalHasBeenCreated),
		run: (activeInstance) => {
			if (activeInstance.hasSelection()) {
				activeInstance.clearSelection();
			}
		}
	});

	registerTerminalAction({
		id: TerminalCommandId.ChangeIcon,
		title: terminalStrings.changeIcon,
		precondition: ContextKeyExpr.or(TerminalContextKeys.processSupported, TerminalContextKeys.terminalHasBeenCreated),
		run: (c, _, args: unknown) => getResourceOrActiveInstance(c, args)?.changeIcon()
	});

	registerTerminalAction({
		id: TerminalCommandId.ChangeIconPanel,
		title: terminalStrings.changeIcon,
		f1: false,
		precondition: ContextKeyExpr.or(TerminalContextKeys.processSupported, TerminalContextKeys.terminalHasBeenCreated),
		run: (c) => c.groupService.activeInstance?.changeIcon()
	});

	registerTerminalAction({
		id: TerminalCommandId.ChangeIconInstance,
		title: terminalStrings.changeIcon,
		f1: false,
		precondition: ContextKeyExpr.and(ContextKeyExpr.or(TerminalContextKeys.processSupported, TerminalContextKeys.terminalHasBeenCreated), TerminalContextKeys.tabsSingularSelection),
		run: (c, accessor) => getSelectedInstances(accessor)?.[0].changeIcon()
	});

	registerTerminalAction({
		id: TerminalCommandId.ChangeColor,
		title: terminalStrings.changeColor,
		precondition: ContextKeyExpr.or(TerminalContextKeys.processSupported, TerminalContextKeys.terminalHasBeenCreated),
		run: (c, _, args) => getResourceOrActiveInstance(c, args)?.changeColor()
	});

	registerTerminalAction({
		id: TerminalCommandId.ChangeColorPanel,
		title: terminalStrings.changeColor,
		f1: false,
		precondition: ContextKeyExpr.or(TerminalContextKeys.processSupported, TerminalContextKeys.terminalHasBeenCreated),
		run: (c) => c.groupService.activeInstance?.changeColor()
	});

	registerTerminalAction({
		id: TerminalCommandId.ChangeColorInstance,
		title: terminalStrings.changeColor,
		f1: false,
		precondition: ContextKeyExpr.and(ContextKeyExpr.or(TerminalContextKeys.processSupported, TerminalContextKeys.terminalHasBeenCreated), TerminalContextKeys.tabsSingularSelection),
		run: (c, accessor) => getSelectedInstances(accessor)?.[0].changeColor()
	});

	registerTerminalAction({
		id: TerminalCommandId.Rename,
		title: terminalStrings.rename,
		precondition: ContextKeyExpr.or(TerminalContextKeys.processSupported, TerminalContextKeys.terminalHasBeenCreated),
		run: (c, accessor, args) => renameWithQuickPick(c, accessor, args)
	});

	registerTerminalAction({
		id: TerminalCommandId.RenamePanel,
		title: terminalStrings.rename,
		f1: false,
		precondition: ContextKeyExpr.or(TerminalContextKeys.processSupported, TerminalContextKeys.terminalHasBeenCreated),
		run: (c, accessor) => renameWithQuickPick(c, accessor)
	});

	registerTerminalAction({
		id: TerminalCommandId.RenameInstance,
		title: terminalStrings.rename,
		f1: false,
		keybinding: {
			primary: KeyCode.F2,
			mac: {
				primary: KeyCode.Enter
			},
			when: ContextKeyExpr.and(TerminalContextKeys.tabsFocus),
			weight: KeybindingWeight.WorkbenchContrib
		},
		precondition: ContextKeyExpr.and(ContextKeyExpr.or(TerminalContextKeys.processSupported, TerminalContextKeys.terminalHasBeenCreated), TerminalContextKeys.tabsSingularSelection),
		run: async (c, accessor) => {
			const notificationService = accessor.get(INotificationService);
			const instance = getSelectedInstances(accessor)?.[0];
			if (!instance) {
				return;
			}
			c.service.setEditingTerminal(instance);
			c.service.setEditable(instance, {
				validationMessage: value => validateTerminalName(value),
				onFinish: async (value, success) => {
					// Cancel editing first as instance.rename will trigger a rerender automatically
					c.service.setEditable(instance, null);
					c.service.setEditingTerminal(undefined);
					if (success) {
						try {
							await instance.rename(value);
						} catch (e) {
							notificationService.error(e);
						}
					}
				}
			});
		}
	});

	registerActiveInstanceAction({
		id: TerminalCommandId.DetachSession,
		title: { value: localize('workbench.action.terminal.detachSession', "Detach Session"), original: 'Detach Session' },
		run: (activeInstance) => activeInstance.detachProcessAndDispose(TerminalExitReason.User)
	});

	registerTerminalAction({
		id: TerminalCommandId.AttachToSession,
		title: { value: localize('workbench.action.terminal.attachToSession', "Attach to Session"), original: 'Attach to Session' },
		run: async (c, accessor) => {
			const quickInputService = accessor.get(IQuickInputService);
			const labelService = accessor.get(ILabelService);
			const remoteAgentService = accessor.get(IRemoteAgentService);
			const notificationService = accessor.get(INotificationService);

			const remoteAuthority = remoteAgentService.getConnection()?.remoteAuthority ?? undefined;
			const backend = await accessor.get(ITerminalInstanceService).getBackend(remoteAuthority);

			if (!backend) {
				throw new Error(`No backend registered for remote authority '${remoteAuthority}'`);
			}

			const terms = await backend.listProcesses();

			backend.reduceConnectionGraceTime();

			const unattachedTerms = terms.filter(term => !c.service.isAttachedToTerminal(term));
			const items = unattachedTerms.map(term => {
				const cwdLabel = labelService.getUriLabel(URI.file(term.cwd));
				return {
					label: term.title,
					detail: term.workspaceName ? `${term.workspaceName} \u2E31 ${cwdLabel}` : cwdLabel,
					description: term.pid ? String(term.pid) : '',
					term
				};
			});
			if (items.length === 0) {
				notificationService.info(localize('noUnattachedTerminals', 'There are no unattached terminals to attach to'));
				return;
			}
			const selected = await quickInputService.pick<IRemoteTerminalPick>(items, { canPickMany: false });
			if (selected) {
				const instance = await c.service.createTerminal({
					config: { attachPersistentProcess: selected.term }
				});
				c.service.setActiveInstance(instance);
				await focusActiveTerminal(instance, c);
			}
		}
	});

	registerTerminalAction({
		id: TerminalCommandId.QuickOpenTerm,
		title: { value: localize('quickAccessTerminal', "Switch Active Terminal"), original: 'Switch Active Terminal' },
		precondition: ContextKeyExpr.or(TerminalContextKeys.processSupported, TerminalContextKeys.terminalHasBeenCreated),
		run: (c, accessor) => accessor.get(IQuickInputService).quickAccess.show(TerminalQuickAccessProvider.PREFIX)
	});

	registerActiveInstanceAction({
		id: TerminalCommandId.ScrollToPreviousCommand,
		title: { value: localize('workbench.action.terminal.scrollToPreviousCommand', "Scroll To Previous Command"), original: 'Scroll To Previous Command' },
		keybinding: {
			primary: KeyMod.CtrlCmd | KeyCode.UpArrow,
			when: ContextKeyExpr.and(TerminalContextKeys.focus, CONTEXT_ACCESSIBILITY_MODE_ENABLED.negate()),
			weight: KeybindingWeight.WorkbenchContrib
		},
		precondition: ContextKeyExpr.or(TerminalContextKeys.processSupported, TerminalContextKeys.terminalHasBeenCreated),
		run: (activeInstance) => activeInstance.xterm?.markTracker.scrollToPreviousMark(undefined, undefined, activeInstance.capabilities.has(TerminalCapability.CommandDetection))
	});

	registerActiveInstanceAction({
		id: TerminalCommandId.ScrollToNextCommand,
		title: { value: localize('workbench.action.terminal.scrollToNextCommand', "Scroll To Next Command"), original: 'Scroll To Next Command' },
		keybinding: {
			primary: KeyMod.CtrlCmd | KeyCode.DownArrow,
			when: ContextKeyExpr.and(TerminalContextKeys.focus, CONTEXT_ACCESSIBILITY_MODE_ENABLED.negate()),
			weight: KeybindingWeight.WorkbenchContrib
		},
		precondition: ContextKeyExpr.or(TerminalContextKeys.processSupported, TerminalContextKeys.terminalHasBeenCreated),
		run: (activeInstance) => {
			activeInstance.xterm?.markTracker.scrollToNextMark();
			activeInstance.focus();
		}
	});

	registerActiveInstanceAction({
		id: TerminalCommandId.SelectToPreviousCommand,
		title: { value: localize('workbench.action.terminal.selectToPreviousCommand', "Select To Previous Command"), original: 'Select To Previous Command' },
		keybinding: {
			primary: KeyMod.CtrlCmd | KeyMod.Shift | KeyCode.UpArrow,
			when: TerminalContextKeys.focus,
			weight: KeybindingWeight.WorkbenchContrib
		},
		precondition: ContextKeyExpr.or(TerminalContextKeys.processSupported, TerminalContextKeys.terminalHasBeenCreated),
		run: (activeInstance) => {
			activeInstance.xterm?.markTracker.selectToPreviousMark();
			activeInstance.focus();
		}
	});

	registerActiveInstanceAction({
		id: TerminalCommandId.SelectToNextCommand,
		title: { value: localize('workbench.action.terminal.selectToNextCommand', "Select To Next Command"), original: 'Select To Next Command' },
		keybinding: {
			primary: KeyMod.CtrlCmd | KeyMod.Shift | KeyCode.DownArrow,
			when: TerminalContextKeys.focus,
			weight: KeybindingWeight.WorkbenchContrib
		},
		precondition: ContextKeyExpr.or(TerminalContextKeys.processSupported, TerminalContextKeys.terminalHasBeenCreated),
		run: (activeInstance) => {
			activeInstance.xterm?.markTracker.selectToNextMark();
			activeInstance.focus();
		}
	});

	registerActiveInstanceAction({
		id: TerminalCommandId.SelectToPreviousLine,
		title: { value: localize('workbench.action.terminal.selectToPreviousLine', "Select To Previous Line"), original: 'Select To Previous Line' },
		precondition: ContextKeyExpr.or(TerminalContextKeys.processSupported, TerminalContextKeys.terminalHasBeenCreated),
		run: async (activeInstance) => {
			activeInstance.xterm?.markTracker.selectToPreviousLine();
			activeInstance.focus();
		}
	});

	registerActiveInstanceAction({
		id: TerminalCommandId.SelectToNextLine,
		title: { value: localize('workbench.action.terminal.selectToNextLine', "Select To Next Line"), original: 'Select To Next Line' },
		precondition: ContextKeyExpr.or(TerminalContextKeys.processSupported, TerminalContextKeys.terminalHasBeenCreated),
		run: async (activeInstance) => {
			activeInstance.xterm?.markTracker.selectToNextLine();
			activeInstance.focus();
		}
	});

	registerTerminalAction({
		id: TerminalCommandId.ToggleEscapeSequenceLogging,
		title: { value: localize('workbench.action.terminal.toggleEscapeSequenceLogging', "Toggle Escape Sequence Logging"), original: 'Toggle Escape Sequence Logging' },
		precondition: ContextKeyExpr.or(TerminalContextKeys.processSupported, TerminalContextKeys.terminalHasBeenCreated),
		run: (c) => c.service.toggleEscapeSequenceLogging()
	});

	registerTerminalAction({
		id: TerminalCommandId.SendSequence,
		title: terminalStrings.sendSequence,
		f1: false,
		description: {
			description: terminalStrings.sendSequence.value,
			args: [{
				name: 'args',
				schema: {
					type: 'object',
					required: ['text'],
					properties: {
						text: {
							description: localize('sendSequence', "The sequence of text to send to the terminal"),
							type: 'string'
						}
					},
				}
			}]
		},
		run: (c, accessor, args) => terminalSendSequenceCommand(accessor, args)
	});

	registerTerminalAction({
		id: TerminalCommandId.NewWithCwd,
		title: terminalStrings.newWithCwd,
		description: {
			description: terminalStrings.newWithCwd.value,
			args: [{
				name: 'args',
				schema: {
					type: 'object',
					required: ['cwd'],
					properties: {
						cwd: {
							description: localize('workbench.action.terminal.newWithCwd.cwd', "The directory to start the terminal at"),
							type: 'string'
						}
					},
				}
			}]
		},
		run: async (c, _, args) => {
			const cwd = isObject(args) && 'cwd' in args ? toOptionalString(args.cwd) : undefined;
			const instance = await c.service.createTerminal({ cwd });
			if (!instance) {
				return;
			}
			c.service.setActiveInstance(instance);
			await focusActiveTerminal(instance, c);
		}
	});

	registerActiveInstanceAction({
		id: TerminalCommandId.RenameWithArgs,
		title: terminalStrings.renameWithArgs,
		description: {
			description: terminalStrings.renameWithArgs.value,
			args: [{
				name: 'args',
				schema: {
					type: 'object',
					required: ['name'],
					properties: {
						name: {
							description: localize('workbench.action.terminal.renameWithArg.name', "The new name for the terminal"),
							type: 'string',
							minLength: 1
						}
					}
				}
			}]
		},
		precondition: ContextKeyExpr.or(TerminalContextKeys.processSupported, TerminalContextKeys.terminalHasBeenCreated),
		run: async (activeInstance, c, accessor, args) => {
			const notificationService = accessor.get(INotificationService);
			const name = isObject(args) && 'name' in args ? toOptionalString(args.name) : undefined;
			if (!name) {
				notificationService.warn(localize('workbench.action.terminal.renameWithArg.noName', "No name argument provided"));
				return;
			}
			activeInstance.rename(name);
		}
	});

	registerActiveInstanceAction({
		id: TerminalCommandId.Relaunch,
		title: { value: localize('workbench.action.terminal.relaunch', "Relaunch Active Terminal"), original: 'Relaunch Active Terminal' },
		run: (activeInstance) => activeInstance.relaunch()
	});

	registerTerminalAction({
		id: TerminalCommandId.Split,
		title: terminalStrings.split,
		precondition: ContextKeyExpr.or(TerminalContextKeys.processSupported, TerminalContextKeys.webExtensionContributedProfile),
		keybinding: {
			primary: KeyMod.CtrlCmd | KeyMod.Shift | KeyCode.Digit5,
			weight: KeybindingWeight.WorkbenchContrib,
			mac: {
				primary: KeyMod.CtrlCmd | KeyCode.Backslash,
				secondary: [KeyMod.WinCtrl | KeyMod.Shift | KeyCode.Digit5]
			},
			when: TerminalContextKeys.focus
		},
		icon: Codicon.splitHorizontal,
		run: async (c, accessor, args) => {
			const optionsOrProfile = isObject(args) ? args as ICreateTerminalOptions | ITerminalProfile : undefined;
			const commandService = accessor.get(ICommandService);
			const workspaceContextService = accessor.get(IWorkspaceContextService);
			const options = convertOptionsOrProfileToOptions(optionsOrProfile);
			const activeInstance = c.service.getInstanceHost(options?.location).activeInstance;
			if (!activeInstance) {
				return;
			}
			const cwd = await getCwdForSplit(c.service.configHelper, activeInstance, workspaceContextService.getWorkspace().folders, commandService);
			if (cwd === undefined) {
				return;
			}
			const instance = await c.service.createTerminal({ location: { parentTerminal: activeInstance }, config: options?.config, cwd });
			await focusActiveTerminal(instance, c);
		}
	});

	registerTerminalAction({
		id: TerminalCommandId.SplitInstance,
		title: terminalStrings.split,
		f1: false,
		keybinding: {
			primary: KeyMod.CtrlCmd | KeyMod.Shift | KeyCode.Digit5,
			mac: {
				primary: KeyMod.CtrlCmd | KeyCode.Backslash,
				secondary: [KeyMod.WinCtrl | KeyMod.Shift | KeyCode.Digit5]
			},
			weight: KeybindingWeight.WorkbenchContrib,
			when: TerminalContextKeys.tabsFocus
		},
		run: async (c, accessor) => {
			const instances = getSelectedInstances(accessor);
			if (instances) {
				const promises: Promise<void>[] = [];
				for (const t of instances) {
					promises.push((async () => {
						await c.service.createTerminal({ location: { parentTerminal: t } });
						await c.groupService.showPanel(true);
					})());
				}
				await Promise.all(promises);
			}
		}
	});

	registerActiveInstanceAction({
		id: TerminalCommandId.Unsplit,
		title: terminalStrings.unsplit,
		precondition: ContextKeyExpr.or(TerminalContextKeys.processSupported, TerminalContextKeys.terminalHasBeenCreated),
		run: (activeInstance, c) => c.groupService.unsplitInstance(activeInstance)
	});

	registerTerminalAction({
		id: TerminalCommandId.UnsplitInstance,
		title: terminalStrings.unsplit,
		f1: false,
		precondition: ContextKeyExpr.or(TerminalContextKeys.processSupported, TerminalContextKeys.terminalHasBeenCreated),
		run: async (c, accessor) => {
			const instances = getSelectedInstances(accessor);
			// should not even need this check given the context key
			// but TS complains
			if (instances?.length === 1) {
				const group = c.groupService.getGroupForInstance(instances[0]);
				if (group && group?.terminalInstances.length > 1) {
					c.groupService.unsplitInstance(instances[0]);
				}
			}
		}
	});

	registerTerminalAction({
		id: TerminalCommandId.JoinInstance,
		title: { value: localize('workbench.action.terminal.joinInstance', "Join Terminals"), original: 'Join Terminals' },
		precondition: ContextKeyExpr.and(ContextKeyExpr.or(TerminalContextKeys.processSupported, TerminalContextKeys.terminalHasBeenCreated), TerminalContextKeys.tabsSingularSelection.toNegated()),
		run: async (c, accessor) => {
			const instances = getSelectedInstances(accessor);
			if (instances && instances.length > 1) {
				c.groupService.joinInstances(instances);
			}
		}
	});

	registerTerminalAction({
		id: TerminalCommandId.Join,
		title: { value: localize('workbench.action.terminal.join', "Join Terminals"), original: 'Join Terminals' },
		precondition: ContextKeyExpr.and(ContextKeyExpr.or(TerminalContextKeys.processSupported, TerminalContextKeys.terminalHasBeenCreated)),
		run: async (c, accessor) => {
			const themeService = accessor.get(IThemeService);
			const notificationService = accessor.get(INotificationService);
			const quickInputService = accessor.get(IQuickInputService);

			const picks: ITerminalQuickPickItem[] = [];
			if (c.groupService.instances.length <= 1) {
				notificationService.warn(localize('workbench.action.terminal.join.insufficientTerminals', 'Insufficient terminals for the join action'));
				return;
			}
			const otherInstances = c.groupService.instances.filter(i => i.instanceId !== c.groupService.activeInstance?.instanceId);
			for (const terminal of otherInstances) {
				const group = c.groupService.getGroupForInstance(terminal);
				if (group?.terminalInstances.length === 1) {
					const iconId = getIconId(accessor, terminal);
					const label = `$(${iconId}): ${terminal.title}`;
					const iconClasses: string[] = [];
					const colorClass = getColorClass(terminal);
					if (colorClass) {
						iconClasses.push(colorClass);
					}
					const uriClasses = getUriClasses(terminal, themeService.getColorTheme().type);
					if (uriClasses) {
						iconClasses.push(...uriClasses);
					}
					picks.push({
						terminal,
						label,
						iconClasses
					});
				}
			}
			if (picks.length === 0) {
				notificationService.warn(localize('workbench.action.terminal.join.onlySplits', 'All terminals are joined already'));
				return;
			}
			const result = await quickInputService.pick(picks, {});
			if (result) {
				c.groupService.joinInstances([result.terminal, c.groupService.activeInstance!]);
			}
		}
	});

	registerActiveInstanceAction({
		id: TerminalCommandId.SplitInActiveWorkspace,
		title: { value: localize('workbench.action.terminal.splitInActiveWorkspace', "Split Terminal (In Active Workspace)"), original: 'Split Terminal (In Active Workspace)' },
		run: async (instance, c) => {
			const newInstance = await c.service.createTerminal({ location: { parentTerminal: instance } });
			if (newInstance?.target !== TerminalLocation.Editor) {
				await c.groupService.showPanel(true);
			}
		}
	});

	registerActiveInstanceAction({
		id: TerminalCommandId.SelectAll,
		title: { value: localize('workbench.action.terminal.selectAll', "Select All"), original: 'Select All' },
		precondition: ContextKeyExpr.or(TerminalContextKeys.processSupported, TerminalContextKeys.terminalHasBeenCreated),
		keybinding: [{
			// Don't use ctrl+a by default as that would override the common go to start
			// of prompt shell binding
			primary: 0,
			// Technically this doesn't need to be here as it will fall back to this
			// behavior anyway when handed to xterm.js, having this handled by VS Code
			// makes it easier for users to see how it works though.
			mac: { primary: KeyMod.CtrlCmd | KeyCode.KeyA },
			weight: KeybindingWeight.WorkbenchContrib,
			when: TerminalContextKeys.focus
		}],
		run: (activeInstance) => activeInstance.selectAll()
	});

	registerTerminalAction({
		id: TerminalCommandId.New,
		title: { value: localize('workbench.action.terminal.new', "Create New Terminal"), original: 'Create New Terminal' },
		precondition: ContextKeyExpr.or(TerminalContextKeys.processSupported, TerminalContextKeys.webExtensionContributedProfile),
		icon: newTerminalIcon,
		keybinding: {
			primary: KeyMod.CtrlCmd | KeyMod.Shift | KeyCode.Backquote,
			mac: { primary: KeyMod.WinCtrl | KeyMod.Shift | KeyCode.Backquote },
			weight: KeybindingWeight.WorkbenchContrib
		},
		run: async (c, accessor, args) => {
			let eventOrOptions = isObject(args) ? args as MouseEvent | ICreateTerminalOptions : undefined;
			const workspaceContextService = accessor.get(IWorkspaceContextService);
			const commandService = accessor.get(ICommandService);
			const folders = workspaceContextService.getWorkspace().folders;
			if (eventOrOptions && eventOrOptions instanceof MouseEvent && (eventOrOptions.altKey || eventOrOptions.ctrlKey)) {
				await c.service.createTerminal({ location: { splitActiveTerminal: true } });
				return;
			}

			if (c.service.isProcessSupportRegistered) {
				eventOrOptions = !eventOrOptions || eventOrOptions instanceof MouseEvent ? {} : eventOrOptions;

				let instance: ITerminalInstance | undefined;
				if (folders.length <= 1) {
					// Allow terminal service to handle the path when there is only a
					// single root
					instance = await c.service.createTerminal(eventOrOptions);
				} else {
					const cwd = (await pickTerminalCwd(accessor))?.cwd;
					if (!cwd) {
						// Don't create the instance if the workspace picker was canceled
						return;
					}
					eventOrOptions.cwd = cwd;
					instance = await c.service.createTerminal(eventOrOptions);
				}
				c.service.setActiveInstance(instance);
				await focusActiveTerminal(instance, c);
			} else {
				if (c.profileService.contributedProfiles.length > 0) {
					commandService.executeCommand(TerminalCommandId.NewWithProfile);
				} else {
					commandService.executeCommand(TerminalCommandId.Toggle);
				}
			}
		}
	});

	registerTerminalAction({
		id: TerminalCommandId.Kill,
		title: { value: localize('workbench.action.terminal.kill', "Kill the Active Terminal Instance"), original: 'Kill the Active Terminal Instance' },
		precondition: ContextKeyExpr.or(ContextKeyExpr.or(TerminalContextKeys.processSupported, TerminalContextKeys.terminalHasBeenCreated), TerminalContextKeys.isOpen),
		icon: killTerminalIcon,
		run: async (c) => {
			const instance = c.groupService.activeInstance;
			if (!instance) {
				return;
			}
			await c.service.safeDisposeTerminal(instance);
			if (c.groupService.instances.length > 0) {
				await c.groupService.showPanel(true);
			}
		}
	});

	registerTerminalAction({
		id: TerminalCommandId.KillAll,
		title: { value: localize('workbench.action.terminal.killAll', "Kill All Terminals"), original: 'Kill All Terminals' },
		precondition: ContextKeyExpr.or(ContextKeyExpr.or(TerminalContextKeys.processSupported, TerminalContextKeys.terminalHasBeenCreated), TerminalContextKeys.isOpen),
		icon: Codicon.trash,
		run: async (c) => {
			const disposePromises: Promise<void>[] = [];
			for (const instance of c.service.instances) {
				disposePromises.push(c.service.safeDisposeTerminal(instance));
			}
			await Promise.all(disposePromises);
		}
	});

	registerTerminalAction({
		id: TerminalCommandId.KillEditor,
		title: { value: localize('workbench.action.terminal.killEditor', "Kill the Active Terminal in Editor Area"), original: 'Kill the Active Terminal in Editor Area' },
		precondition: ContextKeyExpr.or(TerminalContextKeys.processSupported, TerminalContextKeys.terminalHasBeenCreated),
		keybinding: {
			primary: KeyMod.CtrlCmd | KeyCode.KeyW,
			win: { primary: KeyMod.CtrlCmd | KeyCode.F4, secondary: [KeyMod.CtrlCmd | KeyCode.KeyW] },
			weight: KeybindingWeight.WorkbenchContrib,
			when: ContextKeyExpr.and(TerminalContextKeys.focus, ResourceContextKey.Scheme.isEqualTo(Schemas.vscodeTerminal), TerminalContextKeys.editorFocus)
		},
		run: (c, accessor) => accessor.get(ICommandService).executeCommand(CLOSE_EDITOR_COMMAND_ID)
	});

	registerTerminalAction({
		id: TerminalCommandId.KillInstance,
		title: terminalStrings.kill,
		f1: false,
		precondition: ContextKeyExpr.or(ContextKeyExpr.or(TerminalContextKeys.processSupported, TerminalContextKeys.terminalHasBeenCreated), TerminalContextKeys.isOpen),
		keybinding: {
			primary: KeyCode.Delete,
			mac: {
				primary: KeyMod.CtrlCmd | KeyCode.Backspace,
				secondary: [KeyCode.Delete]
			},
			weight: KeybindingWeight.WorkbenchContrib,
			when: TerminalContextKeys.tabsFocus
		},
		run: async (c, accessor) => {
			const selectedInstances = getSelectedInstances(accessor);
			if (!selectedInstances) {
				return;
			}
			const listService = accessor.get(IListService);
			const disposePromises: Promise<void>[] = [];
			for (const instance of selectedInstances) {
				disposePromises.push(c.service.safeDisposeTerminal(instance));
			}
			await Promise.all(disposePromises);
			if (c.service.instances.length > 0) {
				c.groupService.focusTabs();
				listService.lastFocusedList?.focusNext();
			}
		}
	});
<<<<<<< HEAD
	registerAction2(class extends Action2 {
		constructor() {
			super({
				id: TerminalCommandId.Clear,
				title: { value: localize('workbench.action.terminal.clear', "Clear"), original: 'Clear' },
				f1: true,
				category,
				precondition: ContextKeyExpr.or(TerminalContextKeys.processSupported, TerminalContextKeys.terminalHasBeenCreated),
				keybinding: [{
					primary: 0,
					mac: { primary: KeyMod.CtrlCmd | KeyCode.KeyK },
					// Weight is higher than work workbench contributions so the keybinding remains
					// highest priority when chords are registered afterwards
					weight: KeybindingWeight.WorkbenchContrib + 1,
					when: TerminalContextKeys.focus
				}]
			});
		}
		run(accessor: ServicesAccessor) {
			accessor.get(ITerminalService).doWithActiveInstance(t => t.clearBuffer());
		}
	});

	registerAction2(class extends Action2 {
		constructor() {
			super({
				id: TerminalCommandId.OpenDetectedLink,
				title: { value: localize('workbench.action.terminal.openDetectedLink', "Open Detected Link..."), original: 'Open Detected Link...' },
				f1: true,
				category,
				precondition: TerminalContextKeys.terminalHasBeenCreated,
				keybinding: {
					primary: KeyMod.CtrlCmd | KeyMod.Shift | KeyCode.KeyO,
					weight: KeybindingWeight.WorkbenchContrib + 1,
					when: TerminalContextKeys.focus,
				}
			});
		}
		run(accessor: ServicesAccessor) {
			accessor.get(ITerminalService).doWithActiveInstance(t => t.showLinkQuickpick());
		}
	});

	registerAction2(class extends Action2 {
		constructor() {
			super({
				id: TerminalCommandId.OpenWebLink,
				title: { value: localize('workbench.action.terminal.openLastUrlLink', "Open Last URL Link"), original: 'Open Last URL Link' },
				f1: true,
				category,
				precondition: TerminalContextKeys.terminalHasBeenCreated,
			});
		}
		run(accessor: ServicesAccessor) {
			accessor.get(ITerminalService).doWithActiveInstance(t => t.openRecentLink('url'));
		}
	});

	registerAction2(class extends Action2 {
		constructor() {
			super({
				id: TerminalCommandId.OpenFileLink,
				title: { value: localize('workbench.action.terminal.openLastLocalFileLink', "Open Last Local File Link"), original: 'Open Last Local File Link' },
				f1: true,
				category,
				precondition: TerminalContextKeys.terminalHasBeenCreated,
			});
		}
		run(accessor: ServicesAccessor) {
			accessor.get(ITerminalService).doWithActiveInstance(t => t.openRecentLink('localFile'));
		}
	});

	registerAction2(class extends Action2 {
		constructor() {
			super({
				id: TerminalCommandId.SelectDefaultProfile,
				title: { value: localize('workbench.action.terminal.selectDefaultShell', "Select Default Profile"), original: 'Select Default Profile' },
				f1: true,
				category,
				precondition: TerminalContextKeys.processSupported
			});
		}
		async run(accessor: ServicesAccessor) {
			await accessor.get(ITerminalService).showProfileQuickPick('setDefault');
		}
	});

	registerAction2(class extends Action2 {
		constructor() {
			super({
				id: TerminalCommandId.CreateWithProfileButton,
				title: TerminalCommandId.CreateWithProfileButton,
				f1: false,
				category,
				precondition: TerminalContextKeys.processSupported
			});
		}
		async run(accessor: ServicesAccessor) {
		}
	});

	registerAction2(class extends Action2 {
		constructor() {
			super({
				id: TerminalCommandId.ConfigureTerminalSettings,
				title: { value: localize('workbench.action.terminal.openSettings', "Configure Terminal Settings"), original: 'Configure Terminal Settings' },
				f1: true,
				category,
				precondition: ContextKeyExpr.or(TerminalContextKeys.processSupported, TerminalContextKeys.terminalHasBeenCreated)
			});
		}
		async run(accessor: ServicesAccessor) {
			await accessor.get(IPreferencesService).openSettings({ jsonEditor: false, query: '@feature:terminal' });
		}
	});

	registerAction2(class extends Action2 {
		constructor() {
			super({
				id: TerminalCommandId.SetDimensions,
				title: { value: localize('workbench.action.terminal.setFixedDimensions', "Set Fixed Dimensions"), original: 'Set Fixed Dimensions' },
				f1: true,
				category,
				precondition: ContextKeyExpr.and(ContextKeyExpr.or(TerminalContextKeys.processSupported, TerminalContextKeys.terminalHasBeenCreated), TerminalContextKeys.isOpen)
			});
		}
		async run(accessor: ServicesAccessor) {
			await accessor.get(ITerminalService).doWithActiveInstance(t => t.setFixedDimensions());
		}
	});

	registerAction2(class extends Action2 {
		constructor() {
			super({
				id: TerminalCommandId.SizeToContentWidth,
				title: { value: localize('workbench.action.terminal.sizeToContentWidth', "Toggle Size to Content Width"), original: 'Toggle Size to Content Width' },
				f1: true,
				category,
				precondition: ContextKeyExpr.and(ContextKeyExpr.or(TerminalContextKeys.processSupported, TerminalContextKeys.terminalHasBeenCreated), TerminalContextKeys.isOpen),
				keybinding: {
					primary: KeyMod.Alt | KeyCode.KeyZ,
					weight: KeybindingWeight.WorkbenchContrib,
					when: TerminalContextKeys.focus
				}
			});
		}
		async run(accessor: ServicesAccessor) {
			await accessor.get(ITerminalService).doWithActiveInstance(t => t.toggleSizeToContentWidth());
		}
	});
=======
>>>>>>> e1c4a6d7

	registerTerminalAction({
		id: TerminalCommandId.FocusHover,
		title: terminalStrings.focusHover,
		precondition: ContextKeyExpr.or(ContextKeyExpr.or(TerminalContextKeys.processSupported, TerminalContextKeys.terminalHasBeenCreated), TerminalContextKeys.isOpen),
		keybinding: {
			primary: KeyChord(KeyMod.CtrlCmd | KeyCode.KeyK, KeyMod.CtrlCmd | KeyCode.KeyI),
			weight: KeybindingWeight.WorkbenchContrib,
			when: ContextKeyExpr.or(TerminalContextKeys.tabsFocus, TerminalContextKeys.focus)
		},
		run: (c) => c.groupService.focusHover()
	});

	registerActiveInstanceAction({
		id: TerminalCommandId.Clear,
		title: { value: localize('workbench.action.terminal.clear', "Clear"), original: 'Clear' },
		precondition: ContextKeyExpr.or(TerminalContextKeys.processSupported, TerminalContextKeys.terminalHasBeenCreated),
		keybinding: [{
			primary: 0,
			mac: { primary: KeyMod.CtrlCmd | KeyCode.KeyK },
			// Weight is higher than work workbench contributions so the keybinding remains
			// highest priority when chords are registered afterwards
			weight: KeybindingWeight.WorkbenchContrib + 1,
			// Disable the keybinding when accessibility mode is enabled as chords include
			// important screen reader keybindings such as cmd+k, cmd+i to show the hover
			when: ContextKeyExpr.and(TerminalContextKeys.focus, CONTEXT_ACCESSIBILITY_MODE_ENABLED.negate()),
		}],
		run: (activeInstance) => activeInstance.clearBuffer()
	});

	registerTerminalAction({
		id: TerminalCommandId.SelectDefaultProfile,
		title: { value: localize('workbench.action.terminal.selectDefaultShell', "Select Default Profile"), original: 'Select Default Profile' },
		run: (c) => c.service.showProfileQuickPick('setDefault')
	});

	registerTerminalAction({
		id: TerminalCommandId.ConfigureTerminalSettings,
		title: { value: localize('workbench.action.terminal.openSettings', "Configure Terminal Settings"), original: 'Configure Terminal Settings' },
		precondition: ContextKeyExpr.or(TerminalContextKeys.processSupported, TerminalContextKeys.terminalHasBeenCreated),
		run: (c, accessor) => accessor.get(IPreferencesService).openSettings({ jsonEditor: false, query: '@feature:terminal' })
	});

	registerActiveInstanceAction({
		id: TerminalCommandId.SetDimensions,
		title: { value: localize('workbench.action.terminal.setFixedDimensions', "Set Fixed Dimensions"), original: 'Set Fixed Dimensions' },
		precondition: ContextKeyExpr.and(ContextKeyExpr.or(TerminalContextKeys.processSupported, TerminalContextKeys.terminalHasBeenCreated), TerminalContextKeys.isOpen),
		run: (activeInstance) => activeInstance.setFixedDimensions()
	});

	registerActiveInstanceAction({
		id: TerminalCommandId.SizeToContentWidth,
		title: { value: localize('workbench.action.terminal.sizeToContentWidth', "Toggle Size to Content Width"), original: 'Toggle Size to Content Width' },
		precondition: ContextKeyExpr.and(ContextKeyExpr.or(TerminalContextKeys.processSupported, TerminalContextKeys.terminalHasBeenCreated), TerminalContextKeys.isOpen),
		keybinding: {
			primary: KeyMod.Alt | KeyCode.KeyZ,
			weight: KeybindingWeight.WorkbenchContrib,
			when: TerminalContextKeys.focus
		},
		run: (instancactiveInstance) => instancactiveInstance.toggleSizeToContentWidth()
	});

	registerTerminalAction({
		id: TerminalCommandId.SizeToContentWidthInstance,
		title: terminalStrings.toggleSizeToContentWidth,
		f1: false,
		precondition: ContextKeyExpr.and(ContextKeyExpr.or(TerminalContextKeys.processSupported, TerminalContextKeys.terminalHasBeenCreated), TerminalContextKeys.focus),
		run: (c, accessor) => getSelectedInstances(accessor)?.[0].toggleSizeToContentWidth()
	});

	registerTerminalAction({
		id: TerminalCommandId.ClearPreviousSessionHistory,
		title: { value: localize('workbench.action.terminal.clearPreviousSessionHistory', "Clear Previous Session History"), original: 'Clear Previous Session History' },
		precondition: ContextKeyExpr.or(TerminalContextKeys.processSupported, TerminalContextKeys.terminalHasBeenCreated),
		run: async (c, accessor) => {
			getCommandHistory(accessor).clear();
			clearShellFileHistory();
		}
	});

	registerActiveInstanceAction({
		id: TerminalCommandId.SelectPrevSuggestion,
		title: { value: localize('workbench.action.terminal.selectPrevSuggestion', "Select the Previous Suggestion"), original: 'Select the Previous Suggestion' },
		f1: false,
		precondition: ContextKeyExpr.and(ContextKeyExpr.or(TerminalContextKeys.processSupported, TerminalContextKeys.terminalHasBeenCreated), TerminalContextKeys.focus, TerminalContextKeys.isOpen, TerminalContextKeys.suggestWidgetVisible),
		keybinding: {
			// Up is bound to other workbench keybindings that this needs to beat
			primary: KeyCode.UpArrow,
			weight: KeybindingWeight.WorkbenchContrib + 1
		},
		run: (activeInstance) => activeInstance.selectPreviousSuggestion()
	});

	registerActiveInstanceAction({
		id: TerminalCommandId.SelectPrevPageSuggestion,
		title: { value: localize('workbench.action.terminal.selectPrevPageSuggestion', "Select the Previous Page Suggestion"), original: 'Select the Previous Page Suggestion' },
		f1: false,
		precondition: ContextKeyExpr.and(ContextKeyExpr.or(TerminalContextKeys.processSupported, TerminalContextKeys.terminalHasBeenCreated), TerminalContextKeys.focus, TerminalContextKeys.isOpen, TerminalContextKeys.suggestWidgetVisible),
		keybinding: {
			// Up is bound to other workbench keybindings that this needs to beat
			primary: KeyCode.PageUp,
			weight: KeybindingWeight.WorkbenchContrib + 1
		},
		run: (activeInstance) => activeInstance.selectPreviousPageSuggestion()
	});

	registerActiveInstanceAction({
		id: TerminalCommandId.SelectNextSuggestion,
		title: { value: localize('workbench.action.terminal.selectNextSuggestion', "Select the Next Suggestion"), original: 'Select the Next Suggestion' },
		f1: false,
		precondition: ContextKeyExpr.and(ContextKeyExpr.or(TerminalContextKeys.processSupported, TerminalContextKeys.terminalHasBeenCreated), TerminalContextKeys.focus, TerminalContextKeys.isOpen, TerminalContextKeys.suggestWidgetVisible),
		keybinding: {
			// Down is bound to other workbench keybindings that this needs to beat
			primary: KeyCode.DownArrow,
			weight: KeybindingWeight.WorkbenchContrib + 1
		},
		run: (insactiveInstanceance) => insactiveInstanceance.selectNextSuggestion()
	});

	registerActiveInstanceAction({
		id: TerminalCommandId.SelectNextPageSuggestion,
		title: { value: localize('workbench.action.terminal.selectNextPageSuggestion', "Select the Next Page Suggestion"), original: 'Select the Next Page Suggestion' },
		f1: false,
		precondition: ContextKeyExpr.and(ContextKeyExpr.or(TerminalContextKeys.processSupported, TerminalContextKeys.terminalHasBeenCreated), TerminalContextKeys.focus, TerminalContextKeys.isOpen, TerminalContextKeys.suggestWidgetVisible),
		keybinding: {
			// Down is bound to other workbench keybindings that this needs to beat
			primary: KeyCode.PageDown,
			weight: KeybindingWeight.WorkbenchContrib + 1
		},
		run: (activeInstance) => activeInstance.selectNextPageSuggestion()
	});

	registerActiveInstanceAction({
		id: TerminalCommandId.AcceptSelectedSuggestion,
		title: { value: localize('workbench.action.terminal.acceptSelectedSuggestion', "Accept Selected Suggestion"), original: 'Accept Selected Suggestion' },
		f1: false,
		precondition: ContextKeyExpr.and(ContextKeyExpr.or(TerminalContextKeys.processSupported, TerminalContextKeys.terminalHasBeenCreated), TerminalContextKeys.focus, TerminalContextKeys.isOpen, TerminalContextKeys.suggestWidgetVisible),
		keybinding: {
			primary: KeyCode.Enter,
			secondary: [KeyCode.Tab],
			// Enter is bound to other workbench keybindings that this needs to beat
			weight: KeybindingWeight.WorkbenchContrib + 1
		},
		run: (activeInstance) => activeInstance.acceptSelectedSuggestion()
	});

	registerActiveInstanceAction({
		id: TerminalCommandId.HideSuggestWidget,
		title: { value: localize('workbench.action.terminal.hideSuggestWidget', "Hide Suggest Widget"), original: 'Hide Suggest Widget' },
		f1: false,
		precondition: ContextKeyExpr.and(ContextKeyExpr.or(TerminalContextKeys.processSupported, TerminalContextKeys.terminalHasBeenCreated), TerminalContextKeys.focus, TerminalContextKeys.isOpen, TerminalContextKeys.suggestWidgetVisible),
		keybinding: {
			primary: KeyCode.Escape,
			// Escape is bound to other workbench keybindings that this needs to beat
			weight: KeybindingWeight.WorkbenchContrib + 1
		},
		run: (activeInstance) => activeInstance.hideSuggestWidget()
	});

	// Some commands depend on platform features
	if (BrowserFeatures.clipboard.writeText) {
		registerActiveInstanceAction({
			id: TerminalCommandId.CopySelection,
			title: { value: localize('workbench.action.terminal.copySelection', "Copy Selection"), original: 'Copy Selection' },
			// TODO: Why is copy still showing up when text isn't selected?
			precondition: ContextKeyExpr.and(ContextKeyExpr.or(TerminalContextKeys.processSupported, TerminalContextKeys.terminalHasBeenCreated), TerminalContextKeys.textSelected),
			keybinding: [{
				primary: KeyMod.CtrlCmd | KeyMod.Shift | KeyCode.KeyC,
				mac: { primary: KeyMod.CtrlCmd | KeyCode.KeyC },
				weight: KeybindingWeight.WorkbenchContrib,
				when: ContextKeyExpr.and(TerminalContextKeys.textSelected, TerminalContextKeys.focus)
			}],
			run: (activeInstance) => activeInstance.copySelection()
		});

		registerActiveInstanceAction({
			id: TerminalCommandId.CopyAndClearSelection,
			title: { value: localize('workbench.action.terminal.copyAndClearSelection', "Copy and Clear Selection"), original: 'Copy and Clear Selection' },
			precondition: ContextKeyExpr.and(ContextKeyExpr.or(TerminalContextKeys.processSupported, TerminalContextKeys.terminalHasBeenCreated), TerminalContextKeys.textSelected),
			keybinding: [{
				win: { primary: KeyMod.CtrlCmd | KeyCode.KeyC },
				weight: KeybindingWeight.WorkbenchContrib,
				when: ContextKeyExpr.and(TerminalContextKeys.textSelected, TerminalContextKeys.focus)
			}],
			run: async (activeInstance) => {
				await activeInstance.copySelection();
				activeInstance.clearSelection();
			}
		});

		registerActiveInstanceAction({
			id: TerminalCommandId.CopySelectionAsHtml,
			title: { value: localize('workbench.action.terminal.copySelectionAsHtml', "Copy Selection as HTML"), original: 'Copy Selection as HTML' },
			f1: true,
			category,
			precondition: ContextKeyExpr.and(ContextKeyExpr.or(TerminalContextKeys.processSupported, TerminalContextKeys.terminalHasBeenCreated), TerminalContextKeys.textSelected),
			run: (activeInstance) => activeInstance.copySelection(true)
		});
	}

	if (BrowserFeatures.clipboard.readText) {
		registerActiveInstanceAction({
			id: TerminalCommandId.Paste,
			title: { value: localize('workbench.action.terminal.paste', "Paste into Active Terminal"), original: 'Paste into Active Terminal' },
			precondition: ContextKeyExpr.or(TerminalContextKeys.processSupported, TerminalContextKeys.terminalHasBeenCreated),
			keybinding: [{
				primary: KeyMod.CtrlCmd | KeyCode.KeyV,
				win: { primary: KeyMod.CtrlCmd | KeyCode.KeyV, secondary: [KeyMod.CtrlCmd | KeyMod.Shift | KeyCode.KeyV] },
				linux: { primary: KeyMod.CtrlCmd | KeyMod.Shift | KeyCode.KeyV },
				weight: KeybindingWeight.WorkbenchContrib,
				when: TerminalContextKeys.focus
			}],
			run: (activeInstance) => activeInstance.paste()
		});
	}

	if (BrowserFeatures.clipboard.readText && isLinux) {
		registerActiveInstanceAction({
			id: TerminalCommandId.PasteSelection,
			title: { value: localize('workbench.action.terminal.pasteSelection', "Paste Selection into Active Terminal"), original: 'Paste Selection into Active Terminal' },
			precondition: ContextKeyExpr.or(TerminalContextKeys.processSupported, TerminalContextKeys.terminalHasBeenCreated),
			keybinding: [{
				linux: { primary: KeyMod.Shift | KeyCode.Insert },
				weight: KeybindingWeight.WorkbenchContrib,
				when: TerminalContextKeys.focus
			}],
			run: (activeInstance) => activeInstance.pasteSelection()
		});
	}

	registerTerminalAction({
		id: TerminalCommandId.SwitchTerminal,
		title: { value: localize('workbench.action.terminal.switchTerminal', "Switch Terminal"), original: 'Switch Terminal' },
		precondition: ContextKeyExpr.or(TerminalContextKeys.processSupported, TerminalContextKeys.terminalHasBeenCreated),
		run: async (c, accessor, args) => {
			const item = toOptionalString(args);
			if (!item) {
				return;
			}
			if (item === switchTerminalActionViewItemSeparator) {
				c.service.refreshActiveGroup();
				return;
			}
			if (item === switchTerminalShowTabsTitle) {
				accessor.get(IConfigurationService).updateValue(TerminalSettingId.TabsEnabled, true);
				return;
			}

			const terminalIndexRe = /^([0-9]+): /;
			const indexMatches = terminalIndexRe.exec(item);
			if (indexMatches) {
				c.groupService.setActiveGroupByIndex(Number(indexMatches[1]) - 1);
				return c.groupService.showPanel(true);
			}

			const quickSelectProfiles = c.profileService.availableProfiles;

			// Remove 'New ' from the selected item to get the profile name
			const profileSelection = item.substring(4);
			if (quickSelectProfiles) {
				const profile = quickSelectProfiles.find(profile => profile.profileName === profileSelection);
				if (profile) {
					const instance = await c.service.createTerminal({
						config: profile
					});
					c.service.setActiveInstance(instance);
				} else {
					console.warn(`No profile with name "${profileSelection}"`);
				}
			} else {
				console.warn(`Unmatched terminal item: "${item}"`);
			}
		}
	});
}

interface IRemoteTerminalPick extends IQuickPickItem {
	term: IRemoteTerminalAttachTarget;
}

function getSelectedInstances(accessor: ServicesAccessor): ITerminalInstance[] | undefined {
	const listService = accessor.get(IListService);
	const terminalService = accessor.get(ITerminalService);
	if (!listService.lastFocusedList?.getSelection()) {
		return undefined;
	}
	const selections = listService.lastFocusedList.getSelection();
	const focused = listService.lastFocusedList.getFocus();
	const instances: ITerminalInstance[] = [];

	if (focused.length === 1 && !selections.includes(focused[0])) {
		// focused length is always a max of 1
		// if the focused one is not in the selected list, return that item
		instances.push(terminalService.getInstanceFromIndex(focused[0]) as ITerminalInstance);
		return instances;
	}

	// multi-select
	for (const selection of selections) {
		instances.push(terminalService.getInstanceFromIndex(selection) as ITerminalInstance);
	}
	return instances;
}

export function validateTerminalName(name: string): { content: string; severity: Severity } | null {
	if (!name || name.trim().length === 0) {
		return {
			content: localize('emptyTerminalNameInfo', "Providing no name will reset it to the default value"),
			severity: Severity.Info
		};
	}

	return null;
}

function convertOptionsOrProfileToOptions(optionsOrProfile?: ICreateTerminalOptions | ITerminalProfile): ICreateTerminalOptions | undefined {
	if (isObject(optionsOrProfile) && 'profileName' in optionsOrProfile) {
		return { config: optionsOrProfile as ITerminalProfile, location: (optionsOrProfile as ICreateTerminalOptions).location };
	}
	return optionsOrProfile;
}

let newWithProfileAction: IDisposable;

export function refreshTerminalActions(detectedProfiles: ITerminalProfile[]) {
	const profileEnum = createProfileSchemaEnums(detectedProfiles);
	newWithProfileAction?.dispose();
	// TODO: Use new register function
	newWithProfileAction = registerAction2(class extends Action2 {
		constructor() {
			super({
				id: TerminalCommandId.NewWithProfile,
				title: { value: localize('workbench.action.terminal.newWithProfile', "Create New Terminal (With Profile)"), original: 'Create New Terminal (With Profile)' },
				f1: true,
				category,
				precondition: ContextKeyExpr.or(TerminalContextKeys.processSupported, TerminalContextKeys.webExtensionContributedProfile),
				description: {
					description: TerminalCommandId.NewWithProfile,
					args: [{
						name: 'args',
						schema: {
							type: 'object',
							required: ['profileName'],
							properties: {
								profileName: {
									description: localize('workbench.action.terminal.newWithProfile.profileName', "The name of the profile to create"),
									type: 'string',
									enum: profileEnum.values,
									markdownEnumDescriptions: profileEnum.markdownDescriptions
								}
							}
						}
					}]
				},
			});
		}
		async run(accessor: ServicesAccessor, eventOrOptionsOrProfile: MouseEvent | ICreateTerminalOptions | ITerminalProfile | { profileName: string } | undefined, profile?: ITerminalProfile) {
			const c = getTerminalServices(accessor);
			const workspaceContextService = accessor.get(IWorkspaceContextService);
			const commandService = accessor.get(ICommandService);

			let event: MouseEvent | PointerEvent | KeyboardEvent | undefined;
			let options: ICreateTerminalOptions | undefined;
			let instance: ITerminalInstance | undefined;
			let cwd: string | URI | undefined;

			if (isObject(eventOrOptionsOrProfile) && eventOrOptionsOrProfile && 'profileName' in eventOrOptionsOrProfile) {
				const config = c.profileService.availableProfiles.find(profile => profile.profileName === eventOrOptionsOrProfile.profileName);
				if (!config) {
					throw new Error(`Could not find terminal profile "${eventOrOptionsOrProfile.profileName}"`);
				}
				options = { config };
			} else if (eventOrOptionsOrProfile instanceof MouseEvent || eventOrOptionsOrProfile instanceof PointerEvent || eventOrOptionsOrProfile instanceof KeyboardEvent) {
				event = eventOrOptionsOrProfile;
				options = profile ? { config: profile } : undefined;
			} else {
				options = convertOptionsOrProfileToOptions(eventOrOptionsOrProfile);
			}

			// split terminal
			if (event && (event.altKey || event.ctrlKey)) {
				const parentTerminal = c.service.activeInstance;
				if (parentTerminal) {
					await c.service.createTerminal({ location: { parentTerminal }, config: options?.config });
					return;
				}
			}

			const folders = workspaceContextService.getWorkspace().folders;
			if (folders.length > 1) {
				// multi-root workspace, create root picker
				const options: IPickOptions<IQuickPickItem> = {
					placeHolder: localize('workbench.action.terminal.newWorkspacePlaceholder', "Select current working directory for new terminal")
				};
				const workspace = await commandService.executeCommand(PICK_WORKSPACE_FOLDER_COMMAND_ID, [options]);
				if (!workspace) {
					// Don't create the instance if the workspace picker was canceled
					return;
				}
				cwd = workspace.uri;
			}

			if (options) {
				options.cwd = cwd;
				instance = await c.service.createTerminal(options);
			} else {
				instance = await c.service.showProfileQuickPick('createInstance', cwd);
			}

			if (instance) {
				c.service.setActiveInstance(instance);
				await focusActiveTerminal(instance, c);
			}
		}
	});
}

function getResourceOrActiveInstance(c: ITerminalServicesCollection, resource: unknown): ITerminalInstance | undefined {
	return c.service.getInstanceFromResource(toOptionalUri(resource)) || c.service.activeInstance;
}

async function pickTerminalCwd(accessor: ServicesAccessor, cancel?: CancellationToken): Promise<WorkspaceFolderCwdPair | undefined> {
	const quickInputService = accessor.get(IQuickInputService);
	const labelService = accessor.get(ILabelService);
	const contextService = accessor.get(IWorkspaceContextService);
	const modelService = accessor.get(IModelService);
	const languageService = accessor.get(ILanguageService);
	const configurationService = accessor.get(IConfigurationService);
	const configurationResolverService = accessor.get(IConfigurationResolverService);

	const folders = contextService.getWorkspace().folders;
	if (!folders.length) {
		return;
	}

	const folderCwdPairs = await Promise.all(folders.map(x => resolveWorkspaceFolderCwd(x, configurationService, configurationResolverService)));
	const shrinkedPairs = shrinkWorkspaceFolderCwdPairs(folderCwdPairs);

	if (shrinkedPairs.length === 1) {
		return shrinkedPairs[0];
	}

	type Item = IQuickPickItem & { pair: WorkspaceFolderCwdPair };
	const folderPicks: Item[] = shrinkedPairs.map(pair => ({
		label: pair.folder.name,
		description: pair.isOverridden
			? localize('workbench.action.terminal.overriddenCwdDescription', "(Overriden) {0}", labelService.getUriLabel(pair.cwd, { relative: !pair.isAbsolute }))
			: labelService.getUriLabel(dirname(pair.cwd), { relative: true }),
		pair: pair,
		iconClasses: getIconClasses(modelService, languageService, pair.cwd, FileKind.ROOT_FOLDER)
	}));
	const options: IPickOptions<Item> = {
		placeHolder: localize('workbench.action.terminal.newWorkspacePlaceholder', "Select current working directory for new terminal"),
		matchOnDescription: true,
		canPickMany: false,
	};

	const token: CancellationToken = cancel || CancellationToken.None;
	const pick = await quickInputService.pick<Item>(folderPicks, options, token);
	return pick?.pair;
}

async function resolveWorkspaceFolderCwd(folder: IWorkspaceFolder, configurationService: IConfigurationService, configurationResolverService: IConfigurationResolverService): Promise<WorkspaceFolderCwdPair> {
	const cwdConfig = configurationService.getValue(TerminalSettingId.Cwd, { resource: folder.uri });
	if (!isString(cwdConfig) || cwdConfig.length === 0) {
		return { folder, cwd: folder.uri, isAbsolute: false, isOverridden: false };
	}

	const resolvedCwdConfig = await configurationResolverService.resolveAsync(folder, cwdConfig);
	return isAbsolute(resolvedCwdConfig) || resolvedCwdConfig.startsWith(AbstractVariableResolverService.VARIABLE_LHS)
		? { folder, isAbsolute: true, isOverridden: true, cwd: URI.from({ scheme: folder.uri.scheme, path: resolvedCwdConfig }) }
		: { folder, isAbsolute: false, isOverridden: true, cwd: URI.joinPath(folder.uri, resolvedCwdConfig) };
}

/**
 * Drops repeated CWDs, if any, by keeping the one which best matches the workspace folder. It also preserves the original order.
 */
export function shrinkWorkspaceFolderCwdPairs(pairs: WorkspaceFolderCwdPair[]): WorkspaceFolderCwdPair[] {
	const map = new Map<string, WorkspaceFolderCwdPair>();
	for (const pair of pairs) {
		const key = pair.cwd.toString();
		const value = map.get(key);
		if (!value || key === pair.folder.uri.toString()) {
			map.set(key, pair);
		}
	}
	const selectedPairs = new Set(map.values());
	const selectedPairsInOrder = pairs.filter(x => selectedPairs.has(x));
	return selectedPairsInOrder;
}

async function focusActiveTerminal(instance: ITerminalInstance, c: ITerminalServicesCollection): Promise<void> {
	if (instance.target === TerminalLocation.Editor) {
		await c.editorService.revealActiveEditor();
		await instance.focusWhenReady(true);
	} else {
		await c.groupService.showPanel(true);
	}
}

export async function revealActiveTerminal(instance: ITerminalInstance, c: ITerminalServicesCollection): Promise<void> {
	if (instance.target === TerminalLocation.Editor) {
		await c.editorService.revealActiveEditor();
	} else {
		await c.groupService.showPanel();
	}
}

async function renameWithQuickPick(c: ITerminalServicesCollection, accessor: ServicesAccessor, resource?: unknown) {
	const instance = getResourceOrActiveInstance(c, resource);
	if (instance) {
		const title = await accessor.get(IQuickInputService).input({
			value: instance.title,
			prompt: localize('workbench.action.terminal.rename.prompt', "Enter terminal name"),
		});
		instance.rename(title);
	}
}

function toOptionalUri(obj: unknown): URI | undefined {
	return URI.isUri(obj) ? obj : undefined;
}

function toOptionalString(obj: unknown): string | undefined {
	return isString(obj) ? obj : undefined;
}<|MERGE_RESOLUTION|>--- conflicted
+++ resolved
@@ -1285,160 +1285,6 @@
 			}
 		}
 	});
-<<<<<<< HEAD
-	registerAction2(class extends Action2 {
-		constructor() {
-			super({
-				id: TerminalCommandId.Clear,
-				title: { value: localize('workbench.action.terminal.clear', "Clear"), original: 'Clear' },
-				f1: true,
-				category,
-				precondition: ContextKeyExpr.or(TerminalContextKeys.processSupported, TerminalContextKeys.terminalHasBeenCreated),
-				keybinding: [{
-					primary: 0,
-					mac: { primary: KeyMod.CtrlCmd | KeyCode.KeyK },
-					// Weight is higher than work workbench contributions so the keybinding remains
-					// highest priority when chords are registered afterwards
-					weight: KeybindingWeight.WorkbenchContrib + 1,
-					when: TerminalContextKeys.focus
-				}]
-			});
-		}
-		run(accessor: ServicesAccessor) {
-			accessor.get(ITerminalService).doWithActiveInstance(t => t.clearBuffer());
-		}
-	});
-
-	registerAction2(class extends Action2 {
-		constructor() {
-			super({
-				id: TerminalCommandId.OpenDetectedLink,
-				title: { value: localize('workbench.action.terminal.openDetectedLink', "Open Detected Link..."), original: 'Open Detected Link...' },
-				f1: true,
-				category,
-				precondition: TerminalContextKeys.terminalHasBeenCreated,
-				keybinding: {
-					primary: KeyMod.CtrlCmd | KeyMod.Shift | KeyCode.KeyO,
-					weight: KeybindingWeight.WorkbenchContrib + 1,
-					when: TerminalContextKeys.focus,
-				}
-			});
-		}
-		run(accessor: ServicesAccessor) {
-			accessor.get(ITerminalService).doWithActiveInstance(t => t.showLinkQuickpick());
-		}
-	});
-
-	registerAction2(class extends Action2 {
-		constructor() {
-			super({
-				id: TerminalCommandId.OpenWebLink,
-				title: { value: localize('workbench.action.terminal.openLastUrlLink', "Open Last URL Link"), original: 'Open Last URL Link' },
-				f1: true,
-				category,
-				precondition: TerminalContextKeys.terminalHasBeenCreated,
-			});
-		}
-		run(accessor: ServicesAccessor) {
-			accessor.get(ITerminalService).doWithActiveInstance(t => t.openRecentLink('url'));
-		}
-	});
-
-	registerAction2(class extends Action2 {
-		constructor() {
-			super({
-				id: TerminalCommandId.OpenFileLink,
-				title: { value: localize('workbench.action.terminal.openLastLocalFileLink', "Open Last Local File Link"), original: 'Open Last Local File Link' },
-				f1: true,
-				category,
-				precondition: TerminalContextKeys.terminalHasBeenCreated,
-			});
-		}
-		run(accessor: ServicesAccessor) {
-			accessor.get(ITerminalService).doWithActiveInstance(t => t.openRecentLink('localFile'));
-		}
-	});
-
-	registerAction2(class extends Action2 {
-		constructor() {
-			super({
-				id: TerminalCommandId.SelectDefaultProfile,
-				title: { value: localize('workbench.action.terminal.selectDefaultShell', "Select Default Profile"), original: 'Select Default Profile' },
-				f1: true,
-				category,
-				precondition: TerminalContextKeys.processSupported
-			});
-		}
-		async run(accessor: ServicesAccessor) {
-			await accessor.get(ITerminalService).showProfileQuickPick('setDefault');
-		}
-	});
-
-	registerAction2(class extends Action2 {
-		constructor() {
-			super({
-				id: TerminalCommandId.CreateWithProfileButton,
-				title: TerminalCommandId.CreateWithProfileButton,
-				f1: false,
-				category,
-				precondition: TerminalContextKeys.processSupported
-			});
-		}
-		async run(accessor: ServicesAccessor) {
-		}
-	});
-
-	registerAction2(class extends Action2 {
-		constructor() {
-			super({
-				id: TerminalCommandId.ConfigureTerminalSettings,
-				title: { value: localize('workbench.action.terminal.openSettings', "Configure Terminal Settings"), original: 'Configure Terminal Settings' },
-				f1: true,
-				category,
-				precondition: ContextKeyExpr.or(TerminalContextKeys.processSupported, TerminalContextKeys.terminalHasBeenCreated)
-			});
-		}
-		async run(accessor: ServicesAccessor) {
-			await accessor.get(IPreferencesService).openSettings({ jsonEditor: false, query: '@feature:terminal' });
-		}
-	});
-
-	registerAction2(class extends Action2 {
-		constructor() {
-			super({
-				id: TerminalCommandId.SetDimensions,
-				title: { value: localize('workbench.action.terminal.setFixedDimensions', "Set Fixed Dimensions"), original: 'Set Fixed Dimensions' },
-				f1: true,
-				category,
-				precondition: ContextKeyExpr.and(ContextKeyExpr.or(TerminalContextKeys.processSupported, TerminalContextKeys.terminalHasBeenCreated), TerminalContextKeys.isOpen)
-			});
-		}
-		async run(accessor: ServicesAccessor) {
-			await accessor.get(ITerminalService).doWithActiveInstance(t => t.setFixedDimensions());
-		}
-	});
-
-	registerAction2(class extends Action2 {
-		constructor() {
-			super({
-				id: TerminalCommandId.SizeToContentWidth,
-				title: { value: localize('workbench.action.terminal.sizeToContentWidth', "Toggle Size to Content Width"), original: 'Toggle Size to Content Width' },
-				f1: true,
-				category,
-				precondition: ContextKeyExpr.and(ContextKeyExpr.or(TerminalContextKeys.processSupported, TerminalContextKeys.terminalHasBeenCreated), TerminalContextKeys.isOpen),
-				keybinding: {
-					primary: KeyMod.Alt | KeyCode.KeyZ,
-					weight: KeybindingWeight.WorkbenchContrib,
-					when: TerminalContextKeys.focus
-				}
-			});
-		}
-		async run(accessor: ServicesAccessor) {
-			await accessor.get(ITerminalService).doWithActiveInstance(t => t.toggleSizeToContentWidth());
-		}
-	});
-=======
->>>>>>> e1c4a6d7
 
 	registerTerminalAction({
 		id: TerminalCommandId.FocusHover,
