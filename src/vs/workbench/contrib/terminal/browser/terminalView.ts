/*---------------------------------------------------------------------------------------------
 *  Copyright (c) Microsoft Corporation. All rights reserved.
 *  Licensed under the MIT License. See License.txt in the project root for license information.
 *--------------------------------------------------------------------------------------------*/

import * as nls from 'vs/nls';
import * as dom from 'vs/base/browser/dom';
import { Action, IAction } from 'vs/base/common/actions';
import { IConfigurationService } from 'vs/platform/configuration/common/configuration';
import { IContextMenuService, IContextViewService } from 'vs/platform/contextview/browser/contextView';
import { IInstantiationService } from 'vs/platform/instantiation/common/instantiation';
import { ITelemetryService } from 'vs/platform/telemetry/common/telemetry';
import { IThemeService, IColorTheme, registerThemingParticipant, ICssStyleCollector, ThemeIcon, Themable } from 'vs/platform/theme/common/themeService';
import { switchTerminalActionViewItemSeparator, switchTerminalShowTabsTitle } from 'vs/workbench/contrib/terminal/browser/terminalActions';
import { TERMINAL_BACKGROUND_COLOR, TERMINAL_BORDER_COLOR, TERMINAL_DRAG_AND_DROP_BACKGROUND, TERMINAL_TAB_ACTIVE_BORDER } from 'vs/workbench/contrib/terminal/common/terminalColorRegistry';
import { INotificationService, IPromptChoice, Severity } from 'vs/platform/notification/common/notification';
import { ICreateTerminalOptions, ITerminalGroupService, ITerminalInstance, ITerminalService, TerminalConnectionState, TerminalDataTransfers } from 'vs/workbench/contrib/terminal/browser/terminal';
import { ViewPane, IViewPaneOptions } from 'vs/workbench/browser/parts/views/viewPane';
import { IKeybindingService } from 'vs/platform/keybinding/common/keybinding';
import { IContextKey, IContextKeyService } from 'vs/platform/contextkey/common/contextkey';
import { IViewDescriptorService } from 'vs/workbench/common/views';
import { IOpenerService } from 'vs/platform/opener/common/opener';
import { PANEL_BACKGROUND, SIDE_BAR_BACKGROUND, EDITOR_DRAG_AND_DROP_BACKGROUND } from 'vs/workbench/common/theme';
import { IMenu, IMenuService, MenuId, MenuItemAction } from 'vs/platform/actions/common/actions';
import { ITerminalProfileResolverService, ITerminalProfileService, TerminalCommandId } from 'vs/workbench/contrib/terminal/common/terminal';
import { TerminalSettingId, ITerminalProfile, TerminalLocation } from 'vs/platform/terminal/common/terminal';
import { ActionViewItem, SelectActionViewItem } from 'vs/base/browser/ui/actionbar/actionViewItems';
import { attachSelectBoxStyler, attachStylerCallback } from 'vs/platform/theme/common/styler';
import { selectBorder } from 'vs/platform/theme/common/colorRegistry';
import { ISelectOptionItem } from 'vs/base/browser/ui/selectBox/selectBox';
import { IActionViewItem } from 'vs/base/browser/ui/actionbar/actionbar';
import { TerminalTabbedView } from 'vs/workbench/contrib/terminal/browser/terminalTabbedView';
import { ICommandService } from 'vs/platform/commands/common/commands';
import { renderLabelWithIcons } from 'vs/base/browser/ui/iconLabel/iconLabels';
import { getColorForSeverity } from 'vs/workbench/contrib/terminal/browser/terminalStatusList';
import { createAndFillInContextMenuActions, MenuEntryActionViewItem } from 'vs/platform/actions/browser/menuEntryActionViewItem';
import { DropdownWithPrimaryActionViewItem } from 'vs/platform/actions/browser/dropdownWithPrimaryActionViewItem';
import { dispose, IDisposable, toDisposable } from 'vs/base/common/lifecycle';
import { URI } from 'vs/base/common/uri';
import { ColorScheme } from 'vs/platform/theme/common/theme';
import { getColorClass, getUriClasses } from 'vs/workbench/contrib/terminal/browser/terminalIcon';
import { withNullAsUndefined } from 'vs/base/common/types';
import { getTerminalActionBarArgs } from 'vs/workbench/contrib/terminal/browser/terminalMenus';
import { TerminalContextKeys } from 'vs/workbench/contrib/terminal/common/terminalContextKey';
import { getShellIntegrationTooltip } from 'vs/workbench/contrib/terminal/browser/terminalTooltip';
import { ServicesAccessor } from 'vs/editor/browser/editorExtensions';
import { TerminalCapability } from 'vs/platform/terminal/common/capabilities/capabilities';

export class TerminalViewPane extends ViewPane {
	private _fontStyleElement: HTMLElement | undefined;
	private _parentDomElement: HTMLElement | undefined;
	private _terminalTabbedView?: TerminalTabbedView;
	get terminalTabbedView(): TerminalTabbedView | undefined { return this._terminalTabbedView; }
	private _isWelcomeShowing: boolean = false;
	private _newDropdown: DropdownWithPrimaryActionViewItem | undefined;
	private readonly _dropdownMenu: IMenu;
	private readonly _singleTabMenu: IMenu;
	private _viewShowing: IContextKey<boolean>;

	constructor(
		options: IViewPaneOptions,
		@IKeybindingService keybindingService: IKeybindingService,
		@IContextKeyService private readonly _contextKeyService: IContextKeyService,
		@IViewDescriptorService viewDescriptorService: IViewDescriptorService,
		@IConfigurationService private readonly _configurationService: IConfigurationService,
		@IContextMenuService private readonly _contextMenuService: IContextMenuService,
		@IInstantiationService private readonly _instantiationService: IInstantiationService,
		@ITerminalService private readonly _terminalService: ITerminalService,
		@ITerminalGroupService private readonly _terminalGroupService: ITerminalGroupService,
		@IThemeService themeService: IThemeService,
		@ITelemetryService telemetryService: ITelemetryService,
		@INotificationService private readonly _notificationService: INotificationService,
		@IKeybindingService private readonly _keybindingService: IKeybindingService,
		@IOpenerService openerService: IOpenerService,
		@IMenuService private readonly _menuService: IMenuService,
		@ITerminalProfileService private readonly _terminalProfileService: ITerminalProfileService,
		@ITerminalProfileResolverService private readonly _terminalProfileResolverService: ITerminalProfileResolverService,
		@IThemeService private readonly _themeService: IThemeService
	) {
		super(options, keybindingService, _contextMenuService, _configurationService, _contextKeyService, viewDescriptorService, _instantiationService, openerService, themeService, telemetryService);
		this._register(this._terminalService.onDidRegisterProcessSupport(() => {
			this._onDidChangeViewWelcomeState.fire();
		}));

		this._register(this._terminalService.onDidChangeInstances(() => {
			if (!this._isWelcomeShowing) {
				return;
			}
			this._isWelcomeShowing = true;
			this._onDidChangeViewWelcomeState.fire();
			if (!this._terminalTabbedView && this._parentDomElement) {
				this._createTabsView();
				this.layoutBody(this._parentDomElement.offsetHeight, this._parentDomElement.offsetWidth);
			}
		}));
		this._dropdownMenu = this._register(this._menuService.createMenu(MenuId.TerminalNewDropdownContext, this._contextKeyService));
		this._singleTabMenu = this._register(this._menuService.createMenu(MenuId.TerminalInlineTabContext, this._contextKeyService));
		this._register(this._terminalProfileService.onDidChangeAvailableProfiles(profiles => this._updateTabActionBar(profiles)));
		this._viewShowing = TerminalContextKeys.viewShowing.bindTo(this._contextKeyService);
		this._register(this.onDidChangeBodyVisibility(e => {
			if (e) {
				this._terminalTabbedView?.rerenderTabs();
			}
		}));
		this._register(this._configurationService.onDidChangeConfiguration(e => {
			if (this._parentDomElement && (e.affectsConfiguration(TerminalSettingId.ShellIntegrationDecorationsEnabled) || e.affectsConfiguration(TerminalSettingId.ShellIntegrationEnabled))) {
				this._updateForShellIntegration(this._parentDomElement);
			}
		}));
		this._register(this._terminalService.onDidCreateInstance((i) => {
			i.capabilities.onDidAddCapability(c => {
				if (c === TerminalCapability.CommandDetection && this._gutterDecorationsEnabled()) {
					this._parentDomElement?.classList.add('shell-integration');
				}
			});
		}));
	}

	private _updateForShellIntegration(container: HTMLElement) {
		container.classList.toggle('shell-integration', this._gutterDecorationsEnabled());
	}

	private _gutterDecorationsEnabled(): boolean {
		const decorationsEnabled = this._configurationService.getValue(TerminalSettingId.ShellIntegrationDecorationsEnabled);
		return (decorationsEnabled === 'both' || decorationsEnabled === 'gutter') && this._configurationService.getValue(TerminalSettingId.ShellIntegrationEnabled);
	}

	private _initializeTerminal() {
		if (this.isBodyVisible() && this._terminalService.isProcessSupportRegistered && this._terminalService.connectionState === TerminalConnectionState.Connected && !this._terminalGroupService.groups.length) {
			this._terminalService.createTerminal({ location: TerminalLocation.Panel });
		}
	}

	override renderBody(container: HTMLElement): void {
		super.renderBody(container);

		if (!this._parentDomElement) {
			this._updateForShellIntegration(container);
		}
		this._parentDomElement = container;
		this._parentDomElement.classList.add('integrated-terminal');
		this._fontStyleElement = document.createElement('style');
		this._instantiationService.createInstance(TerminalThemeIconStyle, this._parentDomElement);

		if (!this.shouldShowWelcome()) {
			this._createTabsView();
		}

		this._parentDomElement.appendChild(this._fontStyleElement);

		this._register(this.configurationService.onDidChangeConfiguration(e => {
			if (e.affectsConfiguration(TerminalSettingId.FontFamily) || e.affectsConfiguration('editor.fontFamily')) {
				const configHelper = this._terminalService.configHelper;
				if (!configHelper.configFontIsMonospace()) {
					const choices: IPromptChoice[] = [{
						label: nls.localize('terminal.useMonospace', "Use 'monospace'"),
						run: () => this.configurationService.updateValue(TerminalSettingId.FontFamily, 'monospace'),
					}];
					this._notificationService.prompt(Severity.Warning, nls.localize('terminal.monospaceOnly', "The terminal only supports monospace fonts. Be sure to restart VS Code if this is a newly installed font."), choices);
				}
			}
		}));
		this._register(this.onDidChangeBodyVisibility(async visible => {
			this._viewShowing.set(visible);
			if (visible) {
<<<<<<< HEAD
				if (this._terminalService.isProcessSupportRegistered) {
					const hadTerminals = !!this._terminalGroupService.groups.length;
					// Ensure the primary backend is registered as it's important to do before
					// initializeTerminals is called.
					await this._terminalService.primaryBackendRegistered;
					if (this._terminalsInitialized) {
						if (!hadTerminals) {
							this._terminalService.createTerminal({ location: TerminalLocation.Panel });
						}
					} else {
						this._terminalsInitialized = true;
						this._terminalService.initializeTerminals();
					}
				} else {
=======
				if (!this._terminalService.isProcessSupportRegistered) {
>>>>>>> 469ee936
					this._onDidChangeViewWelcomeState.fire();
				}
				this._initializeTerminal();
				// we don't know here whether or not it should be focused, so
				// defer focusing the panel to the focus() call
				// to prevent overriding preserveFocus for extensions
				this._terminalGroupService.showPanel(false);
			} else {
				for (const instance of this._terminalGroupService.instances) {
					instance.resetFocusContextKey();
				}
			}
			this._terminalGroupService.updateVisibility();
		}));
		this._register(this._terminalService.onDidChangeConnectionState(() => this._initializeTerminal()));
		this.layoutBody(this._parentDomElement.offsetHeight, this._parentDomElement.offsetWidth);
	}

	private _createTabsView(): void {
		if (!this._parentDomElement) {
			return;
		}
		this._terminalTabbedView = this.instantiationService.createInstance(TerminalTabbedView, this._parentDomElement);
	}

	// eslint-disable-next-line @typescript-eslint/naming-convention
	protected override layoutBody(height: number, width: number): void {
		super.layoutBody(height, width);
		this._terminalTabbedView?.layout(width, height);
	}

	override getActionViewItem(action: Action): IActionViewItem | undefined {
		switch (action.id) {
			case TerminalCommandId.Split: {
				// Split needs to be special cased to force splitting within the panel, not the editor
				const that = this;
				const panelOnlySplitAction = new class extends Action {
					constructor() {
						super(action.id, action.label, action.class, action.enabled);
						this.checked = action.checked;
						this.tooltip = action.tooltip;
					}
					override dispose(): void {
						action.dispose();
					}
					override async run() {
						const instance = that._terminalGroupService.activeInstance;
						if (instance) {
							const newInstance = await that._terminalService.createTerminal({ location: { parentTerminal: instance } });
							return newInstance?.focusWhenReady();
						}
						return;
					}
				};
				return new ActionViewItem(action, panelOnlySplitAction, { icon: true, label: false, keybinding: this._getKeybindingLabel(action) });
			}
			case TerminalCommandId.SwitchTerminal: {
				return this._instantiationService.createInstance(SwitchTerminalActionViewItem, action);
			}
			case TerminalCommandId.Focus: {
				if (action instanceof MenuItemAction) {
					const actions: IAction[] = [];
					createAndFillInContextMenuActions(this._singleTabMenu, undefined, actions);
					return this._instantiationService.createInstance(SingleTerminalTabActionViewItem, action, actions);
				}
			}
			case TerminalCommandId.New: {
				if (action instanceof MenuItemAction) {
					const actions = getTerminalActionBarArgs(TerminalLocation.Panel, this._terminalProfileService.availableProfiles, this._getDefaultProfileName(), this._terminalProfileService.contributedProfiles, this._terminalService, this._dropdownMenu);
					this._newDropdown?.dispose();
					this._newDropdown = new DropdownWithPrimaryActionViewItem(action, actions.dropdownAction, actions.dropdownMenuActions, actions.className, this._contextMenuService, {}, this._keybindingService, this._notificationService, this._contextKeyService, this._themeService);
					this._updateTabActionBar(this._terminalProfileService.availableProfiles);
					return this._newDropdown;
				}
			}
		}
		return super.getActionViewItem(action);
	}

	private _getDefaultProfileName(): string {
		let defaultProfileName;
		try {
			defaultProfileName = this._terminalProfileService.getDefaultProfileName();
		} catch (e) {
			defaultProfileName = this._terminalProfileResolverService.defaultProfileName;
		}
		return defaultProfileName!;
	}

	private _getKeybindingLabel(action: IAction): string | undefined {
		return withNullAsUndefined(this._keybindingService.lookupKeybinding(action.id)?.getLabel());
	}

	private _updateTabActionBar(profiles: ITerminalProfile[]): void {
		const actions = getTerminalActionBarArgs(TerminalLocation.Panel, profiles, this._getDefaultProfileName(), this._terminalProfileService.contributedProfiles, this._terminalService, this._dropdownMenu);
		this._newDropdown?.update(actions.dropdownAction, actions.dropdownMenuActions);
	}

	override focus() {
		if (this._terminalService.connectionState === TerminalConnectionState.Connecting) {
			// If the terminal is waiting to reconnect to remote terminals, then there is no TerminalInstance yet that can
			// be focused. So wait for connection to finish, then focus.
			const activeElement = document.activeElement;
			this._register(this._terminalService.onDidChangeConnectionState(() => {
				// Only focus the terminal if the activeElement has not changed since focus() was called
				// TODO hack
				if (document.activeElement === activeElement) {
					this._terminalGroupService.showPanel(true);
				}
			}));

			return;
		}
		this._terminalGroupService.showPanel(true);
	}

	override shouldShowWelcome(): boolean {
		this._isWelcomeShowing = !this._terminalService.isProcessSupportRegistered && this._terminalService.instances.length === 0;
		return this._isWelcomeShowing;
	}
}

registerThemingParticipant((theme: IColorTheme, collector: ICssStyleCollector) => {
	const panelBackgroundColor = theme.getColor(TERMINAL_BACKGROUND_COLOR) || theme.getColor(PANEL_BACKGROUND);
	if (panelBackgroundColor) {
		collector.addRule(`.monaco-workbench .part.panel .pane-body.integrated-terminal .terminal-outer-container { background-color: ${panelBackgroundColor.toString()}; }`);
	}

	const sidebarBackgroundColor = theme.getColor(TERMINAL_BACKGROUND_COLOR) || theme.getColor(SIDE_BAR_BACKGROUND);
	if (sidebarBackgroundColor) {
		collector.addRule(`.monaco-workbench .part.sidebar .pane-body.integrated-terminal .terminal-outer-container { background-color: ${sidebarBackgroundColor.toString()}; }`);
		collector.addRule(`.monaco-workbench .part.auxiliarybar .pane-body.integrated-terminal .terminal-outer-container { background-color: ${sidebarBackgroundColor.toString()}; }`);
	}

	const borderColor = theme.getColor(TERMINAL_BORDER_COLOR);
	if (borderColor) {
		collector.addRule(`.monaco-workbench .pane-body.integrated-terminal .split-view-view:not(:first-child) { border-color: ${borderColor.toString()}; }`);
		collector.addRule(`.monaco-workbench .pane-body.integrated-terminal .tabs-container { border-color: ${borderColor.toString()}; }`);
	}

	const dndBackgroundColor = theme.getColor(TERMINAL_DRAG_AND_DROP_BACKGROUND) || theme.getColor(EDITOR_DRAG_AND_DROP_BACKGROUND);
	if (dndBackgroundColor) {
		collector.addRule(`.monaco-workbench .pane-body.integrated-terminal .terminal-drop-overlay { background-color: ${dndBackgroundColor.toString()}; }`);
	}

	const activeTabBorderColor = theme.getColor(TERMINAL_TAB_ACTIVE_BORDER);
	if (activeTabBorderColor) {
		collector.addRule(`.monaco-workbench .pane-body.integrated-terminal .terminal-tabs-entry.is-active::before { background-color: ${activeTabBorderColor.toString()}; }`);
	}
});


class SwitchTerminalActionViewItem extends SelectActionViewItem {
	constructor(
		action: IAction,
		@ITerminalService private readonly _terminalService: ITerminalService,
		@ITerminalGroupService private readonly _terminalGroupService: ITerminalGroupService,
		@IThemeService private readonly _themeService: IThemeService,
		@IContextViewService contextViewService: IContextViewService,
		@ITerminalProfileService terminalProfileService: ITerminalProfileService
	) {
		super(null, action, getTerminalSelectOpenItems(_terminalService, _terminalGroupService), _terminalGroupService.activeGroupIndex, contextViewService, { ariaLabel: nls.localize('terminals', 'Open Terminals.'), optionsAsChildren: true });
		this._register(_terminalService.onDidChangeInstances(() => this._updateItems(), this));
		this._register(_terminalService.onDidChangeActiveGroup(() => this._updateItems(), this));
		this._register(_terminalService.onDidChangeActiveInstance(() => this._updateItems(), this));
		this._register(_terminalService.onDidChangeInstanceTitle(() => this._updateItems(), this));
		this._register(_terminalGroupService.onDidChangeGroups(() => this._updateItems(), this));
		this._register(_terminalService.onDidChangeConnectionState(() => this._updateItems(), this));
		this._register(terminalProfileService.onDidChangeAvailableProfiles(() => this._updateItems(), this));
		this._register(_terminalService.onDidChangeInstancePrimaryStatus(() => this._updateItems(), this));
		this._register(attachSelectBoxStyler(this.selectBox, this._themeService));
	}

	override render(container: HTMLElement): void {
		super.render(container);
		container.classList.add('switch-terminal');
		this._register(attachStylerCallback(this._themeService, { selectBorder }, colors => {
			container.style.borderColor = colors.selectBorder ? `${colors.selectBorder}` : '';
		}));
	}

	private _updateItems(): void {
		const options = getTerminalSelectOpenItems(this._terminalService, this._terminalGroupService);
		this.setOptions(options, this._terminalGroupService.activeGroupIndex);
	}
}

function getTerminalSelectOpenItems(terminalService: ITerminalService, terminalGroupService: ITerminalGroupService): ISelectOptionItem[] {
	let items: ISelectOptionItem[];
	if (terminalService.connectionState === TerminalConnectionState.Connected) {
		items = terminalGroupService.getGroupLabels().map(label => {
			return { text: label };
		});
	} else {
		items = [{ text: nls.localize('terminalConnectingLabel', "Starting...") }];
	}
	items.push({ text: switchTerminalActionViewItemSeparator, isDisabled: true });
	items.push({ text: switchTerminalShowTabsTitle });
	return items;
}

class SingleTerminalTabActionViewItem extends MenuEntryActionViewItem {
	private _color: string | undefined;
	private _altCommand: string | undefined;
	private _class: string | undefined;
	private readonly _elementDisposables: IDisposable[] = [];

	constructor(
		action: MenuItemAction,
		private readonly _actions: IAction[],
		@IKeybindingService keybindingService: IKeybindingService,
		@INotificationService notificationService: INotificationService,
		@IContextKeyService contextKeyService: IContextKeyService,
		@IThemeService themeService: IThemeService,
		@ITerminalService private readonly _terminalService: ITerminalService,
		@ITerminalGroupService private readonly _terminalGroupService: ITerminalGroupService,
		@IContextMenuService contextMenuService: IContextMenuService,
		@ICommandService private readonly _commandService: ICommandService,
		@IInstantiationService private readonly _instantiationService: IInstantiationService,
	) {
		super(action, { draggable: true }, keybindingService, notificationService, contextKeyService, themeService, contextMenuService);

		// Register listeners to update the tab
		this._register(this._terminalService.onDidChangeInstancePrimaryStatus(e => this.updateLabel(e)));
		this._register(this._terminalGroupService.onDidChangeActiveInstance(() => this.updateLabel()));
		this._register(this._terminalService.onDidChangeInstanceIcon(e => this.updateLabel(e.instance)));
		this._register(this._terminalService.onDidChangeInstanceColor(e => this.updateLabel(e.instance)));
		this._register(this._terminalService.onDidChangeInstanceTitle(e => {
			if (e === this._terminalGroupService.activeInstance) {
				this._action.tooltip = getSingleTabTooltip(e, this._terminalService.configHelper.config.tabs.separator);
				this.updateLabel();
			}
		}));
		this._register(this._terminalService.onDidChangeInstanceCapability(e => {
			this._action.tooltip = getSingleTabTooltip(e, this._terminalService.configHelper.config.tabs.separator);
			this.updateLabel(e);
		}));

		// Clean up on dispose
		this._register(toDisposable(() => dispose(this._elementDisposables)));
	}

	override async onClick(event: MouseEvent): Promise<void> {
		if (event.altKey && this._menuItemAction.alt) {
			this._commandService.executeCommand(this._menuItemAction.alt.id, { target: TerminalLocation.Panel } as ICreateTerminalOptions);
		} else {
			this._openContextMenu();
		}
	}

	override updateLabel(e?: ITerminalInstance): void {
		// Only update if it's the active instance
		if (e && e !== this._terminalGroupService.activeInstance) {
			return;
		}

		if (this._elementDisposables.length === 0 && this.element && this.label) {
			// Right click opens context menu
			this._elementDisposables.push(dom.addDisposableListener(this.element, dom.EventType.CONTEXT_MENU, e => {
				if (e.button === 2) {
					this._openContextMenu();
					e.preventDefault();
				}
			}));
			// Middle click kills
			this._elementDisposables.push(dom.addDisposableListener(this.element, dom.EventType.AUXCLICK, e => {
				if (e.button === 1) {
					const instance = this._terminalGroupService.activeInstance;
					if (instance) {
						this._terminalService.safeDisposeTerminal(instance);
					}
					e.preventDefault();
				}
			}));
			// Drag and drop
			this._elementDisposables.push(dom.addDisposableListener(this.element, dom.EventType.DRAG_START, e => {
				const instance = this._terminalGroupService.activeInstance;
				if (e.dataTransfer && instance) {
					e.dataTransfer.setData(TerminalDataTransfers.Terminals, JSON.stringify([instance.resource.toString()]));
				}
			}));
		}
		if (this.label) {
			const label = this.label;
			const instance = this._terminalGroupService.activeInstance;
			if (!instance) {
				dom.reset(label, '');
				return;
			}
			label.classList.add('single-terminal-tab');
			let colorStyle = '';
			const primaryStatus = instance.statusList.primary;
			if (primaryStatus) {
				const colorKey = getColorForSeverity(primaryStatus.severity);
				this._themeService.getColorTheme();
				const foundColor = this._themeService.getColorTheme().getColor(colorKey);
				if (foundColor) {
					colorStyle = foundColor.toString();
				}
			}
			label.style.color = colorStyle;
			dom.reset(label, ...renderLabelWithIcons(this._instantiationService.invokeFunction(getSingleTabLabel, instance, this._terminalService.configHelper.config.tabs.separator, ThemeIcon.isThemeIcon(this._commandAction.item.icon) ? this._commandAction.item.icon : undefined)));

			if (this._altCommand) {
				label.classList.remove(this._altCommand);
				this._altCommand = undefined;
			}
			if (this._color) {
				label.classList.remove(this._color);
				this._color = undefined;
			}
			if (this._class) {
				label.classList.remove(this._class);
				label.classList.remove('terminal-uri-icon');
				this._class = undefined;
			}
			const colorClass = getColorClass(instance);
			if (colorClass) {
				this._color = colorClass;
				label.classList.add(colorClass);
			}
			const uriClasses = getUriClasses(instance, this._themeService.getColorTheme().type);
			if (uriClasses) {
				this._class = uriClasses?.[0];
				label.classList.add(...uriClasses);
			}
			if (this._commandAction.item.icon) {
				this._altCommand = `alt-command`;
				label.classList.add(this._altCommand);
			}
			this.updateTooltip();
		}
	}

	private _openContextMenu() {
		this._contextMenuService.showContextMenu({
			getAnchor: () => this.element!,
			getActions: () => this._actions,
			getActionsContext: () => this.label
		});
	}
}

function getSingleTabLabel(accessor: ServicesAccessor, instance: ITerminalInstance | undefined, separator: string, icon?: ThemeIcon) {
	// Don't even show the icon if there is no title as the icon would shift around when the title
	// is added
	if (!instance || !instance.title) {
		return '';
	}
	const iconClass = ThemeIcon.isThemeIcon(instance.icon) ? instance.icon.id : accessor.get(ITerminalProfileResolverService).getDefaultIcon();
	const label = `$(${icon?.id || iconClass}) ${getSingleTabTitle(instance, separator)}`;

	const primaryStatus = instance.statusList.primary;
	if (!primaryStatus?.icon) {
		return label;
	}
	return `${label} $(${primaryStatus.icon.id})`;
}

function getSingleTabTooltip(instance: ITerminalInstance | undefined, separator: string): string {
	if (!instance) {
		return '';
	}
	const shellIntegrationString = getShellIntegrationTooltip(instance, false);
	const title = getSingleTabTitle(instance, separator);
	return shellIntegrationString ? title + shellIntegrationString : title;
}

function getSingleTabTitle(instance: ITerminalInstance | undefined, separator: string): string {
	if (!instance) {
		return '';
	}
	return !instance.description ? instance.title : `${instance.title} ${separator} ${instance.description}`;
}

class TerminalThemeIconStyle extends Themable {
	private _styleElement: HTMLElement;
	constructor(
		container: HTMLElement,
		@IThemeService private readonly _themeService: IThemeService,
		@ITerminalService private readonly _terminalService: ITerminalService,
		@ITerminalGroupService private readonly _terminalGroupService: ITerminalGroupService
	) {
		super(_themeService);
		this._registerListeners();
		this._styleElement = document.createElement('style');
		container.appendChild(this._styleElement);
		this._register(toDisposable(() => container.removeChild(this._styleElement)));
		this.updateStyles();
	}

	private _registerListeners(): void {
		this._register(this._terminalService.onDidChangeInstanceIcon(() => this.updateStyles()));
		this._register(this._terminalService.onDidChangeInstanceColor(() => this.updateStyles()));
		this._register(this._terminalService.onDidChangeInstances(() => this.updateStyles()));
		this._register(this._terminalGroupService.onDidChangeGroups(() => this.updateStyles()));
	}

	override updateStyles(): void {
		super.updateStyles();
		const colorTheme = this._themeService.getColorTheme();

		// TODO: add a rule collector to avoid duplication
		let css = '';

		// Add icons
		for (const instance of this._terminalService.instances) {
			const icon = instance.icon;
			if (!icon) {
				continue;
			}
			let uri = undefined;
			if (icon instanceof URI) {
				uri = icon;
			} else if (icon instanceof Object && 'light' in icon && 'dark' in icon) {
				uri = colorTheme.type === ColorScheme.LIGHT ? icon.light : icon.dark;
			}
			const iconClasses = getUriClasses(instance, colorTheme.type);
			if (uri instanceof URI && iconClasses && iconClasses.length > 1) {
				css += (
					`.monaco-workbench .${iconClasses[0]} .monaco-highlighted-label .codicon, .monaco-action-bar .terminal-uri-icon.single-terminal-tab.action-label:not(.alt-command) .codicon` +
					`{background-image: ${dom.asCSSUrl(uri)};}`
				);
			}
		}

		// Add colors
		for (const instance of this._terminalService.instances) {
			const colorClass = getColorClass(instance);
			if (!colorClass || !instance.color) {
				continue;
			}
			const color = colorTheme.getColor(instance.color);
			if (color) {
				// exclude status icons (file-icon) and inline action icons (trashcan and horizontalSplit)
				css += (
					`.monaco-workbench .${colorClass} .codicon:first-child:not(.codicon-split-horizontal):not(.codicon-trashcan):not(.file-icon)` +
					`{ color: ${color} !important; }`
				);
			}
		}

		this._styleElement.textContent = css;
	}
}<|MERGE_RESOLUTION|>--- conflicted
+++ resolved
@@ -163,24 +163,7 @@
 		this._register(this.onDidChangeBodyVisibility(async visible => {
 			this._viewShowing.set(visible);
 			if (visible) {
-<<<<<<< HEAD
-				if (this._terminalService.isProcessSupportRegistered) {
-					const hadTerminals = !!this._terminalGroupService.groups.length;
-					// Ensure the primary backend is registered as it's important to do before
-					// initializeTerminals is called.
-					await this._terminalService.primaryBackendRegistered;
-					if (this._terminalsInitialized) {
-						if (!hadTerminals) {
-							this._terminalService.createTerminal({ location: TerminalLocation.Panel });
-						}
-					} else {
-						this._terminalsInitialized = true;
-						this._terminalService.initializeTerminals();
-					}
-				} else {
-=======
 				if (!this._terminalService.isProcessSupportRegistered) {
->>>>>>> 469ee936
 					this._onDidChangeViewWelcomeState.fire();
 				}
 				this._initializeTerminal();
