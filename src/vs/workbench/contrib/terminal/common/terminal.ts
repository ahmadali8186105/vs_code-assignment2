/*---------------------------------------------------------------------------------------------
 *  Copyright (c) Microsoft Corporation. All rights reserved.
 *  Licensed under the MIT License. See License.txt in the project root for license information.
 *--------------------------------------------------------------------------------------------*/

import * as nls from 'vs/nls';
import { Event } from 'vs/base/common/event';
import { IDisposable } from 'vs/base/common/lifecycle';
import { IProcessEnvironment, OperatingSystem } from 'vs/base/common/platform';
import { IExtensionPointDescriptor } from 'vs/workbench/services/extensions/common/extensionsRegistry';
import { IProcessDataEvent, IProcessReadyEvent, IShellLaunchConfig, ITerminalChildProcess, ITerminalLaunchError, ITerminalProfile, ITerminalProfileObject, ITerminalsLayoutInfo, ITerminalsLayoutInfoById, TerminalIcon, TerminalLocationString, IProcessProperty, TitleEventSource, ProcessPropertyType, IFixedTerminalDimensions, IExtensionTerminalProfile, ICreateContributedTerminalProfileOptions, IProcessPropertyMap, ITerminalEnvironment } from 'vs/platform/terminal/common/terminal';
import { IEnvironmentVariableInfo } from 'vs/workbench/contrib/terminal/common/environmentVariable';
import { createDecorator } from 'vs/platform/instantiation/common/instantiation';
import { URI } from 'vs/base/common/uri';
import { IProcessDetails } from 'vs/platform/terminal/common/terminalProcess';
import { Registry } from 'vs/platform/registry/common/platform';
import { ITerminalCapabilityStore } from 'vs/workbench/contrib/terminal/common/capabilities/capabilities';

export const TERMINAL_VIEW_ID = 'terminal';

export const TERMINAL_CREATION_COMMANDS = ['workbench.action.terminal.toggleTerminal', 'workbench.action.terminal.new', 'workbench.action.togglePanel', 'workbench.action.terminal.focus'];

export const TerminalCursorStyle = {
	BLOCK: 'block',
	LINE: 'line',
	UNDERLINE: 'underline'
};

export const TERMINAL_CONFIG_SECTION = 'terminal.integrated';

export const TERMINAL_ACTION_CATEGORY = nls.localize('terminalCategory', "Terminal");

export const DEFAULT_LETTER_SPACING = 0;
export const MINIMUM_LETTER_SPACING = -5;
export const DEFAULT_LINE_HEIGHT = 1;

export const MINIMUM_FONT_WEIGHT = 1;
export const MAXIMUM_FONT_WEIGHT = 1000;
export const DEFAULT_FONT_WEIGHT = 'normal';
export const DEFAULT_BOLD_FONT_WEIGHT = 'bold';
export const SUGGESTIONS_FONT_WEIGHT = ['normal', 'bold', '100', '200', '300', '400', '500', '600', '700', '800', '900'];

export const ITerminalProfileResolverService = createDecorator<ITerminalProfileResolverService>('terminalProfileResolverService');
export interface ITerminalProfileResolverService {
	readonly _serviceBrand: undefined;

	readonly defaultProfileName: string | undefined;

	/**
	 * Resolves the icon of a shell launch config if this will use the default profile
	 */
	resolveIcon(shellLaunchConfig: IShellLaunchConfig, os: OperatingSystem): void;
	resolveShellLaunchConfig(shellLaunchConfig: IShellLaunchConfig, options: IShellLaunchConfigResolveOptions): Promise<void>;
	getDefaultProfile(options: IShellLaunchConfigResolveOptions): Promise<ITerminalProfile>;
	getDefaultShell(options: IShellLaunchConfigResolveOptions): Promise<string>;
	getDefaultShellArgs(options: IShellLaunchConfigResolveOptions): Promise<string | string[]>;
	getEnvironment(remoteAuthority: string | undefined): Promise<IProcessEnvironment>;
	createProfileFromShellAndShellArgs(shell?: unknown, shellArgs?: unknown): Promise<ITerminalProfile | string>;
}

/*
 * When there were shell integration args injected
 * and createProcess returns an error, this exit code will be used.
 */
export const ShellIntegrationExitCode = 633;

export interface IRegisterContributedProfileArgs {
	extensionIdentifier: string; id: string; title: string; options: ICreateContributedTerminalProfileOptions;
}

export const ITerminalProfileService = createDecorator<ITerminalProfileService>('terminalProfileService');
export interface ITerminalProfileService {
	readonly _serviceBrand: undefined;
	readonly availableProfiles: ITerminalProfile[];
	readonly contributedProfiles: IExtensionTerminalProfile[];
	readonly profilesReady: Promise<void>;
	getPlatformKey(): Promise<string>;
	refreshAvailableProfiles(): void;
	getDefaultProfileName(): string | undefined;
	onDidChangeAvailableProfiles: Event<ITerminalProfile[]>;
	getContributedDefaultProfile(shellLaunchConfig: IShellLaunchConfig): Promise<IExtensionTerminalProfile | undefined>;
	registerContributedProfile(args: IRegisterContributedProfileArgs): Promise<void>;
	getContributedProfileProvider(extensionIdentifier: string, id: string): ITerminalProfileProvider | undefined;
	registerTerminalProfileProvider(extensionIdentifier: string, id: string, profileProvider: ITerminalProfileProvider): IDisposable;
}

export interface ITerminalProfileProvider {
	createContributedTerminalProfile(options: ICreateContributedTerminalProfileOptions): Promise<void>;
}

export interface IShellLaunchConfigResolveOptions {
	remoteAuthority: string | undefined;
	os: OperatingSystem;
	allowAutomationShell?: boolean;
}

export interface ITerminalBackend {
	readonly remoteAuthority: string | undefined;

	/**
	 * Fired when the ptyHost process becomes non-responsive, this should disable stdin for all
	 * terminals using this pty host connection and mark them as disconnected.
	 */
	onPtyHostUnresponsive: Event<void>;
	/**
	 * Fired when the ptyHost process becomes responsive after being non-responsive. Allowing
	 * previously disconnected terminals to reconnect.
	 */
	onPtyHostResponsive: Event<void>;
	/**
	 * Fired when the ptyHost has been restarted, this is used as a signal for listening terminals
	 * that its pty has been lost and will remain disconnected.
	 */
	onPtyHostRestart: Event<void>;

	onDidRequestDetach: Event<{ requestId: number; workspaceId: string; instanceId: number }>;

	attachToProcess(id: number): Promise<ITerminalChildProcess | undefined>;
	listProcesses(): Promise<IProcessDetails[]>;
	getDefaultSystemShell(osOverride?: OperatingSystem): Promise<string>;
	getProfiles(profiles: unknown, defaultProfile: unknown, includeDetectedProfiles?: boolean): Promise<ITerminalProfile[]>;
	getWslPath(original: string): Promise<string>;
	getEnvironment(): Promise<IProcessEnvironment>;
	getShellEnvironment(): Promise<IProcessEnvironment | undefined>;
	setTerminalLayoutInfo(layoutInfo?: ITerminalsLayoutInfoById): Promise<void>;
	updateTitle(id: number, title: string, titleSource: TitleEventSource): Promise<void>;
	updateIcon(id: number, icon: TerminalIcon, color?: string): Promise<void>;
	getTerminalLayoutInfo(): Promise<ITerminalsLayoutInfo | undefined>;
	reduceConnectionGraceTime(): Promise<void>;
	requestDetachInstance(workspaceId: string, instanceId: number): Promise<IProcessDetails | undefined>;
	acceptDetachInstanceReply(requestId: number, persistentProcessId?: number): Promise<void>;
	persistTerminalState(): Promise<void>;

	createProcess(
		shellLaunchConfig: IShellLaunchConfig,
		cwd: string,
		cols: number,
		rows: number,
		unicodeVersion: '6' | '11',
		env: IProcessEnvironment,
		windowsEnableConpty: boolean,
		shouldPersist: boolean
	): Promise<ITerminalChildProcess>;
}

export const TerminalExtensions = {
	Backend: 'workbench.contributions.terminal.processBackend'
};

export interface ITerminalBackendRegistry {
	/**
	 * Registers a terminal backend for a remote authority.
	 */
	registerTerminalBackend(backend: ITerminalBackend): void;

	/**
	 * Returns the registered terminal backend for a remote authority.
	 */
	getTerminalBackend(remoteAuthority?: string): ITerminalBackend | undefined;
}

class TerminalBackendRegistry implements ITerminalBackendRegistry {
	private readonly _backends = new Map<string, ITerminalBackend>();

	registerTerminalBackend(backend: ITerminalBackend): void {
		const key = backend.remoteAuthority ?? '';
		if (this._backends.has(key)) {
			throw new Error(`A terminal backend with remote authority '${key}' was already registered.`);
		}
		this._backends.set(key, backend);
	}

	getTerminalBackend(remoteAuthority: string | undefined): ITerminalBackend | undefined {
		return this._backends.get(remoteAuthority ?? '');
	}
}
Registry.add(TerminalExtensions.Backend, new TerminalBackendRegistry());

export type FontWeight = 'normal' | 'bold' | number;

export interface ITerminalProfiles {
	linux: { [key: string]: ITerminalProfileObject };
	osx: { [key: string]: ITerminalProfileObject };
	windows: { [key: string]: ITerminalProfileObject };
}

export type ConfirmOnKill = 'never' | 'always' | 'editor' | 'panel';
export type ConfirmOnExit = 'never' | 'always' | 'hasChildProcesses';

export interface ICompleteTerminalConfiguration {
	'terminal.integrated.automationShell.windows': string;
	'terminal.integrated.automationShell.osx': string;
	'terminal.integrated.automationShell.linux': string;
	'terminal.integrated.shell.windows': string;
	'terminal.integrated.shell.osx': string;
	'terminal.integrated.shell.linux': string;
	'terminal.integrated.shellArgs.windows': string | string[];
	'terminal.integrated.shellArgs.osx': string | string[];
	'terminal.integrated.shellArgs.linux': string | string[];
	'terminal.integrated.env.windows': ITerminalEnvironment;
	'terminal.integrated.env.osx': ITerminalEnvironment;
	'terminal.integrated.env.linux': ITerminalEnvironment;
	'terminal.integrated.cwd': string;
	'terminal.integrated.detectLocale': 'auto' | 'off' | 'on';
}

export interface ITerminalConfiguration {
	shell: {
		linux: string | null;
		osx: string | null;
		windows: string | null;
	};
	automationShell: {
		linux: string | null;
		osx: string | null;
		windows: string | null;
	};
	shellArgs: {
		linux: string[];
		osx: string[];
		windows: string[];
	};
	profiles: ITerminalProfiles;
	defaultProfile: {
		linux: string | null;
		osx: string | null;
		windows: string | null;
	};
	useWslProfiles: boolean;
	altClickMovesCursor: boolean;
	macOptionIsMeta: boolean;
	macOptionClickForcesSelection: boolean;
	gpuAcceleration: 'auto' | 'on' | 'canvas' | 'off';
	rightClickBehavior: 'default' | 'copyPaste' | 'paste' | 'selectWord';
	cursorBlinking: boolean;
	cursorStyle: 'block' | 'underline' | 'line';
	cursorWidth: number;
	drawBoldTextInBrightColors: boolean;
	fastScrollSensitivity: number;
	fontFamily: string;
	fontWeight: FontWeight;
	fontWeightBold: FontWeight;
	minimumContrastRatio: number;
	mouseWheelScrollSensitivity: number;
	sendKeybindingsToShell: boolean;
	// fontLigatures: boolean;
	fontSize: number;
	letterSpacing: number;
	lineHeight: number;
	detectLocale: 'auto' | 'off' | 'on';
	scrollback: number;
	commandsToSkipShell: string[];
	allowChords: boolean;
	allowMnemonics: boolean;
	cwd: string;
	confirmOnExit: ConfirmOnExit;
	confirmOnKill: ConfirmOnKill;
	enableBell: boolean;
	env: {
		linux: { [key: string]: string };
		osx: { [key: string]: string };
		windows: { [key: string]: string };
	};
	environmentChangesIndicator: 'off' | 'on' | 'warnonly';
	environmentChangesRelaunch: boolean;
	showExitAlert: boolean;
	splitCwd: 'workspaceRoot' | 'initial' | 'inherited';
	windowsEnableConpty: boolean;
	wordSeparators: string;
	enableFileLinks: boolean;
	unicodeVersion: '6' | '11';
	localEchoLatencyThreshold: number;
	localEchoExcludePrograms: ReadonlyArray<string>;
	localEchoEnabled: 'auto' | 'on' | 'off';
	localEchoStyle: 'bold' | 'dim' | 'italic' | 'underlined' | 'inverted' | string;
	enablePersistentSessions: boolean;
	tabs: {
		enabled: boolean;
		hideCondition: 'never' | 'singleTerminal' | 'singleGroup';
		showActiveTerminal: 'always' | 'singleTerminal' | 'singleTerminalOrNarrow' | 'singleGroup' | 'never';
		location: 'left' | 'right';
		focusMode: 'singleClick' | 'doubleClick';
		title: string;
		description: string;
		separator: string;
	};
	bellDuration: number;
	defaultLocation: TerminalLocationString;
	customGlyphs: boolean;
	persistentSessionReviveProcess: 'onExit' | 'onExitAndWindowClose' | 'never';
	ignoreProcessNames: string[];
	autoReplies: { [key: string]: string };
	enableShellIntegration: boolean;
}

export const DEFAULT_LOCAL_ECHO_EXCLUDE: ReadonlyArray<string> = ['vim', 'vi', 'nano', 'tmux'];

export interface ITerminalConfigHelper {
	config: ITerminalConfiguration;

	configFontIsMonospace(): boolean;
	getFont(): ITerminalFont;
	showRecommendations(shellLaunchConfig: IShellLaunchConfig): void;
}

export interface ITerminalFont {
	fontFamily: string;
	fontSize: number;
	letterSpacing: number;
	lineHeight: number;
	charWidth?: number;
	charHeight?: number;
}

export interface IRemoteTerminalAttachTarget {
	id: number;
	pid: number;
	title: string;
	titleSource: TitleEventSource;
	cwd: string;
	workspaceId: string;
	workspaceName: string;
	isOrphan: boolean;
	icon: URI | { light: URI; dark: URI } | { id: string; color?: { id: string } } | undefined;
	color: string | undefined;
	fixedDimensions: IFixedTerminalDimensions | undefined;
}

export interface IShellIntegration {
	capabilities: ITerminalCapabilityStore;
}

<<<<<<< HEAD
export interface ITerminalCommand {
	command: string;
	timestamp: number;
	cwd?: string;
	exitCode?: number;
	marker?: IXtermMarker;
	hasOutput: boolean;
	getOutput(): string | undefined;
	getTimeFromNow(): string | undefined;
}

/**
 * A clone of the IMarker from xterm which cannot be imported from common
 */
export interface IXtermMarker {
	readonly id: number;
	readonly isDisposed: boolean;
	readonly line: number;
	dispose(): void;
	onDispose: {
		(listener: () => any): { dispose(): void };
	};
}

=======
>>>>>>> a365e5c3
export interface INavigationMode {
	exitNavigationMode(): void;
	focusPreviousLine(): void;
	focusNextLine(): void;
}

export interface IBeforeProcessDataEvent {
	/**
	 * The data of the event, this can be modified by the event listener to change what gets sent
	 * to the terminal.
	 */
	data: string;
}

export interface IDefaultShellAndArgsRequest {
	useAutomationShell: boolean;
	callback: (shell: string, args: string[] | string | undefined) => void;
}

export interface ITerminalProcessManager extends IDisposable {
	readonly processState: ProcessState;
	readonly ptyProcessReady: Promise<void>;
	readonly shellProcessId: number | undefined;
	readonly remoteAuthority: string | undefined;
	readonly os: OperatingSystem | undefined;
	readonly userHome: string | undefined;
	readonly environmentVariableInfo: IEnvironmentVariableInfo | undefined;
	readonly persistentProcessId: number | undefined;
	readonly shouldPersist: boolean;
	readonly isDisconnected: boolean;
	readonly hasWrittenData: boolean;
	readonly hasChildProcesses: boolean;
	readonly backend: ITerminalBackend | undefined;
	readonly capabilities: ITerminalCapabilityStore;

	readonly onPtyDisconnect: Event<void>;
	readonly onPtyReconnect: Event<void>;

	readonly onProcessReady: Event<IProcessReadyEvent>;
	readonly onBeforeProcessData: Event<IBeforeProcessDataEvent>;
	readonly onProcessData: Event<IProcessDataEvent>;
	readonly onEnvironmentVariableInfoChanged: Event<IEnvironmentVariableInfo>;
	readonly onDidChangeProperty: Event<IProcessProperty<any>>;
	readonly onProcessExit: Event<number | undefined>;

	dispose(immediate?: boolean): void;
	detachFromProcess(): Promise<void>;
	createProcess(shellLaunchConfig: IShellLaunchConfig, cols: number, rows: number, isScreenReaderModeEnabled: boolean): Promise<ITerminalLaunchError | undefined>;
	relaunch(shellLaunchConfig: IShellLaunchConfig, cols: number, rows: number, isScreenReaderModeEnabled: boolean, reset: boolean): Promise<ITerminalLaunchError | undefined>;
	write(data: string): Promise<void>;
	setDimensions(cols: number, rows: number): Promise<void>;
	setDimensions(cols: number, rows: number, sync: false): Promise<void>;
	setDimensions(cols: number, rows: number, sync: true): void;
	setUnicodeVersion(version: '6' | '11'): Promise<void>;
	acknowledgeDataEvent(charCount: number): void;
	processBinary(data: string): void;

	getInitialCwd(): Promise<string>;
	getLatency(): Promise<number>;
	refreshProperty<T extends ProcessPropertyType>(type: T): Promise<IProcessPropertyMap[T]>;
	updateProperty<T extends ProcessPropertyType>(property: T, value: IProcessPropertyMap[T]): void;
	getBackendOS(): Promise<OperatingSystem>;
}

export const enum ProcessState {
	// The process has not been initialized yet.
	Uninitialized = 1,
	// The process is currently launching, the process is marked as launching
	// for a short duration after being created and is helpful to indicate
	// whether the process died as a result of bad shell and args.
	Launching = 2,
	// The process is running normally.
	Running = 3,
	// The process was killed during launch, likely as a result of bad shell and
	// args.
	KilledDuringLaunch = 4,
	// The process was killed by the user (the event originated from VS Code).
	KilledByUser = 5,
	// The process was killed by itself, for example the shell crashed or `exit`
	// was run.
	KilledByProcess = 6
}

export interface ITerminalProcessExtHostProxy extends IDisposable {
	readonly instanceId: number;

	emitData(data: string): void;
	emitProcessProperty(property: IProcessProperty<any>): void;
	emitReady(pid: number, cwd: string): void;
	emitLatency(latency: number): void;
	emitExit(exitCode: number | undefined): void;

	onInput: Event<string>;
	onBinary: Event<string>;
	onResize: Event<{ cols: number; rows: number }>;
	onAcknowledgeDataEvent: Event<number>;
	onShutdown: Event<boolean>;
	onRequestInitialCwd: Event<void>;
	onRequestCwd: Event<void>;
	onRequestLatency: Event<void>;
}

export interface IStartExtensionTerminalRequest {
	proxy: ITerminalProcessExtHostProxy;
	cols: number;
	rows: number;
	callback: (error: ITerminalLaunchError | undefined) => void;
}

export interface IDefaultShellAndArgsRequest {
	useAutomationShell: boolean;
	callback: (shell: string, args: string[] | string | undefined) => void;
}

export const QUICK_LAUNCH_PROFILE_CHOICE = 'workbench.action.terminal.profile.choice';

export const enum TerminalCommandId {
	FindNext = 'workbench.action.terminal.findNext',
	FindPrevious = 'workbench.action.terminal.findPrevious',
	Toggle = 'workbench.action.terminal.toggleTerminal',
	Kill = 'workbench.action.terminal.kill',
	KillEditor = 'workbench.action.terminal.killEditor',
	KillInstance = 'workbench.action.terminal.killInstance',
	KillAll = 'workbench.action.terminal.killAll',
	QuickKill = 'workbench.action.terminal.quickKill',
	ConfigureTerminalSettings = 'workbench.action.terminal.openSettings',
	OpenDetectedLink = 'workbench.action.terminal.openDetectedLink',
	OpenWordLink = 'workbench.action.terminal.openWordLink',
	OpenFileLink = 'workbench.action.terminal.openFileLink',
	OpenWebLink = 'workbench.action.terminal.openUrlLink',
	RunRecentCommand = 'workbench.action.terminal.runRecentCommand',
	GoToRecentDirectory = 'workbench.action.terminal.goToRecentDirectory',
	CopySelection = 'workbench.action.terminal.copySelection',
	SelectAll = 'workbench.action.terminal.selectAll',
	DeleteWordLeft = 'workbench.action.terminal.deleteWordLeft',
	DeleteWordRight = 'workbench.action.terminal.deleteWordRight',
	DeleteToLineStart = 'workbench.action.terminal.deleteToLineStart',
	MoveToLineStart = 'workbench.action.terminal.moveToLineStart',
	MoveToLineEnd = 'workbench.action.terminal.moveToLineEnd',
	New = 'workbench.action.terminal.new',
	NewWithCwd = 'workbench.action.terminal.newWithCwd',
	NewLocal = 'workbench.action.terminal.newLocal',
	NewInActiveWorkspace = 'workbench.action.terminal.newInActiveWorkspace',
	NewWithProfile = 'workbench.action.terminal.newWithProfile',
	Split = 'workbench.action.terminal.split',
	SplitInstance = 'workbench.action.terminal.splitInstance',
	SplitInActiveWorkspace = 'workbench.action.terminal.splitInActiveWorkspace',
	Unsplit = 'workbench.action.terminal.unsplit',
	UnsplitInstance = 'workbench.action.terminal.unsplitInstance',
	JoinInstance = 'workbench.action.terminal.joinInstance',
	Join = 'workbench.action.terminal.join',
	Relaunch = 'workbench.action.terminal.relaunch',
	FocusPreviousPane = 'workbench.action.terminal.focusPreviousPane',
	ShowTabs = 'workbench.action.terminal.showTabs',
	CreateTerminalEditor = 'workbench.action.createTerminalEditor',
	CreateTerminalEditorSide = 'workbench.action.createTerminalEditorSide',
	FocusTabs = 'workbench.action.terminal.focusTabs',
	FocusNextPane = 'workbench.action.terminal.focusNextPane',
	ResizePaneLeft = 'workbench.action.terminal.resizePaneLeft',
	ResizePaneRight = 'workbench.action.terminal.resizePaneRight',
	ResizePaneUp = 'workbench.action.terminal.resizePaneUp',
	CreateWithProfileButton = 'workbench.action.terminal.createProfileButton',
	SizeToContentWidth = 'workbench.action.terminal.sizeToContentWidth',
	SizeToContentWidthInstance = 'workbench.action.terminal.sizeToContentWidthInstance',
	ResizePaneDown = 'workbench.action.terminal.resizePaneDown',
	Focus = 'workbench.action.terminal.focus',
	FocusNext = 'workbench.action.terminal.focusNext',
	FocusPrevious = 'workbench.action.terminal.focusPrevious',
	Paste = 'workbench.action.terminal.paste',
	PasteSelection = 'workbench.action.terminal.pasteSelection',
	SelectDefaultProfile = 'workbench.action.terminal.selectDefaultShell',
	RunSelectedText = 'workbench.action.terminal.runSelectedText',
	RunActiveFile = 'workbench.action.terminal.runActiveFile',
	SwitchTerminal = 'workbench.action.terminal.switchTerminal',
	ScrollDownLine = 'workbench.action.terminal.scrollDown',
	ScrollDownPage = 'workbench.action.terminal.scrollDownPage',
	ScrollToBottom = 'workbench.action.terminal.scrollToBottom',
	ScrollUpLine = 'workbench.action.terminal.scrollUp',
	ScrollUpPage = 'workbench.action.terminal.scrollUpPage',
	ScrollToTop = 'workbench.action.terminal.scrollToTop',
	Clear = 'workbench.action.terminal.clear',
	ClearSelection = 'workbench.action.terminal.clearSelection',
	ChangeIcon = 'workbench.action.terminal.changeIcon',
	ChangeIconPanel = 'workbench.action.terminal.changeIconPanel',
	ChangeIconInstance = 'workbench.action.terminal.changeIconInstance',
	ChangeColor = 'workbench.action.terminal.changeColor',
	ChangeColorPanel = 'workbench.action.terminal.changeColorPanel',
	ChangeColorInstance = 'workbench.action.terminal.changeColorInstance',
	Rename = 'workbench.action.terminal.rename',
	RenamePanel = 'workbench.action.terminal.renamePanel',
	RenameInstance = 'workbench.action.terminal.renameInstance',
	RenameWithArgs = 'workbench.action.terminal.renameWithArg',
	FindFocus = 'workbench.action.terminal.focusFind',
	FindHide = 'workbench.action.terminal.hideFind',
	QuickOpenTerm = 'workbench.action.quickOpenTerm',
	ScrollToPreviousCommand = 'workbench.action.terminal.scrollToPreviousCommand',
	ScrollToNextCommand = 'workbench.action.terminal.scrollToNextCommand',
	SelectToPreviousCommand = 'workbench.action.terminal.selectToPreviousCommand',
	SelectToNextCommand = 'workbench.action.terminal.selectToNextCommand',
	SelectToPreviousLine = 'workbench.action.terminal.selectToPreviousLine',
	SelectToNextLine = 'workbench.action.terminal.selectToNextLine',
	ToggleEscapeSequenceLogging = 'toggleEscapeSequenceLogging',
	SendSequence = 'workbench.action.terminal.sendSequence',
	ToggleFindRegex = 'workbench.action.terminal.toggleFindRegex',
	ToggleFindWholeWord = 'workbench.action.terminal.toggleFindWholeWord',
	ToggleFindCaseSensitive = 'workbench.action.terminal.toggleFindCaseSensitive',
	NavigationModeExit = 'workbench.action.terminal.navigationModeExit',
	NavigationModeFocusNext = 'workbench.action.terminal.navigationModeFocusNext',
	NavigationModeFocusPrevious = 'workbench.action.terminal.navigationModeFocusPrevious',
	ShowEnvironmentInformation = 'workbench.action.terminal.showEnvironmentInformation',
	SearchWorkspace = 'workbench.action.terminal.searchWorkspace',
	AttachToSession = 'workbench.action.terminal.attachToSession',
	DetachSession = 'workbench.action.terminal.detachSession',
	MoveToEditor = 'workbench.action.terminal.moveToEditor',
	MoveToEditorInstance = 'workbench.action.terminal.moveToEditorInstance',
	MoveToTerminalPanel = 'workbench.action.terminal.moveToTerminalPanel',
	SetDimensions = 'workbench.action.terminal.setDimensions',
}

export const DEFAULT_COMMANDS_TO_SKIP_SHELL: string[] = [
	TerminalCommandId.ClearSelection,
	TerminalCommandId.Clear,
	TerminalCommandId.CopySelection,
	TerminalCommandId.DeleteToLineStart,
	TerminalCommandId.DeleteWordLeft,
	TerminalCommandId.DeleteWordRight,
	TerminalCommandId.FindFocus,
	TerminalCommandId.FindHide,
	TerminalCommandId.FindNext,
	TerminalCommandId.FindPrevious,
	TerminalCommandId.GoToRecentDirectory,
	TerminalCommandId.ToggleFindRegex,
	TerminalCommandId.ToggleFindWholeWord,
	TerminalCommandId.ToggleFindCaseSensitive,
	TerminalCommandId.FocusNextPane,
	TerminalCommandId.FocusNext,
	TerminalCommandId.FocusPreviousPane,
	TerminalCommandId.FocusPrevious,
	TerminalCommandId.Focus,
	TerminalCommandId.SizeToContentWidth,
	TerminalCommandId.Kill,
	TerminalCommandId.KillEditor,
	TerminalCommandId.MoveToEditor,
	TerminalCommandId.MoveToLineEnd,
	TerminalCommandId.MoveToLineStart,
	TerminalCommandId.MoveToTerminalPanel,
	TerminalCommandId.NewInActiveWorkspace,
	TerminalCommandId.New,
	TerminalCommandId.Paste,
	TerminalCommandId.PasteSelection,
	TerminalCommandId.ResizePaneDown,
	TerminalCommandId.ResizePaneLeft,
	TerminalCommandId.ResizePaneRight,
	TerminalCommandId.ResizePaneUp,
	TerminalCommandId.RunActiveFile,
	TerminalCommandId.RunSelectedText,
	TerminalCommandId.RunRecentCommand,
	TerminalCommandId.ScrollDownLine,
	TerminalCommandId.ScrollDownPage,
	TerminalCommandId.ScrollToBottom,
	TerminalCommandId.ScrollToNextCommand,
	TerminalCommandId.ScrollToPreviousCommand,
	TerminalCommandId.ScrollToTop,
	TerminalCommandId.ScrollUpLine,
	TerminalCommandId.ScrollUpPage,
	TerminalCommandId.SendSequence,
	TerminalCommandId.SelectAll,
	TerminalCommandId.SelectToNextCommand,
	TerminalCommandId.SelectToNextLine,
	TerminalCommandId.SelectToPreviousCommand,
	TerminalCommandId.SelectToPreviousLine,
	TerminalCommandId.SplitInActiveWorkspace,
	TerminalCommandId.Split,
	TerminalCommandId.Toggle,
	TerminalCommandId.NavigationModeExit,
	TerminalCommandId.NavigationModeFocusNext,
	TerminalCommandId.NavigationModeFocusPrevious,
	'editor.action.toggleTabFocusMode',
	'notifications.hideList',
	'notifications.hideToasts',
	'workbench.action.quickOpen',
	'workbench.action.quickOpenPreviousEditor',
	'workbench.action.showCommands',
	'workbench.action.tasks.build',
	'workbench.action.tasks.restartTask',
	'workbench.action.tasks.runTask',
	'workbench.action.tasks.reRunTask',
	'workbench.action.tasks.showLog',
	'workbench.action.tasks.showTasks',
	'workbench.action.tasks.terminate',
	'workbench.action.tasks.test',
	'workbench.action.toggleFullScreen',
	'workbench.action.terminal.focusAtIndex1',
	'workbench.action.terminal.focusAtIndex2',
	'workbench.action.terminal.focusAtIndex3',
	'workbench.action.terminal.focusAtIndex4',
	'workbench.action.terminal.focusAtIndex5',
	'workbench.action.terminal.focusAtIndex6',
	'workbench.action.terminal.focusAtIndex7',
	'workbench.action.terminal.focusAtIndex8',
	'workbench.action.terminal.focusAtIndex9',
	'workbench.action.focusSecondEditorGroup',
	'workbench.action.focusThirdEditorGroup',
	'workbench.action.focusFourthEditorGroup',
	'workbench.action.focusFifthEditorGroup',
	'workbench.action.focusSixthEditorGroup',
	'workbench.action.focusSeventhEditorGroup',
	'workbench.action.focusEighthEditorGroup',
	'workbench.action.focusNextPart',
	'workbench.action.focusPreviousPart',
	'workbench.action.nextPanelView',
	'workbench.action.previousPanelView',
	'workbench.action.nextSideBarView',
	'workbench.action.previousSideBarView',
	'workbench.action.debug.start',
	'workbench.action.debug.stop',
	'workbench.action.debug.run',
	'workbench.action.debug.restart',
	'workbench.action.debug.continue',
	'workbench.action.debug.pause',
	'workbench.action.debug.stepInto',
	'workbench.action.debug.stepOut',
	'workbench.action.debug.stepOver',
	'workbench.action.nextEditor',
	'workbench.action.previousEditor',
	'workbench.action.nextEditorInGroup',
	'workbench.action.previousEditorInGroup',
	'workbench.action.openNextRecentlyUsedEditor',
	'workbench.action.openPreviousRecentlyUsedEditor',
	'workbench.action.openNextRecentlyUsedEditorInGroup',
	'workbench.action.openPreviousRecentlyUsedEditorInGroup',
	'workbench.action.quickOpenPreviousRecentlyUsedEditor',
	'workbench.action.quickOpenLeastRecentlyUsedEditor',
	'workbench.action.quickOpenPreviousRecentlyUsedEditorInGroup',
	'workbench.action.quickOpenLeastRecentlyUsedEditorInGroup',
	'workbench.action.focusActiveEditorGroup',
	'workbench.action.focusFirstEditorGroup',
	'workbench.action.focusLastEditorGroup',
	'workbench.action.firstEditorInGroup',
	'workbench.action.lastEditorInGroup',
	'workbench.action.navigateUp',
	'workbench.action.navigateDown',
	'workbench.action.navigateRight',
	'workbench.action.navigateLeft',
	'workbench.action.togglePanel',
	'workbench.action.quickOpenView',
	'workbench.action.toggleMaximizedPanel'
];

export const terminalContributionsDescriptor: IExtensionPointDescriptor = {
	extensionPoint: 'terminal',
	defaultExtensionKind: ['workspace'],
	jsonSchema: {
		description: nls.localize('vscode.extension.contributes.terminal', 'Contributes terminal functionality.'),
		type: 'object',
		properties: {
			types: {
				type: 'array',
				description: nls.localize('vscode.extension.contributes.terminal.types', "Defines additional terminal types that the user can create."),
				items: {
					type: 'object',
					required: ['command', 'title'],
					properties: {
						command: {
							description: nls.localize('vscode.extension.contributes.terminal.types.command', "Command to execute when the user creates this type of terminal."),
							type: 'string',
						},
						title: {
							description: nls.localize('vscode.extension.contributes.terminal.types.title', "Title for this type of terminal."),
							type: 'string',
						},
						icon: {
							description: nls.localize('vscode.extension.contributes.terminal.types.icon', "A codicon, URI, or light and dark URIs to associate with this terminal type."),
							anyOf: [{
								type: 'string',
							},
							{
								type: 'object',
								properties: {
									light: {
										description: nls.localize('vscode.extension.contributes.terminal.types.icon.light', 'Icon path when a light theme is used'),
										type: 'string'
									},
									dark: {
										description: nls.localize('vscode.extension.contributes.terminal.types.icon.dark', 'Icon path when a dark theme is used'),
										type: 'string'
									}
								}
							}]
						},
					},
				},
			},
			profiles: {
				type: 'array',
				description: nls.localize('vscode.extension.contributes.terminal.profiles', "Defines additional terminal profiles that the user can create."),
				items: {
					type: 'object',
					required: ['id', 'title'],
					defaultSnippets: [{
						body: {
							id: '$1',
							title: '$2'
						}
					}],
					properties: {
						id: {
							description: nls.localize('vscode.extension.contributes.terminal.profiles.id', "The ID of the terminal profile provider."),
							type: 'string',
						},
						title: {
							description: nls.localize('vscode.extension.contributes.terminal.profiles.title', "Title for this terminal profile."),
							type: 'string',
						},
						icon: {
							description: nls.localize('vscode.extension.contributes.terminal.types.icon', "A codicon, URI, or light and dark URIs to associate with this terminal type."),
							anyOf: [{
								type: 'string',
							},
							{
								type: 'object',
								properties: {
									light: {
										description: nls.localize('vscode.extension.contributes.terminal.types.icon.light', 'Icon path when a light theme is used'),
										type: 'string'
									},
									dark: {
										description: nls.localize('vscode.extension.contributes.terminal.types.icon.dark', 'Icon path when a dark theme is used'),
										type: 'string'
									}
								}
							}]
						},
					},
				},
			},
		},
	},
};<|MERGE_RESOLUTION|>--- conflicted
+++ resolved
@@ -14,7 +14,7 @@
 import { URI } from 'vs/base/common/uri';
 import { IProcessDetails } from 'vs/platform/terminal/common/terminalProcess';
 import { Registry } from 'vs/platform/registry/common/platform';
-import { ITerminalCapabilityStore } from 'vs/workbench/contrib/terminal/common/capabilities/capabilities';
+import { ITerminalCapabilityStore, IXtermMarker } from 'vs/workbench/contrib/terminal/common/capabilities/capabilities';
 
 export const TERMINAL_VIEW_ID = 'terminal';
 
@@ -330,7 +330,6 @@
 	capabilities: ITerminalCapabilityStore;
 }
 
-<<<<<<< HEAD
 export interface ITerminalCommand {
 	command: string;
 	timestamp: number;
@@ -342,21 +341,6 @@
 	getTimeFromNow(): string | undefined;
 }
 
-/**
- * A clone of the IMarker from xterm which cannot be imported from common
- */
-export interface IXtermMarker {
-	readonly id: number;
-	readonly isDisposed: boolean;
-	readonly line: number;
-	dispose(): void;
-	onDispose: {
-		(listener: () => any): { dispose(): void };
-	};
-}
-
-=======
->>>>>>> a365e5c3
 export interface INavigationMode {
 	exitNavigationMode(): void;
 	focusPreviousLine(): void;
