/*---------------------------------------------------------------------------------------------
 *  Copyright (c) Microsoft Corporation. All rights reserved.
 *  Licensed under the MIT License. See License.txt in the project root for license information.
 *--------------------------------------------------------------------------------------------*/

.interactive-session {
	max-width: 850px;
	margin: auto;
}

.interactive-list > .monaco-list > .monaco-scrollable-element > .monaco-list-rows > .monaco-list-row > .monaco-tl-row > .monaco-tl-twistie {
	/* Hide twisties from chat tree rows, but not from nested trees within a chat response */
	display: none !important;
}

.interactive-item-container {
	padding: 16px 20px 0px 20px;
	display: flex;
	flex-direction: column;
	gap: 6px;
	color: var(--vscode-interactive-session-foreground);

	cursor: default;
	user-select: text;
	-webkit-user-select: text;
}

.interactive-item-container .header {
	display: flex;
	align-items: center;
	justify-content: space-between;
}

.interactive-item-container .header .user {
	display: flex;
	align-items: center;
	gap: 6px;
}

.interactive-item-container .header .username {
	margin: 0;
	font-size: 12px;
	font-weight: 600;
}

.interactive-item-container .header .avatar {
	display: flex;
	align-items: center;
	justify-content: center;
	width: 24px;
	height: 24px;
	border-radius: 50%;
	background: var(--vscode-badge-background);
	pointer-events: none;
	user-select: none;
}

.interactive-item-container .header .avatar .icon {
	width: 24px;
	height: 24px;
	border-radius: 50%;
}

.interactive-item-container .header .avatar .codicon {
	color: var(--vscode-badge-foreground) !important;
}

.monaco-list-row:not(.focused) .interactive-item-container:not(:hover) .header .monaco-toolbar,
.monaco-list:not(:focus-within) .monaco-list-row .interactive-item-container:not(:hover) .header .monaco-toolbar,
.monaco-list-row:not(.focused) .interactive-item-container:not(:hover) .header .monaco-toolbar .action-label,
.monaco-list:not(:focus-within) .monaco-list-row .interactive-item-container:not(:hover) .header .monaco-toolbar .action-label {
	/* Also apply this rule to the .action-label directly to work around a strange issue- when the
	toolbar is hidden without that second rule, tabbing from the list container into a list item doesn't work
	and the tab key doesn't do anything. */
	display: none;
}

.interactive-item-container .header .monaco-toolbar .monaco-action-bar .actions-container {
	gap: 4px;
}

.interactive-item-container .header .monaco-toolbar .action-label {
	border: 1px solid transparent;
	padding: 2px;
}

.interactive-item-container .header .monaco-toolbar .checked.action-label,
.interactive-item-container .header .monaco-toolbar .checked.action-label:hover {
	color: var(--vscode-inputOption-activeForeground) !important;
	border-color: var(--vscode-inputOption-activeBorder);
	background-color: var(--vscode-inputOption-activeBackground);
}

.interactive-item-container .value {
	width: 100%;
}

.interactive-item-container .value table {
	width: 100%;
	text-align: left;
	margin-bottom: 16px;
}

.interactive-item-container .value table,
.interactive-item-container .value table td,
.interactive-item-container .value table th {
	border: 1px solid var(--vscode-chat-requestBorder);
	border-collapse: collapse;
	padding: 4px 6px;
}

.interactive-item-container .value a,
.interactive-item-container .value a code {
	color: var(--vscode-textLink-foreground);
}

.interactive-item-container .value a:hover,
.interactive-item-container .value a:active {
	color: var(--vscode-textLink-activeForeground);
}

.interactive-list {
	overflow: hidden;
}

.interactive-request {
	border-bottom: 1px solid var(--vscode-chat-requestBorder);
	border-top: 1px solid var(--vscode-chat-requestBorder);
}

.interactive-item-container .value {
	white-space: normal;
	min-height: 36px;
	word-wrap: break-word;
}

.interactive-item-container .value > :last-child:not(.rendered-markdown) {
	/* The container has padding on all sides except the bottom. The last element needs to provide this margin. rendered-markdown has its own margin.
		TODO Another approach could be removing the margin on the very last element inside the markdown container? */
	margin-bottom: 16px;
}

.interactive-item-container .value > .interactive-response-error-details:not(:last-child) {
	margin-bottom: 8px;
}

.interactive-item-container .value h1 {
	font-size: 20px;
	font-weight: 600;
	margin: 16px 0;

}

.interactive-item-container .value h2 {
	font-size: 16px;
	font-weight: 600;
	margin: 16px 0;
}

.interactive-item-container .value h3 {
	font-size: 14px;
	font-weight: 600;
	margin: 16px 0;
}

.interactive-item-container .value p {
	margin: 0 0 16px 0;
	line-height: 1.6em;
}

.interactive-item-container .value li {
	line-height: 1.5rem;
}

.interactive-item-container .monaco-tokenized-source,
.interactive-item-container code {
	font-family: var(--monaco-monospace-font);
	color: var(--vscode-textPreformat-foreground);
}

.interactive-item-container.interactive-item-compact {
	padding: 8px 20px 0 20px;
}

.interactive-item-container.interactive-item-compact .header {
	height: 16px;
}

.interactive-item-container.interactive-item-compact .header .avatar {
	width: 16px;
	height: 16px;
}

.interactive-item-container.interactive-item-compact .header .avatar .icon {
	width: 16px;
	height: 16px;
}

.interactive-item-container.interactive-item-compact .value {
	min-height: 0;
}

.interactive-item-container.interactive-item-compact .value p {
	margin: 0 0 8px 0;
}

.interactive-item-container.interactive-item-compact .value h1 {
	margin: 8px 0;

}

.interactive-item-container.interactive-item-compact .value h2 {
	margin: 8px 0;
}

.interactive-item-container.interactive-item-compact .value h3 {
	margin: 8px 0;
}

.interactive-item-container.interactive-item-compact .value p {
	margin: 0 0 8px 0;
}

.interactive-session .interactive-input-and-execute-toolbar {
	display: flex;
	box-sizing: border-box;
	cursor: text;
	margin: 0px 20px;
	background-color: var(--vscode-input-background);
	border: 1px solid var(--vscode-input-border, transparent);
	border-radius: 4px;
	position: relative;
<<<<<<< HEAD
	padding: 0 6px;
	margin-bottom: 4px;
=======
	padding: 0 4px;
>>>>>>> a08322ae
	align-items: center;
	justify-content: space-between;
}

.interactive-session .interactive-input-and-side-toolbar {
	display: flex;
	gap: 6px;
	align-items: center;
}

.interactive-session .interactive-input-and-execute-toolbar.focused {
	border-color: var(--vscode-focusBorder);
}

.interactive-session .interactive-input-and-execute-toolbar .monaco-editor,
.interactive-session .interactive-input-and-execute-toolbar .monaco-editor .monaco-editor-background {
	background-color: var(--vscode-input-background) !important;
}

.interactive-session .interactive-input-and-execute-toolbar .monaco-editor .cursors-layer {
	padding-left: 4px;
}

.interactive-session .interactive-input-part .interactive-execute-toolbar {
	height: 22px;
}

.interactive-session .interactive-input-part .interactive-execute-toolbar .codicon-debug-stop {
	color: var(--vscode-icon-foreground) !important;
}

.interactive-item-container .interactive-result-editor-wrapper {
	position: relative;
}

.interactive-item-container .interactive-result-editor-wrapper .monaco-toolbar {
	display: none;
	position: absolute;
	top: -13px;
	right: 10px;
	height: 26px;
	background-color: var(--vscode-interactive-result-editor-background-color, var(--vscode-editor-background));
	border: 1px solid var(--vscode-chat-requestBorder);
	z-index: 100;
}

.interactive-item-container .interactive-result-editor-wrapper .monaco-toolbar .action-item {
	height: 24px;
	width: 24px;
	margin: 1px 2px;
}

.interactive-item-container .interactive-result-editor-wrapper .monaco-toolbar .action-item .codicon {
	margin: 1px;
}

.interactive-item-container .interactive-result-editor-wrapper:hover .monaco-toolbar,
.interactive-item-container .interactive-result-editor-wrapper .monaco-toolbar:focus-within,
.interactive-item-container .interactive-result-editor-wrapper.focused .monaco-toolbar {
	display: initial;
	border-radius: 2px;
}

.interactive-item-container .interactive-result-editor-wrapper {
	margin: 16px 0;
}

.interactive-session .interactive-item-container.interactive-response .interactive-result-editor-wrapper .interactive-result-editor .monaco-editor,
.interactive-session .interactive-item-container.interactive-response .interactive-result-editor-wrapper .interactive-result-editor .monaco-editor .margin,
.interactive-session .interactive-item-container.interactive-response .interactive-result-editor-wrapper .interactive-result-editor .monaco-editor .monaco-editor-background {
	background-color: var(--vscode-interactive-result-editor-background-color);
}

.interactive-item-container .interactive-result-editor-wrapper .interactive-result-editor .monaco-editor {
	border: 1px solid var(--vscode-input-border, transparent);
}

.interactive-item-container .interactive-result-editor-wrapper .interactive-result-editor .monaco-editor.focused {
	border-color: var(--vscode-focusBorder, transparent);
}

.interactive-item-container .interactive-result-editor-wrapper,
.interactive-item-container .interactive-result-editor-wrapper .monaco-editor,
.interactive-item-container .interactive-result-editor-wrapper .monaco-editor .overflow-guard {
	border-radius: 4px;
}

.interactive-item-container.interactive-item-compact .interactive-result-editor-wrapper {
	margin: 0 0 8px 0;
}

.interactive-response .interactive-response-error-details {
	display: flex;
	align-items: start;
	gap: 6px;
}

.interactive-response .interactive-response-error-details .codicon {
	margin-top: 1px;
}

.interactive-response .interactive-response-error-details .codicon-error {
	color: var(--vscode-errorForeground) !important; /* Have to override default styles which apply to all lists */
}

.interactive-response .interactive-response-error-details .codicon-info {
	color: var(--vscode-notificationsInfoIcon-foreground) !important; /* Have to override default styles which apply to all lists */
}

.interactive-item-container .value .interactive-slash-command {
	color: var(--vscode-textLink-foreground);
}

.interactive-session .interactive-input-part {
	padding: 12px 0px;
	display: flex;
	flex-direction: column;
}

.interactive-session-followups {
	display: flex;
	flex-direction: column;
	gap: 8px;
	align-items: start;
}

.interactive-session-followups .monaco-button {
	text-align: left;
	width: initial;
}

.interactive-session-followups .monaco-button .codicon {
	margin-left: 0;
	margin-top: 1px;
}

.interactive-item-container .interactive-response-followups .monaco-button {
	padding: 4px 8px;
}

.interactive-session .interactive-input-part .interactive-input-followups {
	margin: 0px 20px;
}

.interactive-session .interactive-input-part .interactive-input-followups .interactive-session-followups {
	margin-bottom: 8px;
}

.interactive-session .interactive-input-part .interactive-input-followups .interactive-session-followups .monaco-button {
	display: block;
	color: var(--vscode-textLink-foreground);
}

.interactive-session .interactive-input-part .interactive-input-followups .interactive-session-followups code {
	font-family: var(--monaco-monospace-font);
}

.interactive-session .interactive-input-part .interactive-input-followups .interactive-session-followups .monaco-button .codicon-sparkle {
	float: left;
}

.interactive-session-followups .monaco-button.interactive-followup-reply {
	padding: 0px;
	font-size: 12px;
	font-weight: 600;
	border: none;
}

.interactive-welcome .value .interactive-session-followups {
	margin-bottom: 16px;
}

.interactive-item-container .monaco-toolbar .codicon {
	/* Very aggressive list styles try to apply focus colors to every codicon in a list row. */
	color: var(--vscode-icon-foreground) !important;
}

.interactive-item-container.filtered-response .value .rendered-markdown {
	-webkit-mask-image: linear-gradient(rgba(0, 0, 0, 0.85), rgba(0, 0, 0, 0.05));
	mask-image: linear-gradient(rgba(0, 0, 0, 0.85), rgba(0, 0, 0, 0.05));
}

/* #region Quick Chat */

.quick-input-widget .interactive-session .interactive-input-part {
	padding: 8px 6px 6px 6px;
}

.quick-input-widget .interactive-session .interactive-input-part .interactive-execute-toolbar {
	bottom: 1px;
}

.quick-input-widget .interactive-session .interactive-input-and-execute-toolbar {
	margin: 0;
}

/* #endregion */

.interactive-response-progress-tree .monaco-tl-row:hover {
	background-color: var(--vscode-list-hoverBackground);
}

.interactive-response-progress-tree {
	margin: 16px 0px;
	border-radius: 4px;
	border: 1px solid var(--vscode-input-border, transparent);
}

.interactive-response-progress-tree.focused {
	border-color: var(--vscode-focusBorder, transparent);
}<|MERGE_RESOLUTION|>--- conflicted
+++ resolved
@@ -230,12 +230,8 @@
 	border: 1px solid var(--vscode-input-border, transparent);
 	border-radius: 4px;
 	position: relative;
-<<<<<<< HEAD
 	padding: 0 6px;
 	margin-bottom: 4px;
-=======
-	padding: 0 4px;
->>>>>>> a08322ae
 	align-items: center;
 	justify-content: space-between;
 }
