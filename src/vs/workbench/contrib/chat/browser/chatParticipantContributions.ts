/*---------------------------------------------------------------------------------------------
 *  Copyright (c) Microsoft Corporation. All rights reserved.
 *  Licensed under the MIT License. See License.txt in the project root for license information.
 *--------------------------------------------------------------------------------------------*/

import { coalesce, isNonEmptyArray } from '../../../../base/common/arrays.js';
import { Codicon } from '../../../../base/common/codicons.js';
import { toErrorMessage } from '../../../../base/common/errorMessage.js';
import { Event } from '../../../../base/common/event.js';
import { Disposable, DisposableMap, DisposableStore, IDisposable, toDisposable } from '../../../../base/common/lifecycle.js';
import * as strings from '../../../../base/common/strings.js';
import { localize, localize2 } from '../../../../nls.js';
import { ContextKeyExpr, IContextKeyService } from '../../../../platform/contextkey/common/contextkey.js';
import { ExtensionIdentifier } from '../../../../platform/extensions/common/extensions.js';
import { SyncDescriptor } from '../../../../platform/instantiation/common/descriptors.js';
import { ILogService } from '../../../../platform/log/common/log.js';
import { IProductService } from '../../../../platform/product/common/productService.js';
import { Registry } from '../../../../platform/registry/common/platform.js';
import { ViewPaneContainer } from '../../../browser/parts/views/viewPaneContainer.js';
import { IWorkbenchContribution } from '../../../common/contributions.js';
import { IViewContainersRegistry, IViewDescriptor, IViewsRegistry, ViewContainer, ViewContainerLocation, Extensions as ViewExtensions } from '../../../common/views.js';
import { isProposedApiEnabled } from '../../../services/extensions/common/extensions.js';
import * as extensionsRegistry from '../../../services/extensions/common/extensionsRegistry.js';
import { showExtensionsWithIdsCommandId } from '../../extensions/browser/extensionsActions.js';
import { IExtension, IExtensionsWorkbenchService } from '../../extensions/common/extensions.js';
import { ChatAgentImplicitContextMode, ChatAgentLocation, IChatAgentData, IChatAgentService } from '../common/chatAgents.js';
import { CONTEXT_CHAT_EDITING_PARTICIPANT_REGISTERED, CONTEXT_CHAT_EXTENSION_INVALID, CONTEXT_CHAT_PANEL_PARTICIPANT_REGISTERED } from '../common/chatContextKeys.js';
import { IRawChatParticipantContribution } from '../common/chatParticipantContribTypes.js';
import { CHAT_VIEW_ID } from './chat.js';
import { CHAT_EDITING_SIDEBAR_PANEL_ID, CHAT_SIDEBAR_PANEL_ID, ChatViewPane } from './chatViewPane.js';

const chatParticipantExtensionPoint = extensionsRegistry.ExtensionsRegistry.registerExtensionPoint<IRawChatParticipantContribution[]>({
	extensionPoint: 'chatParticipants',
	jsonSchema: {
		description: localize('vscode.extension.contributes.chatParticipant', 'Contributes a chat participant'),
		type: 'array',
		items: {
			additionalProperties: false,
			type: 'object',
			defaultSnippets: [{ body: { name: '', description: '' } }],
			required: ['name', 'id'],
			properties: {
				id: {
					description: localize('chatParticipantId', "A unique id for this chat participant."),
					type: 'string'
				},
				name: {
					description: localize('chatParticipantName', "User-facing name for this chat participant. The user will use '@' with this name to invoke the participant. Name must not contain whitespace."),
					type: 'string',
					pattern: '^[\\w-]+$'
				},
				fullName: {
					markdownDescription: localize('chatParticipantFullName', "The full name of this chat participant, which is shown as the label for responses coming from this participant. If not provided, {0} is used.", '`name`'),
					type: 'string'
				},
				description: {
					description: localize('chatParticipantDescription', "A description of this chat participant, shown in the UI."),
					type: 'string'
				},
				isSticky: {
					description: localize('chatCommandSticky', "Whether invoking the command puts the chat into a persistent mode, where the command is automatically added to the chat input for the next message."),
					type: 'boolean'
				},
				sampleRequest: {
					description: localize('chatSampleRequest', "When the user clicks this participant in `/help`, this text will be submitted to the participant."),
					type: 'string'
				},
				when: {
					description: localize('chatParticipantWhen', "A condition which must be true to enable this participant."),
					type: 'string'
				},
				disambiguation: {
					description: localize('chatParticipantDisambiguation', "Metadata to help with automatically routing user questions to this chat participant."),
					type: 'array',
					items: {
						additionalProperties: false,
						type: 'object',
						defaultSnippets: [{ body: { category: '', description: '', examples: [] } }],
						required: ['category', 'description', 'examples'],
						properties: {
							category: {
								markdownDescription: localize('chatParticipantDisambiguationCategory', "A detailed name for this category, e.g. `workspace_questions` or `web_questions`."),
								type: 'string'
							},
							description: {
								description: localize('chatParticipantDisambiguationDescription', "A detailed description of the kinds of questions that are suitable for this chat participant."),
								type: 'string'
							},
							examples: {
								description: localize('chatParticipantDisambiguationExamples', "A list of representative example questions that are suitable for this chat participant."),
								type: 'array'
							},
						}
					}
				},
				commands: {
					markdownDescription: localize('chatCommandsDescription', "Commands available for this chat participant, which the user can invoke with a `/`."),
					type: 'array',
					items: {
						additionalProperties: false,
						type: 'object',
						defaultSnippets: [{ body: { name: '', description: '' } }],
						required: ['name'],
						properties: {
							name: {
								description: localize('chatCommand', "A short name by which this command is referred to in the UI, e.g. `fix` or * `explain` for commands that fix an issue or explain code. The name should be unique among the commands provided by this participant."),
								type: 'string'
							},
							description: {
								description: localize('chatCommandDescription', "A description of this command."),
								type: 'string'
							},
							when: {
								description: localize('chatCommandWhen', "A condition which must be true to enable this command."),
								type: 'string'
							},
							sampleRequest: {
								description: localize('chatCommandSampleRequest', "When the user clicks this command in `/help`, this text will be submitted to the participant."),
								type: 'string'
							},
							isSticky: {
								description: localize('chatCommandSticky', "Whether invoking the command puts the chat into a persistent mode, where the command is automatically added to the chat input for the next message."),
								type: 'boolean'
							},
							disambiguation: {
								description: localize('chatCommandDisambiguation', "Metadata to help with automatically routing user questions to this chat command."),
								type: 'array',
								items: {
									additionalProperties: false,
									type: 'object',
									defaultSnippets: [{ body: { category: '', description: '', examples: [] } }],
									required: ['category', 'description', 'examples'],
									properties: {
										category: {
											markdownDescription: localize('chatCommandDisambiguationCategory', "A detailed name for this category, e.g. `workspace_questions` or `web_questions`."),
											type: 'string'
										},
										description: {
											description: localize('chatCommandDisambiguationDescription', "A detailed description of the kinds of questions that are suitable for this chat command."),
											type: 'string'
										},
										examples: {
											description: localize('chatCommandDisambiguationExamples', "A list of representative example questions that are suitable for this chat command."),
											type: 'array'
										},
									}
								}
							}
						}
					}
				},
			}
		}
	},
	activationEventsGenerator: (contributions: IRawChatParticipantContribution[], result: { push(item: string): void }) => {
		for (const contrib of contributions) {
			result.push(`onChatParticipant:${contrib.id}`);
		}
	},
});

export class ChatExtensionPointHandler implements IWorkbenchContribution {

	static readonly ID = 'workbench.contrib.chatExtensionPointHandler';

	private _viewContainer: ViewContainer;
	private _participantRegistrationDisposables = new DisposableMap<string>();

	constructor(
		@IChatAgentService private readonly _chatAgentService: IChatAgentService,
		@ILogService private readonly logService: ILogService
	) {
		this._viewContainer = this.registerViewContainer();
		this.registerDefaultParticipantView();
		this.registerChatEditingView();
		this.handleAndRegisterChatExtensions();
	}

	private handleAndRegisterChatExtensions(): void {
		chatParticipantExtensionPoint.setHandler((extensions, delta) => {
			for (const extension of delta.added) {
				for (const providerDescriptor of extension.value) {
					if (!providerDescriptor.name?.match(/^[\w-]+$/)) {
						this.logService.error(`Extension '${extension.description.identifier.value}' CANNOT register participant with invalid name: ${providerDescriptor.name}. Name must match /^[\\w-]+$/.`);
						continue;
					}

					if (providerDescriptor.fullName && strings.AmbiguousCharacters.getInstance(new Set()).containsAmbiguousCharacter(providerDescriptor.fullName)) {
						this.logService.error(`Extension '${extension.description.identifier.value}' CANNOT register participant with fullName that contains ambiguous characters: ${providerDescriptor.fullName}.`);
						continue;
					}

					// Spaces are allowed but considered "invisible"
					if (providerDescriptor.fullName && strings.InvisibleCharacters.containsInvisibleCharacter(providerDescriptor.fullName.replace(/ /g, ''))) {
						this.logService.error(`Extension '${extension.description.identifier.value}' CANNOT register participant with fullName that contains invisible characters: ${providerDescriptor.fullName}.`);
						continue;
					}

					if (providerDescriptor.isDefault && !isProposedApiEnabled(extension.description, 'defaultChatParticipant')) {
						this.logService.error(`Extension '${extension.description.identifier.value}' CANNOT use API proposal: defaultChatParticipant.`);
						continue;
					}

					if ((providerDescriptor.defaultImplicitVariables || providerDescriptor.locations || providerDescriptor.supportsModelPicker) && !isProposedApiEnabled(extension.description, 'chatParticipantAdditions')) {
						this.logService.error(`Extension '${extension.description.identifier.value}' CANNOT use API proposal: chatParticipantAdditions.`);
						continue;
					}

					if (!providerDescriptor.id || !providerDescriptor.name) {
						this.logService.error(`Extension '${extension.description.identifier.value}' CANNOT register participant without both id and name.`);
						continue;
					}

					const participantsAndCommandsDisambiguation: {
						category: string;
						description: string;
						examples: string[];
					}[] = [];

					if (providerDescriptor.disambiguation?.length) {
						participantsAndCommandsDisambiguation.push(...providerDescriptor.disambiguation.map((d) => ({
							...d, category: d.category ?? d.categoryName
						})));
					}
					if (providerDescriptor.commands) {
						for (const command of providerDescriptor.commands) {
							if (command.disambiguation?.length) {
								participantsAndCommandsDisambiguation.push(...command.disambiguation.map((d) => ({
									...d, category: d.category ?? d.categoryName
								})));
							}
						}
					}

					try {
						const store = new DisposableStore();
						store.add(this._chatAgentService.registerAgent(
							providerDescriptor.id,
							{
								extensionId: extension.description.identifier,
								publisherDisplayName: extension.description.publisherDisplayName ?? extension.description.publisher, // May not be present in OSS
								extensionPublisherId: extension.description.publisher,
								extensionDisplayName: extension.description.displayName ?? extension.description.name,
								id: providerDescriptor.id,
								description: providerDescriptor.description,
								supportsModelPicker: providerDescriptor.supportsModelPicker,
								when: providerDescriptor.when,
								metadata: {
									isSticky: providerDescriptor.isSticky,
									sampleRequest: providerDescriptor.sampleRequest,
								},
								name: providerDescriptor.name,
								fullName: providerDescriptor.fullName,
								isDefault: providerDescriptor.isDefault,
								locations: isNonEmptyArray(providerDescriptor.locations) ?
									providerDescriptor.locations.map(ChatAgentLocation.fromRaw) :
									[ChatAgentLocation.Panel],
								slashCommands: providerDescriptor.commands ?? [],
								disambiguation: coalesce(participantsAndCommandsDisambiguation.flat()),
<<<<<<< HEAD
								supportsToolReferences: providerDescriptor.supportsToolReferences,
								implicitContextMode: providerDescriptor.implicitContextMode === 'off' ? ChatAgentImplicitContextMode.Off :
									providerDescriptor.implicitContextMode === 'disabledByDefault' ? ChatAgentImplicitContextMode.DisabledByDefault :
										providerDescriptor.implicitContextMode === 'enabledByDefault' ? ChatAgentImplicitContextMode.EnabledByDefault :
											ChatAgentImplicitContextMode.Off
=======
>>>>>>> 2aeb8d55
							} satisfies IChatAgentData));

						this._participantRegistrationDisposables.set(
							getParticipantKey(extension.description.identifier, providerDescriptor.id),
							store
						);
					} catch (e) {
						this.logService.error(`Failed to register participant ${providerDescriptor.id}: ${toErrorMessage(e, true)}`);
					}
				}
			}

			for (const extension of delta.removed) {
				for (const providerDescriptor of extension.value) {
					this._participantRegistrationDisposables.deleteAndDispose(getParticipantKey(extension.description.identifier, providerDescriptor.id));
				}
			}
		});
	}

	private registerViewContainer(): ViewContainer {
		// Register View Container
		const title = localize2('chat.viewContainer.label', "Chat");
		const icon = Codicon.commentDiscussion;
		const viewContainerId = CHAT_SIDEBAR_PANEL_ID;
		const viewContainer: ViewContainer = Registry.as<IViewContainersRegistry>(ViewExtensions.ViewContainersRegistry).registerViewContainer({
			id: viewContainerId,
			title,
			icon,
			ctorDescriptor: new SyncDescriptor(ViewPaneContainer, [viewContainerId, { mergeViewWithContainerWhenSingleView: true }]),
			storageId: viewContainerId,
			hideIfEmpty: true,
			order: 100,
		}, ViewContainerLocation.Sidebar);

		return viewContainer;
	}

	private registerDefaultParticipantView(): IDisposable {
		// Register View. Name must be hardcoded because we want to show it even when the extension fails to load due to an API version incompatibility.
		const name = 'GitHub Copilot';
		const viewDescriptor: IViewDescriptor[] = [{
			id: CHAT_VIEW_ID,
			containerIcon: this._viewContainer.icon,
			containerTitle: this._viewContainer.title.value,
			singleViewPaneContainerTitle: this._viewContainer.title.value,
			name: { value: name, original: name },
			canToggleVisibility: false,
			canMoveView: true,
			ctorDescriptor: new SyncDescriptor(ChatViewPane),
			when: ContextKeyExpr.or(CONTEXT_CHAT_PANEL_PARTICIPANT_REGISTERED, CONTEXT_CHAT_EXTENSION_INVALID)
		}];
		Registry.as<IViewsRegistry>(ViewExtensions.ViewsRegistry).registerViews(viewDescriptor, this._viewContainer);

		return toDisposable(() => {
			Registry.as<IViewsRegistry>(ViewExtensions.ViewsRegistry).deregisterViews(viewDescriptor, this._viewContainer);
		});
	}

	private registerChatEditingView(): IDisposable {
		const title = localize2('chatEditing.viewContainer.label', "Copilot Edits");
		const icon = Codicon.requestChanges;
		const viewContainerId = CHAT_EDITING_SIDEBAR_PANEL_ID;
		const viewContainer: ViewContainer = Registry.as<IViewContainersRegistry>(ViewExtensions.ViewContainersRegistry).registerViewContainer({
			id: viewContainerId,
			title,
			icon,
			ctorDescriptor: new SyncDescriptor(ViewPaneContainer, [viewContainerId, { mergeViewWithContainerWhenSingleView: true }]),
			storageId: viewContainerId,
			hideIfEmpty: true,
			order: 100,
		}, ViewContainerLocation.AuxiliaryBar);

		const id = 'workbench.panel.chat.view.edits';
		const viewDescriptor: IViewDescriptor[] = [{
			id: id,
			containerIcon: viewContainer.icon,
			containerTitle: title.value,
			singleViewPaneContainerTitle: title.value,
			name: { value: title.value, original: title.value },
			canToggleVisibility: false,
			canMoveView: true,
			ctorDescriptor: new SyncDescriptor(ChatViewPane, [{ id, title: title.value }, { location: ChatAgentLocation.EditingSession }]),
			when: CONTEXT_CHAT_EDITING_PARTICIPANT_REGISTERED
		}];
		Registry.as<IViewsRegistry>(ViewExtensions.ViewsRegistry).registerViews(viewDescriptor, viewContainer);

		return toDisposable(() => {
			Registry.as<IViewContainersRegistry>(ViewExtensions.ViewContainersRegistry).deregisterViewContainer(viewContainer);
			Registry.as<IViewsRegistry>(ViewExtensions.ViewsRegistry).deregisterViews(viewDescriptor, viewContainer);
		});
	}
}

function getParticipantKey(extensionId: ExtensionIdentifier, participantName: string): string {
	return `${extensionId.value}_${participantName}`;
}

export class ChatCompatibilityNotifier extends Disposable implements IWorkbenchContribution {
	static readonly ID = 'workbench.contrib.chatCompatNotifier';

	private registeredWelcomeView = false;

	constructor(
		@IExtensionsWorkbenchService extensionsWorkbenchService: IExtensionsWorkbenchService,
		@IContextKeyService contextKeyService: IContextKeyService,
		@IProductService private readonly productService: IProductService,
	) {
		super();

		// It may be better to have some generic UI for this, for any extension that is incompatible,
		// but this is only enabled for Copilot Chat now and it needs to be obvious.
		const isInvalid = CONTEXT_CHAT_EXTENSION_INVALID.bindTo(contextKeyService);
		this._register(Event.runAndSubscribe(
			extensionsWorkbenchService.onDidChangeExtensionsNotification,
			() => {
				const notification = extensionsWorkbenchService.getExtensionsNotification();
				const chatExtension = notification?.extensions.find(ext => ext.identifier.id === 'github.copilot-chat');
				if (chatExtension) {
					isInvalid.set(true);
					this.registerWelcomeView(chatExtension);
				} else {
					isInvalid.set(false);
				}
			}
		));
	}

	private registerWelcomeView(chatExtension: IExtension) {
		if (this.registeredWelcomeView) {
			return;
		}

		this.registeredWelcomeView = true;
		const showExtensionLabel = localize('showExtension', "Show Extension");
		const mainMessage = localize('chatFailErrorMessage', "Chat failed to load because the installed version of the {0} extension is not compatible with this version of {1}. Please ensure that the GitHub Copilot Chat extension is up to date.", 'GitHub Copilot Chat', this.productService.nameLong);
		const commandButton = `[${showExtensionLabel}](command:${showExtensionsWithIdsCommandId}?${encodeURIComponent(JSON.stringify([['GitHub.copilot-chat']]))})`;
		const versionMessage = `GitHub Copilot Chat version: ${chatExtension.version}`;
		const viewsRegistry = Registry.as<IViewsRegistry>(ViewExtensions.ViewsRegistry);
		this._register(viewsRegistry.registerViewWelcomeContent(CHAT_VIEW_ID, {
			content: [mainMessage, commandButton, versionMessage].join('\n\n'),
			when: CONTEXT_CHAT_EXTENSION_INVALID,
		}));
	}
}<|MERGE_RESOLUTION|>--- conflicted
+++ resolved
@@ -257,14 +257,10 @@
 									[ChatAgentLocation.Panel],
 								slashCommands: providerDescriptor.commands ?? [],
 								disambiguation: coalesce(participantsAndCommandsDisambiguation.flat()),
-<<<<<<< HEAD
-								supportsToolReferences: providerDescriptor.supportsToolReferences,
 								implicitContextMode: providerDescriptor.implicitContextMode === 'off' ? ChatAgentImplicitContextMode.Off :
 									providerDescriptor.implicitContextMode === 'disabledByDefault' ? ChatAgentImplicitContextMode.DisabledByDefault :
 										providerDescriptor.implicitContextMode === 'enabledByDefault' ? ChatAgentImplicitContextMode.EnabledByDefault :
 											ChatAgentImplicitContextMode.Off
-=======
->>>>>>> 2aeb8d55
 							} satisfies IChatAgentData));
 
 						this._participantRegistrationDisposables.set(
