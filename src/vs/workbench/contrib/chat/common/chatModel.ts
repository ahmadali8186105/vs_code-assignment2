/*---------------------------------------------------------------------------------------------
 *  Copyright (c) Microsoft Corporation. All rights reserved.
 *  Licensed under the MIT License. See License.txt in the project root for license information.
 *--------------------------------------------------------------------------------------------*/

import { DeferredPromise } from 'vs/base/common/async';
import { Emitter, Event } from 'vs/base/common/event';
import { IMarkdownString, MarkdownString } from 'vs/base/common/htmlContent';
import { Disposable } from 'vs/base/common/lifecycle';
import { URI, UriComponents } from 'vs/base/common/uri';
import { generateUuid } from 'vs/base/common/uuid';
import { ILogService } from 'vs/platform/log/common/log';
import { IChat, IChatFollowup, IChatProgress, IChatReplyFollowup, IChatResponse, IChatResponseErrorDetails, IChatResponseProgressFileTreeData, InteractiveSessionVoteDirection } from 'vs/workbench/contrib/chat/common/chatService';

export interface IChatRequestModel {
	readonly id: string;
	readonly providerRequestId: string | undefined;
	readonly username: string;
	readonly avatarIconUri?: URI;
	readonly session: IChatModel;
	readonly message: string | IChatReplyFollowup;
	readonly response: IChatResponseModel | undefined;
}

export interface IResponse {
	readonly value: (IMarkdownString | IChatResponseProgressFileTreeData)[];
	onDidChangeValue: Event<void>;
	updateContent(responsePart: string | { placeholder: string; resolvedContent?: Promise<string | { treeData: IChatResponseProgressFileTreeData }> }, quiet?: boolean): void;
	asString(): string;
}

export interface IChatResponseModel {
	readonly onDidChange: Event<void>;
	readonly id: string;
	readonly providerId: string;
	readonly providerResponseId: string | undefined;
	readonly username: string;
	readonly avatarIconUri?: URI;
	readonly session: IChatModel;
	readonly response: IResponse;
	readonly isComplete: boolean;
	readonly isCanceled: boolean;
	readonly vote: InteractiveSessionVoteDirection | undefined;
	readonly followups?: IChatFollowup[] | undefined;
	readonly errorDetails?: IChatResponseErrorDetails;
	setVote(vote: InteractiveSessionVoteDirection): void;
}

export function isRequest(item: unknown): item is IChatRequestModel {
	return !!item && typeof (item as IChatRequestModel).message !== 'undefined';
}

export function isResponse(item: unknown): item is IChatResponseModel {
	return !isRequest(item);
}

export class ChatRequestModel implements IChatRequestModel {
	private static nextId = 0;

	public response: ChatResponseModel | undefined;

	private _id: string;
	public get id(): string {
		return this._id;
	}

	public get providerRequestId(): string | undefined {
		return this._providerRequestId;
	}

	public get username(): string {
		return this.session.requesterUsername;
	}

	public get avatarIconUri(): URI | undefined {
		return this.session.requesterAvatarIconUri;
	}

	constructor(
		public readonly session: ChatModel,
		public readonly message: string | IChatReplyFollowup,
		private _providerRequestId?: string) {
		this._id = 'request_' + ChatRequestModel.nextId++;
	}

	setProviderRequestId(providerRequestId: string) {
		this._providerRequestId = providerRequestId;
	}
}


type ResponsePart = { string: IMarkdownString; resolving?: boolean } | { treeData: IChatResponseProgressFileTreeData; resolving?: undefined };
export class Response implements IResponse {
	private _onDidChangeValue = new Emitter<void>();
	public get onDidChangeValue() {
		return this._onDidChangeValue.event;
	}

	// responseParts internally tracks all the response parts, including strings which are currently resolving, so that they can be updated when they do resolve
	private _responseParts: ResponsePart[];
	// responseData externally presents the response parts with consolidated contiguous strings (including strings which were previously resolving)
	private _responseData: (IMarkdownString | IChatResponseProgressFileTreeData)[];
	// responseRepr externally presents the response parts with consolidated contiguous strings (excluding tree data)
	private _responseRepr: string;

	get value(): (IMarkdownString | IChatResponseProgressFileTreeData)[] {
		return this._responseData;
	}

	constructor(value: IMarkdownString | (IMarkdownString | IChatResponseProgressFileTreeData)[]) {
		this._responseData = Array.isArray(value) ? value : [value];
		this._responseParts = Array.isArray(value) ? value.map((v) => ('value' in v ? { string: v } : { treeData: v })) : [{ string: value }];
		this._responseRepr = this._responseParts.map((part) => {
			if ('treeData' in part) {
				return '';
			}
			return part.string.value;
		}).join('\n');
	}

	asString(): string {
		return this._responseRepr;
	}

	updateContent(responsePart: string | { placeholder: string; resolvedContent?: Promise<string | { treeData: IChatResponseProgressFileTreeData }> }, quiet?: boolean): void {
		if (typeof responsePart === 'string') {
			const responsePartLength = this._responseParts.length - 1;
			const lastResponsePart = this._responseParts[responsePartLength];

			if (lastResponsePart.resolving === true || 'treeData' in lastResponsePart) {
				// The last part is resolving or a tree data item, start a new part
				this._responseParts.push({ string: new MarkdownString(responsePart) });
			} else {
				// Combine this part with the last, non-resolving string part
				this._responseParts[responsePartLength] = { string: new MarkdownString(lastResponsePart.string.value + responsePart) };
			}

			this._updateRepr(quiet);
		} else if ('placeholder' in responsePart) {
			// Add a new resolving part
			const responsePosition = this._responseParts.push({ string: new MarkdownString(responsePart.placeholder), resolving: true }) - 1;
			this._updateRepr(quiet);

			responsePart.resolvedContent?.then((content) => {
				// Replace the resolving part's content with the resolved response
<<<<<<< HEAD
				if (typeof content === 'string') {
					this._responseParts[responsePosition] = { string: new MarkdownString(content) };
					this._updateRepr(quiet);
				} else if (content.treeData) {
					this._responseParts[responsePosition] = { treeData: content.treeData };
					this._updateRepr(quiet);
				}
=======
				this._responseParts[responsePosition] = { string: new MarkdownString(content), resolving: true };
				this._updateRepr(quiet);
>>>>>>> f0e16332
			});
		}
	}

	private _updateRepr(quiet?: boolean) {
<<<<<<< HEAD
		this._responseData = this._responseParts.map(part => {
			if ('treeData' in part) {
				return part.treeData;
			}
			return part.string;
		});

		this._responseRepr = this._responseParts.map(part => {
			if ('treeData' in part) {
				return '';
			}
			return part.string.value;
		}).join('\n');

=======
		this._responseRepr = new MarkdownString(this._responseParts.map(r => r.string.value).join('\n\n'));
>>>>>>> f0e16332
		if (!quiet) {
			this._onDidChangeValue.fire();
		}
	}
}

export class ChatResponseModel extends Disposable implements IChatResponseModel {
	private readonly _onDidChange = this._register(new Emitter<void>());
	readonly onDidChange = this._onDidChange.event;

	private static nextId = 0;

	private _id: string;
	public get id(): string {
		return this._id;
	}

	public get providerResponseId(): string | undefined {
		return this._providerResponseId;
	}

	public get isComplete(): boolean {
		return this._isComplete;
	}

	public get isCanceled(): boolean {
		return this._isCanceled;
	}

	public get vote(): InteractiveSessionVoteDirection | undefined {
		return this._vote;
	}

	public get followups(): IChatFollowup[] | undefined {
		return this._followups;
	}

	private _response: IResponse;
	public get response(): IResponse {
		return this._response;
	}

	public get errorDetails(): IChatResponseErrorDetails | undefined {
		return this._errorDetails;
	}

	public get providerId(): string {
		return this.session.providerId;
	}

	public get username(): string {
		return this.session.responderUsername;
	}

	public get avatarIconUri(): URI | undefined {
		return this.session.responderAvatarIconUri;
	}

	constructor(
		_response: IMarkdownString | (IMarkdownString | IChatResponseProgressFileTreeData)[],
		public readonly session: ChatModel,
		private _isComplete: boolean = false,
		private _isCanceled = false,
		private _vote?: InteractiveSessionVoteDirection,
		private _providerResponseId?: string,
		private _errorDetails?: IChatResponseErrorDetails,
		private _followups?: IChatFollowup[]
	) {
		super();
		this._response = new Response(_response);
		this._register(this._response.onDidChangeValue(() => this._onDidChange.fire()));
		this._id = 'response_' + ChatResponseModel.nextId++;
	}

	updateContent(responsePart: string | { placeholder: string; resolvedContent?: Promise<string | { treeData: IChatResponseProgressFileTreeData }> }, quiet?: boolean) {
		this._response.updateContent(responsePart, quiet);
	}

	setProviderResponseId(providerResponseId: string) {
		this._providerResponseId = providerResponseId;
	}

	setErrorDetails(errorDetails?: IChatResponseErrorDetails): void {
		this._errorDetails = errorDetails;
		this._onDidChange.fire();
	}

	complete(): void {
		this._isComplete = true;
		this._onDidChange.fire();
	}

	cancel(): void {
		this._isComplete = true;
		this._isCanceled = true;
		this._onDidChange.fire();
	}

	setFollowups(followups: IChatFollowup[] | undefined): void {
		this._followups = followups;
		this._onDidChange.fire(); // Fire so that command followups get rendered on the row
	}

	setVote(vote: InteractiveSessionVoteDirection): void {
		this._vote = vote;
		this._onDidChange.fire();
	}
}

export interface IChatModel {
	readonly onDidDispose: Event<void>;
	readonly onDidChange: Event<IChatChangeEvent>;
	readonly sessionId: string;
	readonly providerId: string;
	readonly isInitialized: boolean;
	readonly title: string;
	readonly welcomeMessage: IChatWelcomeMessageModel | undefined;
	readonly requestInProgress: boolean;
	readonly inputPlaceholder?: string;
	getRequests(): IChatRequestModel[];
	toExport(): IExportableChatData;
	toJSON(): ISerializableChatData;
}

export interface ISerializableChatsData {
	[sessionId: string]: ISerializableChatData;
}

export interface ISerializableChatRequestData {
	providerRequestId: string | undefined;
	message: string;
	response: (IMarkdownString | IChatResponseProgressFileTreeData)[] | undefined;
	responseErrorDetails: IChatResponseErrorDetails | undefined;
	followups: IChatFollowup[] | undefined;
	isCanceled: boolean | undefined;
	vote: InteractiveSessionVoteDirection | undefined;
}

export interface IExportableChatData {
	providerId: string;
	welcomeMessage: (string | IChatReplyFollowup[])[] | undefined;
	requests: ISerializableChatRequestData[];
	requesterUsername: string;
	responderUsername: string;
	requesterAvatarIconUri: UriComponents | undefined;
	responderAvatarIconUri: UriComponents | undefined;
	providerState: any;
}

export interface ISerializableChatData extends IExportableChatData {
	sessionId: string;
	creationDate: number;
	isImported: boolean;
}

export function isExportableSessionData(obj: unknown): obj is IExportableChatData {
	const data = obj as IExportableChatData;
	return typeof data === 'object' &&
		typeof data.providerId === 'string' &&
		typeof data.requesterUsername === 'string' &&
		typeof data.responderUsername === 'string';
}

export function isSerializableSessionData(obj: unknown): obj is ISerializableChatData {
	const data = obj as ISerializableChatData;
	return isExportableSessionData(obj) &&
		typeof data.creationDate === 'number' &&
		typeof data.sessionId === 'string';
}

export type IChatChangeEvent = IChatAddRequestEvent | IChatAddResponseEvent | IChatInitEvent | IChatRemoveRequestEvent;

export interface IChatAddRequestEvent {
	kind: 'addRequest';
	request: IChatRequestModel;
}

export interface IChatAddResponseEvent {
	kind: 'addResponse';
	response: IChatResponseModel;
}

export interface IChatRemoveRequestEvent {
	kind: 'removeRequest';
	requestId: string;
	responseId?: string;
}

export interface IChatInitEvent {
	kind: 'initialize';
}

export class ChatModel extends Disposable implements IChatModel {
	private readonly _onDidDispose = this._register(new Emitter<void>());
	readonly onDidDispose = this._onDidDispose.event;

	private readonly _onDidChange = this._register(new Emitter<IChatChangeEvent>());
	readonly onDidChange = this._onDidChange.event;

	private _requests: ChatRequestModel[];
	private _isInitializedDeferred = new DeferredPromise<void>();

	private _session: IChat | undefined;
	get session(): IChat | undefined {
		return this._session;
	}

	private _welcomeMessage: ChatWelcomeMessageModel | undefined;
	get welcomeMessage(): ChatWelcomeMessageModel | undefined {
		return this._welcomeMessage;
	}

	private _providerState: any;
	get providerState(): any {
		return this._providerState;
	}

	// TODO to be clear, this is not the same as the id from the session object, which belongs to the provider.
	// It's easier to be able to identify this model before its async initialization is complete
	private _sessionId: string;
	get sessionId(): string {
		return this._sessionId;
	}

	get inputPlaceholder(): string | undefined {
		return this._session?.inputPlaceholder;
	}

	get requestInProgress(): boolean {
		const lastRequest = this._requests[this._requests.length - 1];
		return !!lastRequest && !!lastRequest.response && !lastRequest.response.isComplete;
	}

	private _creationDate: number;
	get creationDate(): number {
		return this._creationDate;
	}

	get requesterUsername(): string {
		return this._session?.requesterUsername ?? this.initialData?.requesterUsername ?? '';
	}

	get responderUsername(): string {
		return this._session?.responderUsername ?? this.initialData?.responderUsername ?? '';
	}

	private readonly _initialRequesterAvatarIconUri: URI | undefined;
	get requesterAvatarIconUri(): URI | undefined {
		return this._session?.requesterAvatarIconUri ?? this._initialRequesterAvatarIconUri;
	}

	private readonly _initialResponderAvatarIconUri: URI | undefined;
	get responderAvatarIconUri(): URI | undefined {
		return this._session?.responderAvatarIconUri ?? this._initialResponderAvatarIconUri;
	}

	get isInitialized(): boolean {
		return this._isInitializedDeferred.isSettled;
	}

	private _isImported = false;
	get isImported(): boolean {
		return this._isImported;
	}

	get title(): string {
		const firstRequestMessage = this._requests[0]?.message;
		const message = typeof firstRequestMessage === 'string' ? firstRequestMessage : firstRequestMessage?.message ?? '';
		return message.split('\n')[0].substring(0, 50);
	}

	constructor(
		public readonly providerId: string,
		private readonly initialData: ISerializableChatData | IExportableChatData | undefined,
		@ILogService private readonly logService: ILogService
	) {
		super();

		this._isImported = (!!initialData && !isSerializableSessionData(initialData)) || (initialData?.isImported ?? false);
		this._sessionId = (isSerializableSessionData(initialData) && initialData.sessionId) || generateUuid();
		this._requests = initialData ? this._deserialize(initialData) : [];
		this._providerState = initialData ? initialData.providerState : undefined;
		this._creationDate = (isSerializableSessionData(initialData) && initialData.creationDate) || Date.now();

		this._initialRequesterAvatarIconUri = initialData?.requesterAvatarIconUri && URI.revive(initialData.requesterAvatarIconUri);
		this._initialResponderAvatarIconUri = initialData?.responderAvatarIconUri && URI.revive(initialData.responderAvatarIconUri);
	}

	private _deserialize(obj: IExportableChatData): ChatRequestModel[] {
		const requests = obj.requests;
		if (!Array.isArray(requests)) {
			this.logService.error(`Ignoring malformed session data: ${obj}`);
			return [];
		}

		if (obj.welcomeMessage) {
			const content = obj.welcomeMessage.map(item => typeof item === 'string' ? new MarkdownString(item) : item);
			this._welcomeMessage = new ChatWelcomeMessageModel(this, content);
		}

		return requests.map((raw: ISerializableChatRequestData) => {
			const request = new ChatRequestModel(this, raw.message, raw.providerRequestId);
			if (raw.response || raw.responseErrorDetails) {
				request.response = new ChatResponseModel(raw.response ?? [new MarkdownString(raw.response)], this, true, raw.isCanceled, raw.vote, raw.providerRequestId, raw.responseErrorDetails, raw.followups);
			}
			return request;
		});
	}

	startReinitialize(): void {
		this._session = undefined;
		this._isInitializedDeferred = new DeferredPromise<void>();
	}

	initialize(session: IChat, welcomeMessage: ChatWelcomeMessageModel | undefined): void {
		if (this._session || this._isInitializedDeferred.isSettled) {
			throw new Error('ChatModel is already initialized');
		}

		this._session = session;
		if (!this._welcomeMessage) {
			// Could also have loaded the welcome message from persisted data
			this._welcomeMessage = welcomeMessage;
		}

		this._isInitializedDeferred.complete();

		if (session.onDidChangeState) {
			this._register(session.onDidChangeState(state => {
				this._providerState = state;
				this.logService.trace('ChatModel#acceptNewSessionState');
			}));
		}
		this._onDidChange.fire({ kind: 'initialize' });
	}

	setInitializationError(error: Error): void {
		if (!this._isInitializedDeferred.isSettled) {
			this._isInitializedDeferred.error(error);
		}
	}

	waitForInitialization(): Promise<void> {
		return this._isInitializedDeferred.p;
	}

	getRequests(): ChatRequestModel[] {
		return this._requests;
	}

	addRequest(message: string | IChatReplyFollowup): ChatRequestModel {
		if (!this._session) {
			throw new Error('addRequest: No session');
		}

		const request = new ChatRequestModel(this, message);
		request.response = new ChatResponseModel(new MarkdownString(''), this);

		this._requests.push(request);
		this._onDidChange.fire({ kind: 'addRequest', request });
		return request;
	}

	acceptResponseProgress(request: ChatRequestModel, progress: IChatProgress, quiet?: boolean): void {
		if (!this._session) {
			throw new Error('acceptResponseProgress: No session');
		}

		if (!request.response) {
			request.response = new ChatResponseModel(new MarkdownString(''), this);
		}

		if (request.response.isComplete) {
			throw new Error('acceptResponseProgress: Adding progress to a completed response');
		}

		if ('content' in progress) {
			request.response.updateContent(progress.content, quiet);
		} else if ('placeholder' in progress) {
			request.response.updateContent(progress, quiet);
		} else {
			request.setProviderRequestId(progress.requestId);
			request.response.setProviderResponseId(progress.requestId);
		}
	}

	removeRequest(requestId: string): void {
		const index = this._requests.findIndex(request => request.providerRequestId === requestId);
		const request = this._requests[index];
		if (!request.providerRequestId) {
			return;
		}

		if (index !== -1) {
			this._onDidChange.fire({ kind: 'removeRequest', requestId: request.providerRequestId, responseId: request.response?.providerResponseId });
			this._requests.splice(index, 1);
			request.response?.dispose();
		}
	}

	cancelRequest(request: ChatRequestModel): void {
		if (request.response) {
			request.response.cancel();
		}
	}

	setResponse(request: ChatRequestModel, rawResponse: IChatResponse): void {
		if (!this._session) {
			throw new Error('completeResponse: No session');
		}

		if (!request.response) {
			request.response = new ChatResponseModel(new MarkdownString(''), this);
		}

		request.response.setErrorDetails(rawResponse.errorDetails);
	}

	completeResponse(request: ChatRequestModel): void {
		if (!request.response) {
			throw new Error('Call setResponse before completeResponse');
		}

		request.response.complete();
	}

	setFollowups(request: ChatRequestModel, followups: IChatFollowup[] | undefined): void {
		if (!request.response) {
			// Maybe something went wrong?
			return;
		}

		request.response.setFollowups(followups);
	}

	setResponseModel(request: ChatRequestModel, response: ChatResponseModel): void {
		request.response = response;
		this._onDidChange.fire({ kind: 'addResponse', response });
	}

	toExport(): IExportableChatData {
		return {
			requesterUsername: this.requesterUsername,
			requesterAvatarIconUri: this.requesterAvatarIconUri,
			responderUsername: this.responderUsername,
			responderAvatarIconUri: this.responderAvatarIconUri,
			welcomeMessage: this._welcomeMessage?.content.map(c => {
				if (Array.isArray(c)) {
					return c;
				} else {
					return c.value;
				}
			}),
			requests: this._requests.map((r): ISerializableChatRequestData => {
				return {
					providerRequestId: r.providerRequestId,
					message: typeof r.message === 'string' ? r.message : r.message.message,
					response: r.response ? r.response.response.value : undefined,
					responseErrorDetails: r.response?.errorDetails,
					followups: r.response?.followups,
					isCanceled: r.response?.isCanceled,
					vote: r.response?.vote
				};
			}),
			providerId: this.providerId,
			providerState: this._providerState
		};
	}

	toJSON(): ISerializableChatData {
		return {
			...this.toExport(),
			sessionId: this.sessionId,
			creationDate: this._creationDate,
			isImported: this._isImported
		};
	}

	override dispose() {
		this._session?.dispose?.();
		this._requests.forEach(r => r.response?.dispose());
		this._onDidDispose.fire();
		if (!this._isInitializedDeferred.isSettled) {
			this._isInitializedDeferred.error(new Error('model disposed before initialization'));
		}

		super.dispose();
	}
}

export type IChatWelcomeMessageContent = IMarkdownString | IChatReplyFollowup[];

export interface IChatWelcomeMessageModel {
	readonly id: string;
	readonly content: IChatWelcomeMessageContent[];
	readonly username: string;
	readonly avatarIconUri?: URI;

}

export class ChatWelcomeMessageModel implements IChatWelcomeMessageModel {
	private static nextId = 0;

	private _id: string;
	public get id(): string {
		return this._id;
	}

	constructor(
		private readonly session: ChatModel,
		public readonly content: IChatWelcomeMessageContent[],
	) {
		this._id = 'welcome_' + ChatWelcomeMessageModel.nextId++;
	}

	public get username(): string {
		return this.session.responderUsername;
	}

	public get avatarIconUri(): URI | undefined {
		return this.session.responderAvatarIconUri;
	}
}<|MERGE_RESOLUTION|>--- conflicted
+++ resolved
@@ -89,7 +89,7 @@
 }
 
 
-type ResponsePart = { string: IMarkdownString; resolving?: boolean } | { treeData: IChatResponseProgressFileTreeData; resolving?: undefined };
+type ResponsePart = { string: IMarkdownString; resolving?: boolean } | { treeData: IChatResponseProgressFileTreeData; resolving?: boolean };
 export class Response implements IResponse {
 	private _onDidChangeValue = new Emitter<void>();
 	public get onDidChangeValue() {
@@ -143,24 +143,18 @@
 
 			responsePart.resolvedContent?.then((content) => {
 				// Replace the resolving part's content with the resolved response
-<<<<<<< HEAD
 				if (typeof content === 'string') {
-					this._responseParts[responsePosition] = { string: new MarkdownString(content) };
+					this._responseParts[responsePosition] = { string: new MarkdownString(content), resolving: true };
 					this._updateRepr(quiet);
 				} else if (content.treeData) {
-					this._responseParts[responsePosition] = { treeData: content.treeData };
+					this._responseParts[responsePosition] = { treeData: content.treeData, resolving: true };
 					this._updateRepr(quiet);
 				}
-=======
-				this._responseParts[responsePosition] = { string: new MarkdownString(content), resolving: true };
-				this._updateRepr(quiet);
->>>>>>> f0e16332
 			});
 		}
 	}
 
 	private _updateRepr(quiet?: boolean) {
-<<<<<<< HEAD
 		this._responseData = this._responseParts.map(part => {
 			if ('treeData' in part) {
 				return part.treeData;
@@ -173,11 +167,8 @@
 				return '';
 			}
 			return part.string.value;
-		}).join('\n');
-
-=======
-		this._responseRepr = new MarkdownString(this._responseParts.map(r => r.string.value).join('\n\n'));
->>>>>>> f0e16332
+		}).join('\n\n');
+
 		if (!quiet) {
 			this._onDidChangeValue.fire();
 		}
