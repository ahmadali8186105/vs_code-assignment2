--- conflicted
+++ resolved
@@ -10,12 +10,8 @@
 import { localize } from 'vs/nls';
 import { IInstantiationService } from 'vs/platform/instantiation/common/instantiation';
 import { ILogService } from 'vs/platform/log/common/log';
-<<<<<<< HEAD
+import { IChatAgent } from 'vs/workbench/contrib/chat/common/chatAgents';
 import { ChatModelInitState, IChatModel, IChatRequestModel, IChatResponseModel, IChatWelcomeMessageContent, IResponse } from 'vs/workbench/contrib/chat/common/chatModel';
-=======
-import { IChatAgent } from 'vs/workbench/contrib/chat/common/chatAgents';
-import { ChatModelInitState, IChatModel, IChatRequestModel, IChatResponseModel, IChatWelcomeMessageContent, IResponse, Response } from 'vs/workbench/contrib/chat/common/chatModel';
->>>>>>> f2c08557
 import { IParsedChatRequest } from 'vs/workbench/contrib/chat/common/chatParserTypes';
 import { IChatReplyFollowup, IChatResponseCommandFollowup, IChatResponseErrorDetails, IChatResponseProgressFileTreeData, InteractiveSessionVoteDirection } from 'vs/workbench/contrib/chat/common/chatService';
 import { countWords } from 'vs/workbench/contrib/chat/common/chatWordCounter';
@@ -279,6 +275,14 @@
 				usedContext: this._model.response.usedContext,
 				asString: () => placeholderText.value,
 			};
+			// TODO@roblourens- this is suspicious. We may want to separate the markdown content from other types of content?
+			const placeholderText = new MarkdownString(localize('thinking', "Thinking") + '\u2026');
+			return {
+				value: [placeholderText],
+				contentReferences: this._model.response.contentReferences,
+				usedContext: this._model.response.usedContext,
+				asString: () => placeholderText.value,
+			};
 		}
 
 		return this._model.response;
@@ -317,6 +321,19 @@
 
 	currentRenderedHeight: number | undefined;
 
+	private _usedReferencesExpanded: boolean | undefined;
+
+	get usedReferencesExpanded(): boolean | undefined {
+		if (typeof this._usedReferencesExpanded === 'boolean') {
+			return this._usedReferencesExpanded;
+		}
+
+		return this.isPlaceholder;
+	}
+
+	set usedReferencesExpanded(v: boolean) {
+		this._usedReferencesExpanded = v;
+	}
 	private _usedReferencesExpanded: boolean | undefined;
 
 	get usedReferencesExpanded(): boolean | undefined {
@@ -355,36 +372,37 @@
 
 		this._register(_model.onDidChange(() => {
 			if (this._isPlaceholder && (_model.response.value.length > 0 || this.isComplete)) {
-				this._isPlaceholder = false;
-			}
-
-			if (this._contentUpdateTimings) {
-				// This should be true, if the model is changing
-				const now = Date.now();
-				const wordCount = countWords(_model.response.asString());
-				const timeDiff = now - this._contentUpdateTimings!.loadingStartTime;
-				const impliedWordLoadRate = wordCount / (timeDiff / 1000);
-				const renderedWordCount = this.renderData?.renderedParts.reduce((acc, part) => acc += ('label' in part ? 0 : part.renderedWordCount), 0);
-				if (!this.isComplete) {
-					this.trace('onDidChange', `Update- got ${wordCount} words over ${timeDiff}ms = ${impliedWordLoadRate} words/s. ${renderedWordCount} words are rendered.`);
-					this._contentUpdateTimings = {
-						loadingStartTime: this._contentUpdateTimings!.loadingStartTime,
-						lastUpdateTime: now,
-						wordCountAfterLastUpdate: wordCount,
-						impliedWordLoadRate
-					};
+				if (this._isPlaceholder && (_model.response.value.length > 0 || this.isComplete)) {
+					this._isPlaceholder = false;
+				}
+
+				if (this._contentUpdateTimings) {
+					// This should be true, if the model is changing
+					const now = Date.now();
+					const wordCount = countWords(_model.response.asString());
+					const timeDiff = now - this._contentUpdateTimings!.loadingStartTime;
+					const impliedWordLoadRate = wordCount / (timeDiff / 1000);
+					const renderedWordCount = this.renderData?.renderedParts.reduce((acc, part) => acc += ('label' in part ? 0 : part.renderedWordCount), 0);
+					if (!this.isComplete) {
+						this.trace('onDidChange', `Update- got ${wordCount} words over ${timeDiff}ms = ${impliedWordLoadRate} words/s. ${renderedWordCount} words are rendered.`);
+						this._contentUpdateTimings = {
+							loadingStartTime: this._contentUpdateTimings!.loadingStartTime,
+							lastUpdateTime: now,
+							wordCountAfterLastUpdate: wordCount,
+							impliedWordLoadRate
+						};
+					} else {
+						this.trace(`onDidChange`, `Done- got ${wordCount} words over ${timeDiff}ms = ${impliedWordLoadRate} words/s. ${renderedWordCount} words are rendered.`);
+					}
 				} else {
-					this.trace(`onDidChange`, `Done- got ${wordCount} words over ${timeDiff}ms = ${impliedWordLoadRate} words/s. ${renderedWordCount} words are rendered.`);
+					this.logService.warn('ChatResponseViewModel#onDidChange: got model update but contentUpdateTimings is not initialized');
 				}
-			} else {
-				this.logService.warn('ChatResponseViewModel#onDidChange: got model update but contentUpdateTimings is not initialized');
-			}
-
-			// new data -> new id, new content to render
-			this._modelChangeCount++;
-
-			this._onDidChange.fire();
-		}));
+
+				// new data -> new id, new content to render
+				this._modelChangeCount++;
+
+				this._onDidChange.fire();
+			}));
 	}
 
 	private trace(tag: string, message: string) {
