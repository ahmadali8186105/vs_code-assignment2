/*---------------------------------------------------------------------------------------------
 *  Copyright (c) Microsoft Corporation. All rights reserved.
 *  Licensed under the MIT License. See License.txt in the project root for license information.
 *--------------------------------------------------------------------------------------------*/

import { localize } from 'vs/nls';
import Severity from 'vs/base/common/severity';
import { MenuId, MenuRegistry, registerAction2, Action2 } from 'vs/platform/actions/common/actions';
import { CATEGORIES } from 'vs/workbench/common/actions';
import { IConfigurationService } from 'vs/platform/configuration/common/configuration';
import { IWorkbenchLayoutService, Parts, Position } from 'vs/workbench/services/layout/browser/layoutService';
import { ServicesAccessor, IInstantiationService } from 'vs/platform/instantiation/common/instantiation';
import { KeyMod, KeyCode, KeyChord } from 'vs/base/common/keyCodes';
import { isWindows, isLinux, isWeb } from 'vs/base/common/platform';
import { IsMacNativeContext } from 'vs/platform/contextkey/common/contextkeys';
import { KeybindingsRegistry, KeybindingWeight } from 'vs/platform/keybinding/common/keybindingsRegistry';
import { InEditorZenModeContext, IsCenteredLayoutContext, EditorAreaVisibleContext } from 'vs/workbench/common/editor';
import { ContextKeyExpr, IContextKeyService } from 'vs/platform/contextkey/common/contextkey';
import { SideBarVisibleContext } from 'vs/workbench/common/viewlet';
import { IViewDescriptorService, IViewsService, FocusedViewContext, ViewContainerLocation, IViewDescriptor, ViewContainerLocationToString } from 'vs/workbench/common/views';
import { IQuickInputService, IQuickPickItem, IQuickPickSeparator } from 'vs/platform/quickinput/common/quickInput';
import { IDialogService } from 'vs/platform/dialogs/common/dialogs';
import { IPaneCompositePartService } from 'vs/workbench/services/panecomposite/browser/panecomposite';

// --- Close Side Bar

registerAction2(class extends Action2 {

	constructor() {
		super({
			id: 'workbench.action.closeSidebar',
			title: { value: localize('closeSidebar', "Close Side Bar"), original: 'Close Side Bar' },
			category: CATEGORIES.View,
			f1: true
		});
	}

	run(accessor: ServicesAccessor): void {
		accessor.get(IWorkbenchLayoutService).setPartHidden(true, Parts.SIDEBAR_PART);
	}
});

// --- Toggle Activity Bar

export class ToggleActivityBarVisibilityAction extends Action2 {

	static readonly ID = 'workbench.action.toggleActivityBarVisibility';

	private static readonly activityBarVisibleKey = 'workbench.activityBar.visible';

	constructor() {
		super({
			id: ToggleActivityBarVisibilityAction.ID,
			title: {
				value: localize('toggleActivityBar', "Toggle Activity Bar Visibility"),
				mnemonicTitle: localize({ key: 'miShowActivityBar', comment: ['&& denotes a mnemonic'] }, "Show &&Activity Bar"),
				original: 'Toggle Activity Bar Visibility'
			},
			category: CATEGORIES.View,
			f1: true,
			toggled: ContextKeyExpr.equals('config.workbench.activityBar.visible', true),
			menu: [{
				id: MenuId.MenubarAppearanceMenu,
				group: '2_workbench_layout',
				order: 4
			}]
		});
	}

	run(accessor: ServicesAccessor): void {
		const layoutService = accessor.get(IWorkbenchLayoutService);
		const configurationService = accessor.get(IConfigurationService);

		const visibility = layoutService.isVisible(Parts.ACTIVITYBAR_PART);
		const newVisibilityValue = !visibility;

		configurationService.updateValue(ToggleActivityBarVisibilityAction.activityBarVisibleKey, newVisibilityValue);
	}
}

registerAction2(ToggleActivityBarVisibilityAction);

// --- Toggle Centered Layout

registerAction2(class extends Action2 {

	constructor() {
		super({
			id: 'workbench.action.toggleCenteredLayout',
			title: {
				value: localize('toggleCenteredLayout', "Toggle Centered Layout"),
				mnemonicTitle: localize({ key: 'miToggleCenteredLayout', comment: ['&& denotes a mnemonic'] }, "&&Centered Layout"),
				original: 'Toggle Centered Layout'
			},
			category: CATEGORIES.View,
			f1: true,
			toggled: IsCenteredLayoutContext,
			menu: [{
				id: MenuId.MenubarAppearanceMenu,
				group: '1_toggle_view',
				order: 3
			}]
		});
	}

	run(accessor: ServicesAccessor): void {
		const layoutService = accessor.get(IWorkbenchLayoutService);

		layoutService.centerEditorLayout(!layoutService.isEditorLayoutCentered());
	}
});

// --- Toggle Sidebar Position

export class ToggleSidebarPositionAction extends Action2 {

	static readonly ID = 'workbench.action.toggleSidebarPosition';
	static readonly LABEL = localize('toggleSidebarPosition', "Toggle Side Bar Position");

	private static readonly sidebarPositionConfigurationKey = 'workbench.sideBar.location';

	static getLabel(layoutService: IWorkbenchLayoutService): string {
		return layoutService.getSideBarPosition() === Position.LEFT ? localize('moveSidebarRight', "Move Side Bar Right") : localize('moveSidebarLeft', "Move Side Bar Left");
	}

	constructor() {
		super({
			id: ToggleSidebarPositionAction.ID,
			title: { value: localize('toggleSidebarPosition', "Toggle Side Bar Position"), original: 'Toggle Side Bar Position' },
			category: CATEGORIES.View,
			f1: true
		});
	}

	run(accessor: ServicesAccessor): Promise<void> {
		const layoutService = accessor.get(IWorkbenchLayoutService);
		const configurationService = accessor.get(IConfigurationService);

		const position = layoutService.getSideBarPosition();
		const newPositionValue = (position === Position.LEFT) ? 'right' : 'left';

		return configurationService.updateValue(ToggleSidebarPositionAction.sidebarPositionConfigurationKey, newPositionValue);
	}
}

registerAction2(ToggleSidebarPositionAction);

MenuRegistry.appendMenuItems([{
	id: MenuId.ViewContainerTitleContext,
	item: {
		group: '3_workbench_layout_move',
		command: {
			id: ToggleSidebarPositionAction.ID,
			title: localize('move sidebar right', "Move Side Bar Right")
		},
		when: ContextKeyExpr.and(ContextKeyExpr.notEquals('config.workbench.sideBar.location', 'right'), ContextKeyExpr.equals('viewContainerLocation', ViewContainerLocationToString(ViewContainerLocation.Sidebar))),
		order: 1
	}
}, {
	id: MenuId.ViewTitleContext,
	item: {
		group: '3_workbench_layout_move',
		command: {
			id: ToggleSidebarPositionAction.ID,
			title: localize('move sidebar right', "Move Side Bar Right")
		},
		when: ContextKeyExpr.and(ContextKeyExpr.notEquals('config.workbench.sideBar.location', 'right'), ContextKeyExpr.equals('viewLocation', ViewContainerLocationToString(ViewContainerLocation.Sidebar))),
		order: 1
	}
}, {
	id: MenuId.ViewContainerTitleContext,
	item: {
		group: '3_workbench_layout_move',
		command: {
			id: ToggleSidebarPositionAction.ID,
			title: localize('move sidebar left', "Move Side Bar Left")
		},
		when: ContextKeyExpr.and(ContextKeyExpr.equals('config.workbench.sideBar.location', 'right'), ContextKeyExpr.equals('viewContainerLocation', ViewContainerLocationToString(ViewContainerLocation.Sidebar))),
		order: 1
	}
}, {
	id: MenuId.ViewTitleContext,
	item: {
		group: '3_workbench_layout_move',
		command: {
			id: ToggleSidebarPositionAction.ID,
			title: localize('move sidebar left', "Move Side Bar Left")
		},
		when: ContextKeyExpr.and(ContextKeyExpr.equals('config.workbench.sideBar.location', 'right'), ContextKeyExpr.equals('viewLocation', ViewContainerLocationToString(ViewContainerLocation.Sidebar))),
		order: 1
	}
}]);

MenuRegistry.appendMenuItem(MenuId.MenubarAppearanceMenu, {
	group: '3_workbench_layout_move',
	command: {
		id: ToggleSidebarPositionAction.ID,
		title: localize({ key: 'miMoveSidebarRight', comment: ['&& denotes a mnemonic'] }, "&&Move Side Bar Right")
	},
	when: ContextKeyExpr.notEquals('config.workbench.sideBar.location', 'right'),
	order: 2
});

MenuRegistry.appendMenuItem(MenuId.MenubarAppearanceMenu, {
	group: '3_workbench_layout_move',
	command: {
		id: ToggleSidebarPositionAction.ID,
		title: localize({ key: 'miMoveSidebarLeft', comment: ['&& denotes a mnemonic'] }, "&&Move Side Bar Left")
	},
	when: ContextKeyExpr.equals('config.workbench.sideBar.location', 'right'),
	order: 2
});

// --- Toggle Editor Visibility

registerAction2(class extends Action2 {

	constructor() {
		super({
			id: 'workbench.action.toggleEditorVisibility',
			title: {
				value: localize('toggleEditor', "Toggle Editor Area Visibility"),
				mnemonicTitle: localize({ key: 'miShowEditorArea', comment: ['&& denotes a mnemonic'] }, "Show &&Editor Area"),
				original: 'Toggle Editor Area Visibility'
			},
			category: CATEGORIES.View,
			f1: true,
			toggled: EditorAreaVisibleContext,
			// Remove from appearance menu
			// menu: [{
			// 	id: MenuId.MenubarAppearanceMenu,
			// 	group: '2_workbench_layout',
			// 	order: 5
			// }]
		});
	}

	run(accessor: ServicesAccessor): void {
		accessor.get(IWorkbenchLayoutService).toggleMaximizedPanel();
	}
});

MenuRegistry.appendMenuItem(MenuId.MenubarViewMenu, {
	group: '2_appearance',
	title: localize({ key: 'miAppearance', comment: ['&& denotes a mnemonic'] }, "&&Appearance"),
	submenu: MenuId.MenubarAppearanceMenu,
	order: 1
});

// Toggle Sidebar Visibility

class ToggleSidebarVisibilityAction extends Action2 {

	static readonly ID = 'workbench.action.toggleSidebarVisibility';

	constructor() {
		super({
			id: ToggleSidebarVisibilityAction.ID,
			title: { value: localize('toggleSidebar', "Toggle Side Bar Visibility"), original: 'Toggle Side Bar Visibility' },
			category: CATEGORIES.View,
			f1: true,
			keybinding: {
				weight: KeybindingWeight.WorkbenchContrib,
				primary: KeyMod.CtrlCmd | KeyCode.KeyB
			}
		});
	}

	run(accessor: ServicesAccessor): void {
		const layoutService = accessor.get(IWorkbenchLayoutService);

		layoutService.setPartHidden(layoutService.isVisible(Parts.SIDEBAR_PART), Parts.SIDEBAR_PART);
	}
}

registerAction2(ToggleSidebarVisibilityAction);

MenuRegistry.appendMenuItems([
	{
		id: MenuId.ViewContainerTitleContext,
		item: {
			group: '3_workbench_layout_move',
			command: {
				id: ToggleSidebarVisibilityAction.ID,
				title: localize('compositePart.hideSideBarLabel', "Hide Side Bar"),
			},
			when: ContextKeyExpr.and(SideBarVisibleContext, ContextKeyExpr.equals('viewContainerLocation', ViewContainerLocationToString(ViewContainerLocation.Sidebar))),
			order: 2
		}
	}, {
		id: MenuId.ViewTitleContext,
		item: {
			group: '3_workbench_layout_move',
			command: {
				id: ToggleSidebarVisibilityAction.ID,
				title: localize('compositePart.hideSideBarLabel', "Hide Side Bar"),
			},
			when: ContextKeyExpr.and(SideBarVisibleContext, ContextKeyExpr.equals('viewLocation', ViewContainerLocationToString(ViewContainerLocation.Sidebar))),
			order: 2
		}
	}, {
		id: MenuId.MenubarAppearanceMenu,
		item: {
			group: '2_workbench_layout',
			command: {
				id: ToggleSidebarVisibilityAction.ID,
				title: localize({ key: 'miShowSidebar', comment: ['&& denotes a mnemonic'] }, "Show &&Side Bar"),
				toggled: SideBarVisibleContext
			},
			order: 1
		}
	}, {
		id: MenuId.LayoutControlMenu,
		item: {
			group: '0_workbench_layout',
			command: {
				id: ToggleSidebarVisibilityAction.ID,
				title: localize('miShowSidebarNoMnnemonic', "Show Side Bar"),
				toggled: SideBarVisibleContext
			},
			order: 0
		}
	}
]);

// --- Toggle Statusbar Visibility

export class ToggleStatusbarVisibilityAction extends Action2 {

	static readonly ID = 'workbench.action.toggleStatusbarVisibility';

	private static readonly statusbarVisibleKey = 'workbench.statusBar.visible';

	constructor() {
		super({
			id: ToggleStatusbarVisibilityAction.ID,
			title: {
				value: localize('toggleStatusbar', "Toggle Status Bar Visibility"),
				mnemonicTitle: localize({ key: 'miShowStatusbar', comment: ['&& denotes a mnemonic'] }, "Show S&&tatus Bar"),
				original: 'Toggle Status Bar Visibility'
			},
			category: CATEGORIES.View,
			f1: true,
			toggled: ContextKeyExpr.equals('config.workbench.statusBar.visible', true),
			menu: [{
				id: MenuId.MenubarAppearanceMenu,
				group: '2_workbench_layout',
				order: 3
			}]
		});
	}

	run(accessor: ServicesAccessor): Promise<void> {
		const layoutService = accessor.get(IWorkbenchLayoutService);
		const configurationService = accessor.get(IConfigurationService);

		const visibility = layoutService.isVisible(Parts.STATUSBAR_PART);
		const newVisibilityValue = !visibility;

		return configurationService.updateValue(ToggleStatusbarVisibilityAction.statusbarVisibleKey, newVisibilityValue);
	}
}

registerAction2(ToggleStatusbarVisibilityAction);

// --- Toggle Tabs Visibility

registerAction2(class extends Action2 {

	constructor() {
		super({
			id: 'workbench.action.toggleTabsVisibility',
			title: {
				value: localize('toggleTabs', "Toggle Tab Visibility"),
				original: 'Toggle Tab Visibility'
			},
			category: CATEGORIES.View,
			f1: true,
			keybinding: {
				weight: KeybindingWeight.WorkbenchContrib,
				primary: undefined,
				mac: { primary: KeyMod.CtrlCmd | KeyMod.WinCtrl | KeyCode.KeyW, },
				linux: { primary: KeyMod.CtrlCmd | KeyMod.WinCtrl | KeyCode.KeyW, }
			}
		});
	}

	run(accessor: ServicesAccessor): Promise<void> {
		const configurationService = accessor.get(IConfigurationService);

		const visibility = configurationService.getValue<string>('workbench.editor.showTabs');
		const newVisibilityValue = !visibility;

		return configurationService.updateValue('workbench.editor.showTabs', newVisibilityValue);
	}
});

// --- Toggle Zen Mode

registerAction2(class extends Action2 {

	constructor() {
		super({
			id: 'workbench.action.toggleZenMode',
			title: {
				value: localize('toggleZenMode', "Toggle Zen Mode"),
				mnemonicTitle: localize('miToggleZenMode', "Zen Mode"),
				original: 'Toggle Zen Mode'
			},
			category: CATEGORIES.View,
			f1: true,
			keybinding: {
				weight: KeybindingWeight.WorkbenchContrib,
				primary: KeyChord(KeyMod.CtrlCmd | KeyCode.KeyK, KeyCode.KeyZ)
			},
			toggled: InEditorZenModeContext,
			menu: [{
				id: MenuId.MenubarAppearanceMenu,
				group: '1_toggle_view',
				order: 2
<<<<<<< HEAD
			}, {
				id: MenuId.LayoutControlMenu,
				group: '9_quick_layout',
				order: 2
			}
			]
=======
			}]
>>>>>>> ebc1d088
		});
	}

	run(accessor: ServicesAccessor): void {
		return accessor.get(IWorkbenchLayoutService).toggleZenMode();
	}
});

KeybindingsRegistry.registerCommandAndKeybindingRule({
	id: 'workbench.action.exitZenMode',
	weight: KeybindingWeight.EditorContrib - 1000,
	handler(accessor: ServicesAccessor) {
		const layoutService = accessor.get(IWorkbenchLayoutService);
		layoutService.toggleZenMode();
	},
	when: InEditorZenModeContext,
	primary: KeyChord(KeyCode.Escape, KeyCode.Escape)
});

// --- Toggle Menu Bar

if (isWindows || isLinux || isWeb) {
	registerAction2(class extends Action2 {

		constructor() {
			super({
				id: 'workbench.action.toggleMenuBar',
				title: {
					value: localize('toggleMenuBar', "Toggle Menu Bar"),
					mnemonicTitle: localize({ key: 'miShowMenuBar', comment: ['&& denotes a mnemonic'] }, "Show Menu &&Bar"),
					original: 'Toggle Menu Bar'
				},
				category: CATEGORIES.View,
				f1: true,
				toggled: ContextKeyExpr.and(IsMacNativeContext.toNegated(), ContextKeyExpr.notEquals('config.window.menuBarVisibility', 'hidden'), ContextKeyExpr.notEquals('config.window.menuBarVisibility', 'toggle'), ContextKeyExpr.notEquals('config.window.menuBarVisibility', 'compact')),
				menu: [{
					id: MenuId.MenubarAppearanceMenu,
					group: '2_workbench_layout',
					order: 0
				}]
			});
		}

		run(accessor: ServicesAccessor): void {
			return accessor.get(IWorkbenchLayoutService).toggleMenuBar();
		}
	});
}

// --- Reset View Locations

registerAction2(class extends Action2 {

	constructor() {
		super({
			id: 'workbench.action.resetViewLocations',
			title: {
				value: localize('resetViewLocations', "Reset View Locations"),
				original: 'Reset View Locations'
			},
			category: CATEGORIES.View,
			f1: true
		});
	}

	run(accessor: ServicesAccessor): void {
		return accessor.get(IViewDescriptorService).reset();
	}
});

// --- Move View

registerAction2(class extends Action2 {

	constructor() {
		super({
			id: 'workbench.action.moveView',
			title: {
				value: localize('moveView', "Move View"),
				original: 'Move View'
			},
			category: CATEGORIES.View,
			f1: true
		});
	}

	async run(accessor: ServicesAccessor): Promise<void> {
		const viewDescriptorService = accessor.get(IViewDescriptorService);
		const instantiationService = accessor.get(IInstantiationService);
		const quickInputService = accessor.get(IQuickInputService);
		const contextKeyService = accessor.get(IContextKeyService);
		const paneCompositePartService = accessor.get(IPaneCompositePartService);

		const focusedViewId = FocusedViewContext.getValue(contextKeyService);
		let viewId: string;

		if (focusedViewId && viewDescriptorService.getViewDescriptorById(focusedViewId)?.canMoveView) {
			viewId = focusedViewId;
		}

		viewId = await this.getView(quickInputService, viewDescriptorService, paneCompositePartService, viewId!);

		if (!viewId) {
			return;
		}

		const moveFocusedViewAction = new MoveFocusedViewAction();
		instantiationService.invokeFunction(accessor => moveFocusedViewAction.run(accessor, viewId));
	}

	private getViewItems(viewDescriptorService: IViewDescriptorService, paneCompositePartService: IPaneCompositePartService): Array<IQuickPickItem | IQuickPickSeparator> {
		const results: Array<IQuickPickItem | IQuickPickSeparator> = [];

		const viewlets = paneCompositePartService.getVisiblePaneCompositeIds(ViewContainerLocation.Sidebar);
		viewlets.forEach(viewletId => {
			const container = viewDescriptorService.getViewContainerById(viewletId)!;
			const containerModel = viewDescriptorService.getViewContainerModel(container);

			let hasAddedView = false;
			containerModel.visibleViewDescriptors.forEach(viewDescriptor => {
				if (viewDescriptor.canMoveView) {
					if (!hasAddedView) {
						results.push({
							type: 'separator',
							label: localize('sidebarContainer', "Side Bar / {0}", containerModel.title)
						});
						hasAddedView = true;
					}

					results.push({
						id: viewDescriptor.id,
						label: viewDescriptor.name
					});
				}
			});
		});

		const panels = paneCompositePartService.getPinnedPaneCompositeIds(ViewContainerLocation.Panel);
		panels.forEach(panel => {
			const container = viewDescriptorService.getViewContainerById(panel)!;
			const containerModel = viewDescriptorService.getViewContainerModel(container);

			let hasAddedView = false;
			containerModel.visibleViewDescriptors.forEach(viewDescriptor => {
				if (viewDescriptor.canMoveView) {
					if (!hasAddedView) {
						results.push({
							type: 'separator',
							label: localize('panelContainer', "Panel / {0}", containerModel.title)
						});
						hasAddedView = true;
					}

					results.push({
						id: viewDescriptor.id,
						label: viewDescriptor.name
					});
				}
			});
		});

		return results;
	}

	private async getView(quickInputService: IQuickInputService, viewDescriptorService: IViewDescriptorService, paneCompositePartService: IPaneCompositePartService, viewId?: string): Promise<string> {
		const quickPick = quickInputService.createQuickPick();
		quickPick.placeholder = localize('moveFocusedView.selectView', "Select a View to Move");
		quickPick.items = this.getViewItems(viewDescriptorService, paneCompositePartService);
		quickPick.selectedItems = quickPick.items.filter(item => (item as IQuickPickItem).id === viewId) as IQuickPickItem[];

		return new Promise((resolve, reject) => {
			quickPick.onDidAccept(() => {
				const viewId = quickPick.selectedItems[0];
				if (viewId.id) {
					resolve(viewId.id);
				} else {
					reject();
				}

				quickPick.hide();
			});

			quickPick.onDidHide(() => reject());

			quickPick.show();
		});
	}
});

// --- Move Focused View

class MoveFocusedViewAction extends Action2 {

	constructor() {
		super({
			id: 'workbench.action.moveFocusedView',
			title: {
				value: localize('moveFocusedView', "Move Focused View"),
				original: 'Move Focused View'
			},
			category: CATEGORIES.View,
			precondition: FocusedViewContext.notEqualsTo(''),
			f1: true
		});
	}

	run(accessor: ServicesAccessor, viewId?: string): void {
		const viewDescriptorService = accessor.get(IViewDescriptorService);
		const viewsService = accessor.get(IViewsService);
		const quickInputService = accessor.get(IQuickInputService);
		const contextKeyService = accessor.get(IContextKeyService);
		const dialogService = accessor.get(IDialogService);
		const paneCompositePartService = accessor.get(IPaneCompositePartService);

		const focusedViewId = viewId || FocusedViewContext.getValue(contextKeyService);

		if (focusedViewId === undefined || focusedViewId.trim() === '') {
			dialogService.show(Severity.Error, localize('moveFocusedView.error.noFocusedView', "There is no view currently focused."));
			return;
		}

		const viewDescriptor = viewDescriptorService.getViewDescriptorById(focusedViewId);
		if (!viewDescriptor || !viewDescriptor.canMoveView) {
			dialogService.show(Severity.Error, localize('moveFocusedView.error.nonMovableView', "The currently focused view is not movable."));
			return;
		}

		const quickPick = quickInputService.createQuickPick();
		quickPick.placeholder = localize('moveFocusedView.selectDestination', "Select a Destination for the View");
		quickPick.title = localize({ key: 'moveFocusedView.title', comment: ['{0} indicates the title of the view the user has selected to move.'] }, "View: Move {0}", viewDescriptor.name);

		const items: Array<IQuickPickItem | IQuickPickSeparator> = [];
		const currentContainer = viewDescriptorService.getViewContainerByViewId(focusedViewId)!;
		const currentLocation = viewDescriptorService.getViewLocationById(focusedViewId)!;
		const isViewSolo = viewDescriptorService.getViewContainerModel(currentContainer).allViewDescriptors.length === 1;

		if (!(isViewSolo && currentLocation === ViewContainerLocation.Panel)) {
			items.push({
				id: '_.panel.newcontainer',
				label: localize({ key: 'moveFocusedView.newContainerInPanel', comment: ['Creates a new top-level tab in the panel.'] }, "New Panel Entry"),
			});
		}

		if (!(isViewSolo && currentLocation === ViewContainerLocation.Sidebar)) {
			items.push({
				id: '_.sidebar.newcontainer',
				label: localize('moveFocusedView.newContainerInSidebar', "New Side Bar Entry")
			});
		}

		items.push({
			type: 'separator',
			label: localize('sidebar', "Side Bar")
		});

		const pinnedViewlets = paneCompositePartService.getVisiblePaneCompositeIds(ViewContainerLocation.Sidebar);
		items.push(...pinnedViewlets
			.filter(viewletId => {
				if (viewletId === viewDescriptorService.getViewContainerByViewId(focusedViewId)!.id) {
					return false;
				}

				return !viewDescriptorService.getViewContainerById(viewletId)!.rejectAddedViews;
			})
			.map(viewletId => {
				return {
					id: viewletId,
					label: viewDescriptorService.getViewContainerModel(viewDescriptorService.getViewContainerById(viewletId)!)!.title
				};
			}));

		items.push({
			type: 'separator',
			label: localize('panel', "Panel")
		});

		const pinnedPanels = paneCompositePartService.getPinnedPaneCompositeIds(ViewContainerLocation.Panel);
		items.push(...pinnedPanels
			.filter(panel => {
				if (panel === viewDescriptorService.getViewContainerByViewId(focusedViewId)!.id) {
					return false;
				}

				return !viewDescriptorService.getViewContainerById(panel)!.rejectAddedViews;
			})
			.map(panel => {
				return {
					id: panel,
					label: viewDescriptorService.getViewContainerModel(viewDescriptorService.getViewContainerById(panel)!)!.title
				};
			}));

		quickPick.items = items;

		quickPick.onDidAccept(() => {
			const destination = quickPick.selectedItems[0];

			if (destination.id === '_.panel.newcontainer') {
				viewDescriptorService.moveViewToLocation(viewDescriptor!, ViewContainerLocation.Panel);
				viewsService.openView(focusedViewId, true);
			} else if (destination.id === '_.sidebar.newcontainer') {
				viewDescriptorService.moveViewToLocation(viewDescriptor!, ViewContainerLocation.Sidebar);
				viewsService.openView(focusedViewId, true);
			} else if (destination.id) {
				viewDescriptorService.moveViewsToContainer([viewDescriptor], viewDescriptorService.getViewContainerById(destination.id)!);
				viewsService.openView(focusedViewId, true);
			}

			quickPick.hide();
		});

		quickPick.show();
	}
}

registerAction2(MoveFocusedViewAction);

// --- Reset Focused View Location

registerAction2(class extends Action2 {

	constructor() {
		super({
			id: 'workbench.action.resetFocusedViewLocation',
			title: {
				value: localize('resetFocusedViewLocation', "Reset Focused View Location"),
				original: 'Reset Focused View Location'
			},
			category: CATEGORIES.View,
			f1: true,
			precondition: FocusedViewContext.notEqualsTo('')
		});
	}

	run(accessor: ServicesAccessor): void {
		const viewDescriptorService = accessor.get(IViewDescriptorService);
		const contextKeyService = accessor.get(IContextKeyService);
		const dialogService = accessor.get(IDialogService);
		const viewsService = accessor.get(IViewsService);

		const focusedViewId = FocusedViewContext.getValue(contextKeyService);

		let viewDescriptor: IViewDescriptor | null = null;
		if (focusedViewId !== undefined && focusedViewId.trim() !== '') {
			viewDescriptor = viewDescriptorService.getViewDescriptorById(focusedViewId);
		}

		if (!viewDescriptor) {
			dialogService.show(Severity.Error, localize('resetFocusedView.error.noFocusedView', "There is no view currently focused."));
			return;
		}

		const defaultContainer = viewDescriptorService.getDefaultContainerById(viewDescriptor.id);
		if (!defaultContainer || defaultContainer === viewDescriptorService.getViewContainerByViewId(viewDescriptor.id)) {
			return;
		}

		viewDescriptorService.moveViewsToContainer([viewDescriptor], defaultContainer);
		viewsService.openView(viewDescriptor.id, true);
	}
});

// --- Resize View

abstract class BaseResizeViewAction extends Action2 {

	protected static readonly RESIZE_INCREMENT = 6.5; // This is a media-size percentage

	protected resizePart(widthChange: number, heightChange: number, layoutService: IWorkbenchLayoutService, partToResize?: Parts): void {

		let part: Parts | undefined;
		if (partToResize === undefined) {
			const isEditorFocus = layoutService.hasFocus(Parts.EDITOR_PART);
			const isSidebarFocus = layoutService.hasFocus(Parts.SIDEBAR_PART);
			const isPanelFocus = layoutService.hasFocus(Parts.PANEL_PART);

			if (isSidebarFocus) {
				part = Parts.SIDEBAR_PART;
			} else if (isPanelFocus) {
				part = Parts.PANEL_PART;
			} else if (isEditorFocus) {
				part = Parts.EDITOR_PART;
			}
		} else {
			part = partToResize;
		}

		if (part) {
			layoutService.resizePart(part, widthChange, heightChange);
		}
	}
}

class IncreaseViewSizeAction extends BaseResizeViewAction {

	constructor() {
		super({
			id: 'workbench.action.increaseViewSize',
			title: { value: localize('increaseViewSize', "Increase Current View Size"), original: 'Increase Current View Size' },
			f1: true
		});
	}

	run(accessor: ServicesAccessor): void {
		this.resizePart(BaseResizeViewAction.RESIZE_INCREMENT, BaseResizeViewAction.RESIZE_INCREMENT, accessor.get(IWorkbenchLayoutService));
	}
}

class IncreaseViewWidthAction extends BaseResizeViewAction {

	constructor() {
		super({
			id: 'workbench.action.increaseViewWidth',
			title: { value: localize('increaseEditorWidth', "Increase Editor Width"), original: 'Increase Editor Width' },
			f1: true
		});
	}

	run(accessor: ServicesAccessor): void {
		this.resizePart(BaseResizeViewAction.RESIZE_INCREMENT, 0, accessor.get(IWorkbenchLayoutService), Parts.EDITOR_PART);
	}
}

class IncreaseViewHeightAction extends BaseResizeViewAction {

	constructor() {
		super({
			id: 'workbench.action.increaseViewHeight',
			title: { value: localize('increaseEditorHeight', "Increase Editor Height"), original: 'Increase Editor Height' },
			f1: true
		});
	}

	run(accessor: ServicesAccessor): void {
		this.resizePart(0, BaseResizeViewAction.RESIZE_INCREMENT, accessor.get(IWorkbenchLayoutService), Parts.EDITOR_PART);
	}
}

class DecreaseViewSizeAction extends BaseResizeViewAction {

	constructor() {
		super({
			id: 'workbench.action.decreaseViewSize',
			title: { value: localize('decreaseViewSize', "Decrease Current View Size"), original: 'Decrease Current View Size' },
			f1: true
		});
	}

	run(accessor: ServicesAccessor): void {
		this.resizePart(-BaseResizeViewAction.RESIZE_INCREMENT, -BaseResizeViewAction.RESIZE_INCREMENT, accessor.get(IWorkbenchLayoutService));
	}
}

class DecreaseViewWidthAction extends BaseResizeViewAction {
	constructor() {
		super({
			id: 'workbench.action.decreaseViewWidth',
			title: { value: localize('decreaseEditorWidth', "Decrease Editor Width"), original: 'Decrease Editor Width' },
			f1: true
		});
	}

	run(accessor: ServicesAccessor): void {
		this.resizePart(-BaseResizeViewAction.RESIZE_INCREMENT, 0, accessor.get(IWorkbenchLayoutService), Parts.EDITOR_PART);
	}
}

class DecreaseViewHeightAction extends BaseResizeViewAction {

	constructor() {
		super({
			id: 'workbench.action.decreaseViewHeight',
			title: { value: localize('decreaseEditorHeight', "Decrease Editor Height"), original: 'Decrease Editor Height' },
			f1: true
		});
	}

	run(accessor: ServicesAccessor): void {
		this.resizePart(0, -BaseResizeViewAction.RESIZE_INCREMENT, accessor.get(IWorkbenchLayoutService), Parts.EDITOR_PART);
	}
}

registerAction2(IncreaseViewSizeAction);
registerAction2(IncreaseViewWidthAction);
registerAction2(IncreaseViewHeightAction);

registerAction2(DecreaseViewSizeAction);
registerAction2(DecreaseViewWidthAction);
registerAction2(DecreaseViewHeightAction);<|MERGE_RESOLUTION|>--- conflicted
+++ resolved
@@ -418,16 +418,7 @@
 				id: MenuId.MenubarAppearanceMenu,
 				group: '1_toggle_view',
 				order: 2
-<<<<<<< HEAD
-			}, {
-				id: MenuId.LayoutControlMenu,
-				group: '9_quick_layout',
-				order: 2
-			}
-			]
-=======
 			}]
->>>>>>> ebc1d088
 		});
 	}
 
