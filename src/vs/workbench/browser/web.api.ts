--- conflicted
+++ resolved
@@ -14,11 +14,8 @@
 import type { IProductConfiguration } from 'vs/base/common/product';
 import type { ICredentialsProvider } from 'vs/platform/credentials/common/credentials';
 import type { TunnelProviderFeatures } from 'vs/platform/tunnel/common/tunnel';
-<<<<<<< HEAD
-import type { IOutputChannel } from 'vs/workbench/contrib/output/common/output';
-=======
 import type { IProgress, IProgressCompositeOptions, IProgressDialogOptions, IProgressNotificationOptions, IProgressOptions, IProgressStep, IProgressWindowOptions } from 'vs/platform/progress/common/progress';
->>>>>>> 675b8c3d
+import type { IOutputChannel } from 'vs/workbench/services/output/common/output';
 
 /**
  * The `IWorkbench` interface is the API facade for web embedders
@@ -70,7 +67,6 @@
 
 	window: {
 		/**
-<<<<<<< HEAD
 		 * Creates a new output channel with the given name and language id
 		 * If language id is not provided, then **Log** is used as default language id.
 		 *
@@ -78,7 +74,8 @@
 		 * @param languageId The identifier of the language associated with the channel.
 		 */
 		createOutputChannel(name: string, languageId?: string): Promise<IOutputChannel>;
-=======
+
+		/**
 		 * Show progress in the editor. Progress is shown while running the given callback
 		 * and while the promise it returned isn't resolved nor rejected.
 		 *
@@ -89,7 +86,6 @@
 			options: IProgressOptions | IProgressDialogOptions | IProgressNotificationOptions | IProgressWindowOptions | IProgressCompositeOptions,
 			task: (progress: IProgress<IProgressStep>) => Promise<R>
 		): Promise<R>;
->>>>>>> 675b8c3d
 	};
 
 	/**
