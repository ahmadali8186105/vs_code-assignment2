--- conflicted
+++ resolved
@@ -322,21 +322,15 @@
 				'description': localize('centeredLayoutDynamicWidth', "Controls whether the centered layout tries to maintain constant width when the window is resized.")
 			},
 			'workbench.editor.doubleClickTabToToggleEditorGroupSizes': {
-<<<<<<< HEAD
 				'type': 'string',
 				'enum': ['maximize', 'expand', 'off'],
 				'default': 'expand',
-				'markdownDescription': localize({ comment: ['This is the description for a setting. Values surrounded by single quotes are not to be translated.'], key: 'doubleClickTabToToggleEditorGroupSizes' }, "Controls how the editor group is resized when double clicking on a tab. This value is ignored when `#workbench.editor.showTabs#` is disabled."),
+				'markdownDescription': localize({ comment: ['This is the description for a setting. Values surrounded by single quotes are not to be translated.'], key: 'doubleClickTabToToggleEditorGroupSizes' }, "Controls how the editor group is resized when double clicking on a tab. This value is ignored when `#workbench.editor.showTabs#` is not set to `multiple`."),
 				'enumDescriptions': [
 					localize('workbench.editor.doubleClickTabToToggleEditorGroupSizes.maximize', "All other editor groups are hidden and the current editor group is maximized to take up the entire editor area."),
 					localize('workbench.editor.doubleClickTabToToggleEditorGroupSizes.expand', "The editor group takes as much space as possible by making all other editor groups as small as possible."),
 					localize('workbench.editor.doubleClickTabToToggleEditorGroupSizes.off', "No editor group is resized when double clicking on a tab.")
 				]
-=======
-				'type': 'boolean',
-				'default': true,
-				'markdownDescription': localize({ comment: ['This is the description for a setting. Values surrounded by single quotes are not to be translated.'], key: 'doubleClickTabToToggleEditorGroupSizes' }, "Controls whether to maximize/restore the editor group when double clicking on a tab. This value is ignored when `#workbench.editor.showTabs#` is not set to `multiple`.")
->>>>>>> 1da76fe8
 			},
 			'workbench.editor.limit.enabled': {
 				'type': 'boolean',
@@ -792,14 +786,14 @@
 
 Registry.as<IConfigurationMigrationRegistry>(Extensions.ConfigurationMigration)
 	.registerConfigurationMigrations([{
-<<<<<<< HEAD
 		key: 'workbench.editor.doubleClickTabToToggleEditorGroupSizes', migrateFn: (value: any) => {
-			let newValue = value;
 			if (typeof value === 'boolean') {
-				newValue = value ? 'expand' : 'off';
+				value = value ? 'expand' : 'off';
 			}
 			return [['workbench.editor.doubleClickTabToToggleEditorGroupSizes', { value: newValue }]];
-=======
+
+Registry.as<IConfigurationMigrationRegistry>(Extensions.ConfigurationMigration)
+	.registerConfigurationMigrations([{
 		key: 'workbench.editor.showTabs', migrateFn: (value: any) => {
 			if (typeof value === 'boolean') {
 				value = value ? 'multiple' : 'single';
@@ -816,6 +810,5 @@
 				result.push(['zenMode.showTabs', { value: 'single' }]);
 			}
 			return result;
->>>>>>> 1da76fe8
 		}
 	}]);