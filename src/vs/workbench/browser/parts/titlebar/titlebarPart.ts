--- conflicted
+++ resolved
@@ -7,13 +7,8 @@
 import { localize, localize2 } from 'vs/nls';
 import { MultiWindowParts, Part } from 'vs/workbench/browser/part';
 import { ITitleService } from 'vs/workbench/services/title/browser/titleService';
-<<<<<<< HEAD
 import { getWCOBoundingRect, getZoomFactor, isWCOEnabled } from 'vs/base/browser/browser';
-import { MenuBarVisibility, getTitleBarStyle, getMenuBarVisibility, TitlebarStyle, hasCustomTitlebar, hasNativeTitlebar } from 'vs/platform/window/common/window';
-=======
-import { getZoomFactor, isWCOEnabled } from 'vs/base/browser/browser';
 import { MenuBarVisibility, getTitleBarStyle, getMenuBarVisibility, TitlebarStyle, hasCustomTitlebar, hasNativeTitlebar, DEFAULT_CUSTOM_TITLEBAR_HEIGHT } from 'vs/platform/window/common/window';
->>>>>>> 6074d181
 import { IContextMenuService } from 'vs/platform/contextview/browser/contextView';
 import { StandardMouseEvent } from 'vs/base/browser/mouseEvent';
 import { IConfigurationService, IConfigurationChangeEvent } from 'vs/platform/configuration/common/configuration';
@@ -205,15 +200,11 @@
 	readonly maximumWidth: number = Number.POSITIVE_INFINITY;
 
 	get minimumHeight(): number {
-<<<<<<< HEAD
 		const wcoEnabled = isWeb && isWCOEnabled();
-		let value = this.isCommandCenterVisible || wcoEnabled ? 35 : 30;
+		let value = this.isCommandCenterVisible || wcoEnabled ? DEFAULT_CUSTOM_TITLEBAR_HEIGHT : 30;
 		if (wcoEnabled) {
 			value = Math.max(value, getWCOBoundingRect()?.height ?? 0);
 		}
-=======
-		const value = this.isCommandCenterVisible || (isWeb && isWCOEnabled()) ? DEFAULT_CUSTOM_TITLEBAR_HEIGHT : 30;
->>>>>>> 6074d181
 
 		return value / (this.preventZoom ? getZoomFactor(getWindow(this.element)) : 1);
 	}
