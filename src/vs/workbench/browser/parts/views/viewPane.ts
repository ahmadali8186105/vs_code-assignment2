/*---------------------------------------------------------------------------------------------
 *  Copyright (c) Microsoft Corporation. All rights reserved.
 *  Licensed under the MIT License. See License.txt in the project root for license information.
 *--------------------------------------------------------------------------------------------*/

import 'vs/css!./media/paneviewlet';
import * as nls from 'vs/nls';
import { Event, Emitter } from 'vs/base/common/event';
import { asCssVariable, foreground } from 'vs/platform/theme/common/colorRegistry';
import { PANEL_BACKGROUND, SIDE_BAR_BACKGROUND } from 'vs/workbench/common/theme';
<<<<<<< HEAD
import { after, append, $, trackFocus, EventType, addDisposableListener, createCSSRule, asCSSUrl, Dimension, reset, asCssValueWithDefault } from 'vs/base/browser/dom';
=======
import { after, append, $, trackFocus, EventType, addDisposableListener, createCSSRule, asCSSUrl, Dimension, reset, asCssValueWithDefault, focusWindow } from 'vs/base/browser/dom';
>>>>>>> 0e98f35f
import { DisposableStore, toDisposable } from 'vs/base/common/lifecycle';
import { Action, IAction, IActionRunner } from 'vs/base/common/actions';
import { ActionsOrientation, IActionViewItem, prepareActions } from 'vs/base/browser/ui/actionbar/actionbar';
import { Registry } from 'vs/platform/registry/common/platform';
import { IKeybindingService } from 'vs/platform/keybinding/common/keybinding';
import { IContextMenuService } from 'vs/platform/contextview/browser/contextView';
import { ITelemetryService } from 'vs/platform/telemetry/common/telemetry';
import { IThemeService } from 'vs/platform/theme/common/themeService';
import { ThemeIcon } from 'vs/base/common/themables';
import { IPaneOptions, Pane, IPaneStyles } from 'vs/base/browser/ui/splitview/paneview';
import { IConfigurationService } from 'vs/platform/configuration/common/configuration';
import { Extensions as ViewContainerExtensions, IView, IViewDescriptorService, ViewContainerLocation, IViewsRegistry, IViewContentDescriptor, defaultViewIcon, IViewsService, ViewContainerLocationToString } from 'vs/workbench/common/views';
import { IContextKeyService } from 'vs/platform/contextkey/common/contextkey';
import { assertIsDefined } from 'vs/base/common/types';
import { IInstantiationService, ServicesAccessor } from 'vs/platform/instantiation/common/instantiation';
import { MenuId, Action2, IAction2Options, SubmenuItemAction } from 'vs/platform/actions/common/actions';
import { createActionViewItem } from 'vs/platform/actions/browser/menuEntryActionViewItem';
import { parseLinkedText } from 'vs/base/common/linkedText';
import { IOpenerService } from 'vs/platform/opener/common/opener';
import { Button } from 'vs/base/browser/ui/button/button';
import { Link } from 'vs/platform/opener/browser/link';
import { Orientation } from 'vs/base/browser/ui/sash/sash';
import { ProgressBar } from 'vs/base/browser/ui/progressbar/progressbar';
import { AbstractProgressScope, ScopedProgressIndicator } from 'vs/workbench/services/progress/browser/progressIndicator';
import { IProgressIndicator } from 'vs/platform/progress/common/progress';
import { DomScrollableElement } from 'vs/base/browser/ui/scrollbar/scrollableElement';
import { ScrollbarVisibility } from 'vs/base/common/scrollable';
import { URI } from 'vs/base/common/uri';
import { registerIcon } from 'vs/platform/theme/common/iconRegistry';
import { Codicon } from 'vs/base/common/codicons';
import { CompositeMenuActions } from 'vs/workbench/browser/actions';
import { IDropdownMenuActionViewItemOptions } from 'vs/base/browser/ui/dropdown/dropdownActionViewItem';
import { WorkbenchToolBar } from 'vs/platform/actions/browser/toolbar';
import { FilterWidget, IFilterWidgetOptions } from 'vs/workbench/browser/parts/views/viewFilter';
import { BaseActionViewItem } from 'vs/base/browser/ui/actionbar/actionViewItems';
import { ServiceCollection } from 'vs/platform/instantiation/common/serviceCollection';
import { defaultButtonStyles, defaultProgressBarStyles } from 'vs/platform/theme/browser/defaultStyles';

export enum ViewPaneShowActions {
	/** Show the actions when the view is hovered. This is the default behavior. */
	Default,

	/** Always shows the actions when the view is expanded */
	WhenExpanded,

	/** Always shows the actions */
	Always,
}

export interface IViewPaneOptions extends IPaneOptions {
	readonly id: string;
	readonly showActions?: ViewPaneShowActions;
	readonly titleMenuId?: MenuId;
	readonly donotForwardArgs?: boolean;
}

export interface IFilterViewPaneOptions extends IViewPaneOptions {
	filterOptions: IFilterWidgetOptions;
}

export const VIEWPANE_FILTER_ACTION = new Action('viewpane.action.filter');

type WelcomeActionClassification = {
	owner: 'joaomoreno';
	viewId: { classification: 'SystemMetaData'; purpose: 'FeatureInsight'; comment: 'The view ID in which the welcome view button was clicked.' };
	uri: { classification: 'SystemMetaData'; purpose: 'FeatureInsight'; comment: 'The URI of the command ran by the result of clicking the button.' };
	comment: 'This is used to know when users click on the welcome view buttons.';
};

const viewPaneContainerExpandedIcon = registerIcon('view-pane-container-expanded', Codicon.chevronDown, nls.localize('viewPaneContainerExpandedIcon', 'Icon for an expanded view pane container.'));
const viewPaneContainerCollapsedIcon = registerIcon('view-pane-container-collapsed', Codicon.chevronRight, nls.localize('viewPaneContainerCollapsedIcon', 'Icon for a collapsed view pane container.'));

const viewsRegistry = Registry.as<IViewsRegistry>(ViewContainerExtensions.ViewsRegistry);

interface IItem {
	readonly descriptor: IViewContentDescriptor;
	visible: boolean;
}

interface IViewWelcomeDelegate {
	readonly id: string;
	readonly onDidChangeViewWelcomeState: Event<void>;
	shouldShowWelcome(): boolean;
}

class ViewWelcomeController {

	private defaultItem: IItem | undefined;
	private items: IItem[] = [];

	get enabled(): boolean { return this._enabled; }
	private _enabled: boolean = false;
	private element: HTMLElement | undefined;
	private scrollableElement: DomScrollableElement | undefined;

	private readonly disposables = new DisposableStore();
	private readonly enabledDisposables = this.disposables.add(new DisposableStore());
	private readonly renderDisposables = this.disposables.add(new DisposableStore());

	constructor(
		private readonly container: HTMLElement,
		private readonly delegate: IViewWelcomeDelegate,
		@IInstantiationService private instantiationService: IInstantiationService,
		@IOpenerService protected openerService: IOpenerService,
		@ITelemetryService protected telemetryService: ITelemetryService,
		@IContextKeyService private contextKeyService: IContextKeyService,
	) {
		this.delegate.onDidChangeViewWelcomeState(this.onDidChangeViewWelcomeState, this, this.disposables);
		this.onDidChangeViewWelcomeState();
	}

	layout(height: number, width: number) {
		if (!this._enabled) {
			return;
		}

		this.element!.style.height = `${height}px`;
		this.element!.style.width = `${width}px`;
		this.element!.classList.toggle('wide', width > 640);
		this.scrollableElement!.scanDomNode();
	}

	focus() {
		if (!this._enabled) {
			return;
		}

		this.element!.focus();
	}

	private onDidChangeViewWelcomeState(): void {
		const enabled = this.delegate.shouldShowWelcome();

		if (this._enabled === enabled) {
			return;
		}

		this._enabled = enabled;

		if (!enabled) {
			this.enabledDisposables.clear();
			return;
		}

		this.container.classList.add('welcome');
		const viewWelcomeContainer = append(this.container, $('.welcome-view'));
		this.element = $('.welcome-view-content', { tabIndex: 0 });
		this.scrollableElement = new DomScrollableElement(this.element, { alwaysConsumeMouseWheel: true, horizontal: ScrollbarVisibility.Hidden, vertical: ScrollbarVisibility.Visible, });
		append(viewWelcomeContainer, this.scrollableElement.getDomNode());

		this.enabledDisposables.add(toDisposable(() => {
			this.container.classList.remove('welcome');
			this.scrollableElement!.dispose();
			viewWelcomeContainer.remove();
			this.scrollableElement = undefined;
			this.element = undefined;
		}));

		this.contextKeyService.onDidChangeContext(this.onDidChangeContext, this, this.enabledDisposables);
		Event.chain(viewsRegistry.onDidChangeViewWelcomeContent, $ => $.filter(id => id === this.delegate.id))
			(this.onDidChangeViewWelcomeContent, this, this.enabledDisposables);
		this.onDidChangeViewWelcomeContent();
	}

	private onDidChangeViewWelcomeContent(): void {
		const descriptors = viewsRegistry.getViewWelcomeContent(this.delegate.id);

		this.items = [];

		for (const descriptor of descriptors) {
			if (descriptor.when === 'default') {
				this.defaultItem = { descriptor, visible: true };
			} else {
				const visible = descriptor.when ? this.contextKeyService.contextMatchesRules(descriptor.when) : true;
				this.items.push({ descriptor, visible });
			}
		}

		this.render();
	}

	private onDidChangeContext(): void {
		let didChange = false;

		for (const item of this.items) {
			if (!item.descriptor.when || item.descriptor.when === 'default') {
				continue;
			}

			const visible = this.contextKeyService.contextMatchesRules(item.descriptor.when);

			if (item.visible === visible) {
				continue;
			}

			item.visible = visible;
			didChange = true;
		}

		if (didChange) {
			this.render();
<<<<<<< HEAD
		}
	}

	private render(): void {
		this.renderDisposables.clear();
		this.element!.innerText = '';

		const contents = this.getContentDescriptors();

		if (contents.length === 0) {
			this.container.classList.remove('welcome');
			this.scrollableElement!.scanDomNode();
			return;
		}

		for (const { content, precondition } of contents) {
			const lines = content.split('\n');

			for (let line of lines) {
				line = line.trim();

				if (!line) {
					continue;
				}

				const linkedText = parseLinkedText(line);

				if (linkedText.nodes.length === 1 && typeof linkedText.nodes[0] !== 'string') {
					const node = linkedText.nodes[0];
					const buttonContainer = append(this.element!, $('.button-container'));
					const button = new Button(buttonContainer, { title: node.title, supportIcons: true, ...defaultButtonStyles });
					button.label = node.label;
					button.onDidClick(_ => {
						this.telemetryService.publicLog2<{ viewId: string; uri: string }, WelcomeActionClassification>('views.welcomeAction', { viewId: this.delegate.id, uri: node.href });
						this.openerService.open(node.href, { allowCommands: true });
					}, null, this.renderDisposables);
					this.renderDisposables.add(button);

					if (precondition) {
						const updateEnablement = () => button.enabled = this.contextKeyService.contextMatchesRules(precondition);
						updateEnablement();

						const keys = new Set(precondition.keys());
						const onDidChangeContext = Event.filter(this.contextKeyService.onDidChangeContext, e => e.affectsSome(keys));
						onDidChangeContext(updateEnablement, null, this.renderDisposables);
					}
				} else {
					const p = append(this.element!, $('p'));

					for (const node of linkedText.nodes) {
						if (typeof node === 'string') {
							append(p, document.createTextNode(node));
						} else {
							const link = this.renderDisposables.add(this.instantiationService.createInstance(Link, p, node, {}));

							if (precondition && node.href.startsWith('command:')) {
								const updateEnablement = () => link.enabled = this.contextKeyService.contextMatchesRules(precondition);
								updateEnablement();

								const keys = new Set(precondition.keys());
								const onDidChangeContext = Event.filter(this.contextKeyService.onDidChangeContext, e => e.affectsSome(keys));
								onDidChangeContext(updateEnablement, null, this.renderDisposables);
							}
						}
					}
				}
			}
=======
>>>>>>> 0e98f35f
		}

		this.container.classList.add('welcome');
		this.scrollableElement!.scanDomNode();
	}

	private getContentDescriptors(): IViewContentDescriptor[] {
		const visibleItems = this.items.filter(v => v.visible);

		if (visibleItems.length === 0 && this.defaultItem) {
			return [this.defaultItem.descriptor];
		}

		return visibleItems.map(v => v.descriptor);
	}

	private render(): void {
		this.renderDisposables.clear();
		this.element!.innerText = '';

		const contents = this.getContentDescriptors();

		if (contents.length === 0) {
			this.container.classList.remove('welcome');
			this.scrollableElement!.scanDomNode();
			return;
		}

		for (const { content, precondition } of contents) {
			const lines = content.split('\n');

			for (let line of lines) {
				line = line.trim();

				if (!line) {
					continue;
				}

				const linkedText = parseLinkedText(line);

				if (linkedText.nodes.length === 1 && typeof linkedText.nodes[0] !== 'string') {
					const node = linkedText.nodes[0];
					const buttonContainer = append(this.element!, $('.button-container'));
					const button = new Button(buttonContainer, { title: node.title, supportIcons: true, ...defaultButtonStyles });
					button.label = node.label;
					button.onDidClick(_ => {
						this.telemetryService.publicLog2<{ viewId: string; uri: string }, WelcomeActionClassification>('views.welcomeAction', { viewId: this.delegate.id, uri: node.href });
						this.openerService.open(node.href, { allowCommands: true });
					}, null, this.renderDisposables);
					this.renderDisposables.add(button);

					if (precondition) {
						const updateEnablement = () => button.enabled = this.contextKeyService.contextMatchesRules(precondition);
						updateEnablement();

						const keys = new Set(precondition.keys());
						const onDidChangeContext = Event.filter(this.contextKeyService.onDidChangeContext, e => e.affectsSome(keys));
						onDidChangeContext(updateEnablement, null, this.renderDisposables);
					}
				} else {
					const p = append(this.element!, $('p'));

					for (const node of linkedText.nodes) {
						if (typeof node === 'string') {
							append(p, document.createTextNode(node));
						} else {
							const link = this.renderDisposables.add(this.instantiationService.createInstance(Link, p, node, {}));

							if (precondition && node.href.startsWith('command:')) {
								const updateEnablement = () => link.enabled = this.contextKeyService.contextMatchesRules(precondition);
								updateEnablement();

								const keys = new Set(precondition.keys());
								const onDidChangeContext = Event.filter(this.contextKeyService.onDidChangeContext, e => e.affectsSome(keys));
								onDidChangeContext(updateEnablement, null, this.renderDisposables);
							}
						}
					}
				}
			}
		}

		this.container.classList.add('welcome');
		this.scrollableElement!.scanDomNode();
	}

	private getContentDescriptors(): IViewContentDescriptor[] {
		const visibleItems = this.items.filter(v => v.visible);

		if (visibleItems.length === 0 && this.defaultItem) {
			return [this.defaultItem.descriptor];
		}

		return visibleItems.map(v => v.descriptor);
	}

	dispose(): void {
		this.disposables.dispose();
	}
}

export abstract class ViewPane extends Pane implements IView {

	private static readonly AlwaysShowActionsConfig = 'workbench.view.alwaysShowHeaderActions';

	private _onDidFocus = this._register(new Emitter<void>());
	readonly onDidFocus: Event<void> = this._onDidFocus.event;

	private _onDidBlur = this._register(new Emitter<void>());
	readonly onDidBlur: Event<void> = this._onDidBlur.event;

	private _onDidChangeBodyVisibility = this._register(new Emitter<boolean>());
	readonly onDidChangeBodyVisibility: Event<boolean> = this._onDidChangeBodyVisibility.event;

	protected _onDidChangeTitleArea = this._register(new Emitter<void>());
	readonly onDidChangeTitleArea: Event<void> = this._onDidChangeTitleArea.event;

	protected _onDidChangeViewWelcomeState = this._register(new Emitter<void>());
	readonly onDidChangeViewWelcomeState: Event<void> = this._onDidChangeViewWelcomeState.event;

	private _isVisible: boolean = false;
	readonly id: string;

	private _title: string;
	public get title(): string {
		return this._title;
	}

	private _titleDescription: string | undefined;
	public get titleDescription(): string | undefined {
		return this._titleDescription;
	}

	readonly menuActions: CompositeMenuActions;

	private progressBar!: ProgressBar;
	private progressIndicator!: IProgressIndicator;

	private toolbar?: WorkbenchToolBar;
	private readonly showActions: ViewPaneShowActions;
	private headerContainer?: HTMLElement;
	private titleContainer?: HTMLElement;
	private titleDescriptionContainer?: HTMLElement;
	private iconContainer?: HTMLElement;
	protected twistiesContainer?: HTMLElement;
	private viewWelcomeController!: ViewWelcomeController;

	protected readonly scopedContextKeyService: IContextKeyService;

	constructor(
		options: IViewPaneOptions,
		@IKeybindingService protected keybindingService: IKeybindingService,
		@IContextMenuService protected contextMenuService: IContextMenuService,
		@IConfigurationService protected readonly configurationService: IConfigurationService,
		@IContextKeyService protected contextKeyService: IContextKeyService,
		@IViewDescriptorService protected viewDescriptorService: IViewDescriptorService,
		@IInstantiationService protected instantiationService: IInstantiationService,
		@IOpenerService protected openerService: IOpenerService,
		@IThemeService protected themeService: IThemeService,
		@ITelemetryService protected telemetryService: ITelemetryService,
	) {
		super({ ...options, ...{ orientation: viewDescriptorService.getViewLocationById(options.id) === ViewContainerLocation.Panel ? Orientation.HORIZONTAL : Orientation.VERTICAL } });

		this.id = options.id;
		this._title = options.title;
		this._titleDescription = options.titleDescription;
		this.showActions = options.showActions ?? ViewPaneShowActions.Default;

		this.scopedContextKeyService = this._register(contextKeyService.createScoped(this.element));
		this.scopedContextKeyService.createKey('view', this.id);
		const viewLocationKey = this.scopedContextKeyService.createKey('viewLocation', ViewContainerLocationToString(viewDescriptorService.getViewLocationById(this.id)!));
		this._register(Event.filter(viewDescriptorService.onDidChangeLocation, e => e.views.some(view => view.id === this.id))(() => viewLocationKey.set(ViewContainerLocationToString(viewDescriptorService.getViewLocationById(this.id)!))));

		this.menuActions = this._register(this.instantiationService.createChild(new ServiceCollection([IContextKeyService, this.scopedContextKeyService])).createInstance(CompositeMenuActions, options.titleMenuId ?? MenuId.ViewTitle, MenuId.ViewTitleContext, { shouldForwardArgs: !options.donotForwardArgs, renderShortTitle: true }));
		this._register(this.menuActions.onDidChange(() => this.updateActions()));
	}

	override get headerVisible(): boolean {
		return super.headerVisible;
	}

	override set headerVisible(visible: boolean) {
		super.headerVisible = visible;
		this.element.classList.toggle('merged-header', !visible);
	}

	setVisible(visible: boolean): void {
		if (this._isVisible !== visible) {
			this._isVisible = visible;

			if (this.isExpanded()) {
				this._onDidChangeBodyVisibility.fire(visible);
			}
		}
	}

	isVisible(): boolean {
		return this._isVisible;
	}

	isBodyVisible(): boolean {
		return this._isVisible && this.isExpanded();
	}

	override setExpanded(expanded: boolean): boolean {
		const changed = super.setExpanded(expanded);
		if (changed) {
			this._onDidChangeBodyVisibility.fire(expanded);
		}
		this.updateTwistyIcon();
		return changed;
	}

	override render(): void {
		super.render();

		const focusTracker = trackFocus(this.element);
		this._register(focusTracker);
		this._register(focusTracker.onDidFocus(() => this._onDidFocus.fire()));
		this._register(focusTracker.onDidBlur(() => this._onDidBlur.fire()));
	}

	protected renderHeader(container: HTMLElement): void {
		this.headerContainer = container;

		this.twistiesContainer = append(container, $(`.twisty-container${ThemeIcon.asCSSSelector(this.getTwistyIcon(this.isExpanded()))}`));

		this.renderHeaderTitle(container, this.title);

		const actions = append(container, $('.actions'));
		actions.classList.toggle('show-always', this.showActions === ViewPaneShowActions.Always);
		actions.classList.toggle('show-expanded', this.showActions === ViewPaneShowActions.WhenExpanded);
		this.toolbar = this.instantiationService.createInstance(WorkbenchToolBar, actions, {
			orientation: ActionsOrientation.HORIZONTAL,
			actionViewItemProvider: action => this.getActionViewItem(action),
			ariaLabel: nls.localize('viewToolbarAriaLabel', "{0} actions", this.title),
			getKeyBinding: action => this.keybindingService.lookupKeybinding(action.id),
			renderDropdownAsChildElement: true,
			actionRunner: this.getActionRunner(),
			resetMenu: this.menuActions.menuId
		});

		this._register(this.toolbar);
		this.setActions();

		this._register(addDisposableListener(actions, EventType.CLICK, e => e.preventDefault()));

		const viewContainerModel = this.viewDescriptorService.getViewContainerByViewId(this.id);
		if (viewContainerModel) {
			this._register(this.viewDescriptorService.getViewContainerModel(viewContainerModel).onDidChangeContainerInfo(({ title }) => this.updateTitle(this.title)));
		} else {
			console.error(`View container model not found for view ${this.id}`);
		}

		const onDidRelevantConfigurationChange = Event.filter(this.configurationService.onDidChangeConfiguration, e => e.affectsConfiguration(ViewPane.AlwaysShowActionsConfig));
		this._register(onDidRelevantConfigurationChange(this.updateActionsVisibility, this));
		this.updateActionsVisibility();
	}

	protected override updateHeader(): void {
		super.updateHeader();
		this.updateTwistyIcon();
	}

	private updateTwistyIcon(): void {
		if (this.twistiesContainer) {
			this.twistiesContainer.classList.remove(...ThemeIcon.asClassNameArray(this.getTwistyIcon(!this._expanded)));
			this.twistiesContainer.classList.add(...ThemeIcon.asClassNameArray(this.getTwistyIcon(this._expanded)));
		}
	}

	protected getTwistyIcon(expanded: boolean): ThemeIcon {
		return expanded ? viewPaneContainerExpandedIcon : viewPaneContainerCollapsedIcon;
	}

	override style(styles: IPaneStyles): void {
		super.style(styles);

		const icon = this.getIcon();
		if (this.iconContainer) {
			const fgColor = asCssValueWithDefault(styles.headerForeground, asCssVariable(foreground));
			if (URI.isUri(icon)) {
				// Apply background color to activity bar item provided with iconUrls
				this.iconContainer.style.backgroundColor = fgColor;
				this.iconContainer.style.color = '';
			} else {
				// Apply foreground color to activity bar items provided with codicons
				this.iconContainer.style.color = fgColor;
				this.iconContainer.style.backgroundColor = '';
			}
		}
	}

	private getIcon(): ThemeIcon | URI {
		return this.viewDescriptorService.getViewDescriptorById(this.id)?.containerIcon || defaultViewIcon;
	}

	protected renderHeaderTitle(container: HTMLElement, title: string): void {
		this.iconContainer = append(container, $('.icon', undefined));
		const icon = this.getIcon();

		let cssClass: string | undefined = undefined;
		if (URI.isUri(icon)) {
			cssClass = `view-${this.id.replace(/[\.\:]/g, '-')}`;
			const iconClass = `.pane-header .icon.${cssClass}`;

			createCSSRule(iconClass, `
				mask: ${asCSSUrl(icon)} no-repeat 50% 50%;
				mask-size: 24px;
				-webkit-mask: ${asCSSUrl(icon)} no-repeat 50% 50%;
				-webkit-mask-size: 16px;
			`);
		} else if (ThemeIcon.isThemeIcon(icon)) {
			cssClass = ThemeIcon.asClassName(icon);
		}

		if (cssClass) {
			this.iconContainer.classList.add(...cssClass.split(' '));
		}

		const calculatedTitle = this.calculateTitle(title);
		this.titleContainer = append(container, $('h3.title', { title: calculatedTitle }, calculatedTitle));

		if (this._titleDescription) {
			this.setTitleDescription(this._titleDescription);
		}

		this.iconContainer.title = calculatedTitle;
		this.iconContainer.setAttribute('aria-label', calculatedTitle);
	}

	protected updateTitle(title: string): void {
		const calculatedTitle = this.calculateTitle(title);
		if (this.titleContainer) {
			this.titleContainer.textContent = calculatedTitle;
			this.titleContainer.setAttribute('title', calculatedTitle);
		}

		if (this.iconContainer) {
			this.iconContainer.title = calculatedTitle;
			this.iconContainer.setAttribute('aria-label', calculatedTitle);
		}

		this._title = title;
		this._onDidChangeTitleArea.fire();
	}

	private setTitleDescription(description: string | undefined) {
		if (this.titleDescriptionContainer) {
			this.titleDescriptionContainer.textContent = description ?? '';
			this.titleDescriptionContainer.setAttribute('title', description ?? '');
		}
		else if (description && this.titleContainer) {
			this.titleDescriptionContainer = after(this.titleContainer, $('span.description', { title: description }, description));
		}
	}

	protected updateTitleDescription(description?: string | undefined): void {
		this.setTitleDescription(description);

		this._titleDescription = description;
		this._onDidChangeTitleArea.fire();
	}

	private calculateTitle(title: string): string {
		const viewContainer = this.viewDescriptorService.getViewContainerByViewId(this.id)!;
		const model = this.viewDescriptorService.getViewContainerModel(viewContainer);
		const viewDescriptor = this.viewDescriptorService.getViewDescriptorById(this.id);
		const isDefault = this.viewDescriptorService.getDefaultContainerById(this.id) === viewContainer;

		if (!isDefault && viewDescriptor?.containerTitle && model.title !== viewDescriptor.containerTitle) {
			return `${viewDescriptor.containerTitle}: ${title}`;
		}

		return title;
	}

	protected renderBody(container: HTMLElement): void {
		this.viewWelcomeController = this._register(new ViewWelcomeController(container, this, this.instantiationService, this.openerService, this.telemetryService, this.contextKeyService));
	}

	protected layoutBody(height: number, width: number): void {
		this.viewWelcomeController.layout(height, width);
	}

	onDidScrollRoot() {
		// noop
	}

	getProgressIndicator() {
		if (this.progressBar === undefined) {
			// Progress bar
			this.progressBar = this._register(new ProgressBar(this.element, defaultProgressBarStyles));
			this.progressBar.hide();
		}

		if (this.progressIndicator === undefined) {
			const that = this;
			this.progressIndicator = new ScopedProgressIndicator(assertIsDefined(this.progressBar), new class extends AbstractProgressScope {
				constructor() {
					super(that.id, that.isBodyVisible());
					this._register(that.onDidChangeBodyVisibility(isVisible => isVisible ? this.onScopeOpened(that.id) : this.onScopeClosed(that.id)));
				}
			}());
		}
		return this.progressIndicator;
	}

	protected getProgressLocation(): string {
		return this.viewDescriptorService.getViewContainerByViewId(this.id)!.id;
	}

	protected getBackgroundColor(): string {
		switch (this.viewDescriptorService.getViewLocationById(this.id)) {
			case ViewContainerLocation.Panel:
				return PANEL_BACKGROUND;
			case ViewContainerLocation.Sidebar:
			case ViewContainerLocation.AuxiliaryBar:
				return SIDE_BAR_BACKGROUND;
		}

		return SIDE_BAR_BACKGROUND;
	}

	focus(): void {
<<<<<<< HEAD
=======
		focusWindow(this.element);

>>>>>>> 0e98f35f
		if (this.viewWelcomeController.enabled) {
			this.viewWelcomeController.focus();
		} else if (this.element) {
			this.element.focus();
			this._onDidFocus.fire();
		}
	}

	private setActions(): void {
		if (this.toolbar) {
			const primaryActions = [...this.menuActions.getPrimaryActions()];
			if (this.shouldShowFilterInHeader()) {
				primaryActions.unshift(VIEWPANE_FILTER_ACTION);
			}
			this.toolbar.setActions(prepareActions(primaryActions), prepareActions(this.menuActions.getSecondaryActions()));
			this.toolbar.context = this.getActionsContext();
		}
	}

	private updateActionsVisibility(): void {
		if (!this.headerContainer) {
			return;
		}
		const shouldAlwaysShowActions = this.configurationService.getValue<boolean>('workbench.view.alwaysShowHeaderActions');
		this.headerContainer.classList.toggle('actions-always-visible', shouldAlwaysShowActions);
	}

	protected updateActions(): void {
		this.setActions();
		this._onDidChangeTitleArea.fire();
	}

	getActionViewItem(action: IAction, options?: IDropdownMenuActionViewItemOptions): IActionViewItem | undefined {
		if (action.id === VIEWPANE_FILTER_ACTION.id) {
			const that = this;
			return new class extends BaseActionViewItem {
				constructor() { super(null, action); }
				override setFocusable(): void { /* noop input elements are focusable by default */ }
				override get trapsArrowNavigation(): boolean { return true; }
				override render(container: HTMLElement): void {
					container.classList.add('viewpane-filter-container');
					append(container, that.getFilterWidget()!.element);
				}
			};
		}
		return createActionViewItem(this.instantiationService, action, { ...options, ...{ menuAsChild: action instanceof SubmenuItemAction } });
	}

	getActionsContext(): unknown {
		return undefined;
	}

	getActionRunner(): IActionRunner | undefined {
		return undefined;
	}

	getOptimalWidth(): number {
		return 0;
	}

	saveState(): void {
		// Subclasses to implement for saving state
	}

	shouldShowWelcome(): boolean {
		return false;
	}

	getFilterWidget(): FilterWidget | undefined {
		return undefined;
	}

	shouldShowFilterInHeader(): boolean {
		return false;
	}
}

export abstract class FilterViewPane extends ViewPane {

	readonly filterWidget: FilterWidget;
	private dimension: Dimension | undefined;
	private filterContainer: HTMLElement | undefined;

	constructor(
		options: IFilterViewPaneOptions,
		@IKeybindingService keybindingService: IKeybindingService,
		@IContextMenuService contextMenuService: IContextMenuService,
		@IConfigurationService configurationService: IConfigurationService,
		@IContextKeyService contextKeyService: IContextKeyService,
		@IViewDescriptorService viewDescriptorService: IViewDescriptorService,
		@IInstantiationService instantiationService: IInstantiationService,
		@IOpenerService openerService: IOpenerService,
		@IThemeService themeService: IThemeService,
		@ITelemetryService telemetryService: ITelemetryService,
	) {
		super(options, keybindingService, contextMenuService, configurationService, contextKeyService, viewDescriptorService, instantiationService, openerService, themeService, telemetryService);
		this.filterWidget = this._register(instantiationService.createChild(new ServiceCollection([IContextKeyService, this.scopedContextKeyService])).createInstance(FilterWidget, options.filterOptions));
	}

	override getFilterWidget(): FilterWidget {
		return this.filterWidget;
	}

	protected override renderBody(container: HTMLElement): void {
		super.renderBody(container);
		this.filterContainer = append(container, $('.viewpane-filter-container'));
	}

	protected override layoutBody(height: number, width: number): void {
		super.layoutBody(height, width);

		this.dimension = new Dimension(width, height);
		const wasFilterShownInHeader = !this.filterContainer?.hasChildNodes();
		const shouldShowFilterInHeader = this.shouldShowFilterInHeader();
		if (wasFilterShownInHeader !== shouldShowFilterInHeader) {
			if (shouldShowFilterInHeader) {
				reset(this.filterContainer!);
			}
			this.updateActions();
			if (!shouldShowFilterInHeader) {
				append(this.filterContainer!, this.filterWidget.element);
			}
		}
		if (!shouldShowFilterInHeader) {
			height = height - 44;
		}
		this.filterWidget.layout(width);
		this.layoutBodyContent(height, width);
	}

	override shouldShowFilterInHeader(): boolean {
		return !(this.dimension && this.dimension.width < 600 && this.dimension.height > 100);
	}

	protected abstract layoutBodyContent(height: number, width: number): void;

}

export abstract class ViewAction<T extends IView> extends Action2 {
	override readonly desc: Readonly<IAction2Options> & { viewId: string };
	constructor(desc: Readonly<IAction2Options> & { viewId: string }) {
		super(desc);
		this.desc = desc;
	}

	run(accessor: ServicesAccessor, ...args: any[]) {
		const view = accessor.get(IViewsService).getActiveViewWithId(this.desc.viewId);
		if (view) {
			return this.runInView(accessor, <T>view, ...args);
		}
	}

	abstract runInView(accessor: ServicesAccessor, view: T, ...args: any[]): any;
}<|MERGE_RESOLUTION|>--- conflicted
+++ resolved
@@ -8,11 +8,7 @@
 import { Event, Emitter } from 'vs/base/common/event';
 import { asCssVariable, foreground } from 'vs/platform/theme/common/colorRegistry';
 import { PANEL_BACKGROUND, SIDE_BAR_BACKGROUND } from 'vs/workbench/common/theme';
-<<<<<<< HEAD
-import { after, append, $, trackFocus, EventType, addDisposableListener, createCSSRule, asCSSUrl, Dimension, reset, asCssValueWithDefault } from 'vs/base/browser/dom';
-=======
 import { after, append, $, trackFocus, EventType, addDisposableListener, createCSSRule, asCSSUrl, Dimension, reset, asCssValueWithDefault, focusWindow } from 'vs/base/browser/dom';
->>>>>>> 0e98f35f
 import { DisposableStore, toDisposable } from 'vs/base/common/lifecycle';
 import { Action, IAction, IActionRunner } from 'vs/base/common/actions';
 import { ActionsOrientation, IActionViewItem, prepareActions } from 'vs/base/browser/ui/actionbar/actionbar';
@@ -214,90 +210,7 @@
 
 		if (didChange) {
 			this.render();
-<<<<<<< HEAD
-		}
-	}
-
-	private render(): void {
-		this.renderDisposables.clear();
-		this.element!.innerText = '';
-
-		const contents = this.getContentDescriptors();
-
-		if (contents.length === 0) {
-			this.container.classList.remove('welcome');
-			this.scrollableElement!.scanDomNode();
-			return;
-		}
-
-		for (const { content, precondition } of contents) {
-			const lines = content.split('\n');
-
-			for (let line of lines) {
-				line = line.trim();
-
-				if (!line) {
-					continue;
-				}
-
-				const linkedText = parseLinkedText(line);
-
-				if (linkedText.nodes.length === 1 && typeof linkedText.nodes[0] !== 'string') {
-					const node = linkedText.nodes[0];
-					const buttonContainer = append(this.element!, $('.button-container'));
-					const button = new Button(buttonContainer, { title: node.title, supportIcons: true, ...defaultButtonStyles });
-					button.label = node.label;
-					button.onDidClick(_ => {
-						this.telemetryService.publicLog2<{ viewId: string; uri: string }, WelcomeActionClassification>('views.welcomeAction', { viewId: this.delegate.id, uri: node.href });
-						this.openerService.open(node.href, { allowCommands: true });
-					}, null, this.renderDisposables);
-					this.renderDisposables.add(button);
-
-					if (precondition) {
-						const updateEnablement = () => button.enabled = this.contextKeyService.contextMatchesRules(precondition);
-						updateEnablement();
-
-						const keys = new Set(precondition.keys());
-						const onDidChangeContext = Event.filter(this.contextKeyService.onDidChangeContext, e => e.affectsSome(keys));
-						onDidChangeContext(updateEnablement, null, this.renderDisposables);
-					}
-				} else {
-					const p = append(this.element!, $('p'));
-
-					for (const node of linkedText.nodes) {
-						if (typeof node === 'string') {
-							append(p, document.createTextNode(node));
-						} else {
-							const link = this.renderDisposables.add(this.instantiationService.createInstance(Link, p, node, {}));
-
-							if (precondition && node.href.startsWith('command:')) {
-								const updateEnablement = () => link.enabled = this.contextKeyService.contextMatchesRules(precondition);
-								updateEnablement();
-
-								const keys = new Set(precondition.keys());
-								const onDidChangeContext = Event.filter(this.contextKeyService.onDidChangeContext, e => e.affectsSome(keys));
-								onDidChangeContext(updateEnablement, null, this.renderDisposables);
-							}
-						}
-					}
-				}
-			}
-=======
->>>>>>> 0e98f35f
-		}
-
-		this.container.classList.add('welcome');
-		this.scrollableElement!.scanDomNode();
-	}
-
-	private getContentDescriptors(): IViewContentDescriptor[] {
-		const visibleItems = this.items.filter(v => v.visible);
-
-		if (visibleItems.length === 0 && this.defaultItem) {
-			return [this.defaultItem.descriptor];
-		}
-
-		return visibleItems.map(v => v.descriptor);
+		}
 	}
 
 	private render(): void {
@@ -709,11 +622,8 @@
 	}
 
 	focus(): void {
-<<<<<<< HEAD
-=======
 		focusWindow(this.element);
 
->>>>>>> 0e98f35f
 		if (this.viewWelcomeController.enabled) {
 			this.viewWelcomeController.focus();
 		} else if (this.element) {
