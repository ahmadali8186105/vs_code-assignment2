--- conflicted
+++ resolved
@@ -519,19 +519,11 @@
 	}
 }
 
-<<<<<<< HEAD
 export class CloseEditorNoLayoutTitleAreaAction extends CloseEditorAction {
-=======
-export class RevertAndCloseEditorAction extends Action {
-
-	public static ID = 'workbench.action.revertAndCloseActiveEditor';
-	public static LABEL = nls.localize('revertAndCloseActiveEditor', "Revert and Close Editor");
->>>>>>> e1d6cb43
-
-	constructor(
-		id: string,
-		label: string,
-<<<<<<< HEAD
+
+	constructor(
+		id: string,
+		label: string,
 		editorGroupService: IEditorGroupService,
 		editorService: IWorkbenchEditorService
 	) {
@@ -543,8 +535,19 @@
 			context.editor.prepareClosingNoLayoutTitleArea();
 		}
 		return super.run(context);
-=======
+	}
+}
+
+export class RevertAndCloseEditorAction extends Action {
+
+	public static ID = 'workbench.action.revertAndCloseActiveEditor';
+	public static LABEL = nls.localize('revertAndCloseActiveEditor', "Revert and Close Editor");
+
+	constructor(
+		id: string,
+		label: string,
 		@IWorkbenchEditorService private editorService: IWorkbenchEditorService,
+		@IEditorGroupService private groupService: IEditorGroupService
 	) {
 		super(id, label);
 	}
@@ -561,7 +564,6 @@
 		}
 
 		return TPromise.as(false);
->>>>>>> e1d6cb43
 	}
 }
 
