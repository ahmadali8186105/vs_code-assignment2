/*---------------------------------------------------------------------------------------------
 *  Copyright (c) Microsoft Corporation. All rights reserved.
 *  Licensed under the MIT License. See License.txt in the project root for license information.
 *--------------------------------------------------------------------------------------------*/

import { localize } from 'vs/nls';
import { IThemeService } from 'vs/platform/theme/common/themeService';
import { Part } from 'vs/workbench/browser/part';
import { Dimension, isAncestor, $, EventHelper, addDisposableGenericMouseDownListener } from 'vs/base/browser/dom';
import { Event, Emitter, Relay } from 'vs/base/common/event';
import { contrastBorder, editorBackground } from 'vs/platform/theme/common/colorRegistry';
import { GroupDirection, GroupsArrangement, GroupOrientation, IMergeGroupOptions, MergeGroupMode, GroupsOrder, GroupLocation, IFindGroupScope, EditorGroupLayout, GroupLayoutArgument, IEditorSideGroup, IEditorDropTargetDelegate, IAuxiliaryEditorPart, IEditorPart } from 'vs/workbench/services/editor/common/editorGroupsService';
import { IInstantiationService } from 'vs/platform/instantiation/common/instantiation';
import { IView, orthogonal, LayoutPriority, IViewSize, Direction, SerializableGrid, Sizing, ISerializedGrid, ISerializedNode, Orientation, GridBranchNode, isGridBranchNode, GridNode, createSerializedGrid, Grid } from 'vs/base/browser/ui/grid/grid';
import { GroupIdentifier, EditorInputWithOptions, IEditorPartOptions, IEditorPartOptionsChangeEvent, GroupModelChangeKind } from 'vs/workbench/common/editor';
import { EDITOR_GROUP_BORDER, EDITOR_PANE_BACKGROUND } from 'vs/workbench/common/theme';
import { distinct, coalesce, firstOrDefault } from 'vs/base/common/arrays';
import { IEditorGroupsView, IEditorGroupView, getEditorPartOptions, impactsEditorPartOptions, IEditorPartCreationOptions } from 'vs/workbench/browser/parts/editor/editor';
import { EditorGroupView } from 'vs/workbench/browser/parts/editor/editorGroupView';
import { IConfigurationService, IConfigurationChangeEvent } from 'vs/platform/configuration/common/configuration';
import { IDisposable, dispose, toDisposable, DisposableStore } from 'vs/base/common/lifecycle';
import { IStorageService, StorageScope, StorageTarget } from 'vs/platform/storage/common/storage';
import { ISerializedEditorGroupModel, isSerializedEditorGroupModel } from 'vs/workbench/common/editor/editorGroupModel';
import { EditorDropTarget } from 'vs/workbench/browser/parts/editor/editorDropTarget';
import { Color } from 'vs/base/common/color';
import { CenteredViewLayout } from 'vs/base/browser/ui/centered/centeredViewLayout';
import { onUnexpectedError } from 'vs/base/common/errors';
import { Parts, IWorkbenchLayoutService, Position } from 'vs/workbench/services/layout/browser/layoutService';
import { assertIsDefined, assertType } from 'vs/base/common/types';
import { CompositeDragAndDropObserver } from 'vs/workbench/browser/dnd';
import { DeferredPromise, Promises } from 'vs/base/common/async';
import { findGroup } from 'vs/workbench/services/editor/common/editorGroupFinder';
import { SIDE_GROUP } from 'vs/workbench/services/editor/common/editorService';
import { IBoundarySashes } from 'vs/base/browser/ui/sash/sash';

interface IEditorPartUIState {
	readonly serializedGrid: ISerializedGrid;
	readonly activeGroup: GroupIdentifier;
	readonly mostRecentActiveGroups: GroupIdentifier[];
}

class GridWidgetView<T extends IView> implements IView {

	readonly element: HTMLElement = $('.grid-view-container');

	get minimumWidth(): number { return this.gridWidget ? this.gridWidget.minimumWidth : 0; }
	get maximumWidth(): number { return this.gridWidget ? this.gridWidget.maximumWidth : Number.POSITIVE_INFINITY; }
	get minimumHeight(): number { return this.gridWidget ? this.gridWidget.minimumHeight : 0; }
	get maximumHeight(): number { return this.gridWidget ? this.gridWidget.maximumHeight : Number.POSITIVE_INFINITY; }

	private _onDidChange = new Relay<{ width: number; height: number } | undefined>();
	readonly onDidChange = this._onDidChange.event;

	private _gridWidget: Grid<T> | undefined;

	get gridWidget(): Grid<T> | undefined {
		return this._gridWidget;
	}

	set gridWidget(grid: Grid<T> | undefined) {
		this.element.innerText = '';

		if (grid) {
			this.element.appendChild(grid.element);
			this._onDidChange.input = grid.onDidChange;
		} else {
			this._onDidChange.input = Event.None;
		}

		this._gridWidget = grid;
	}

	layout(width: number, height: number, top: number, left: number): void {
		this.gridWidget?.layout(width, height, top, left);
	}

	dispose(): void {
		this._onDidChange.dispose();
	}
}

<<<<<<< HEAD
export class EditorPart extends Part implements IEditorPart {
=======
export class EditorPart extends Part implements IEditorGroupsService, IEditorGroupsView, IEditorDropService {
>>>>>>> aa311a92

	declare readonly _serviceBrand: undefined;

	private static readonly EDITOR_PART_UI_STATE_STORAGE_KEY = 'editorpart.state';
	private static readonly EDITOR_PART_CENTERED_VIEW_STORAGE_KEY = 'editorpart.centeredview';

	//#region Events

	private readonly _onDidLayout = this._register(new Emitter<Dimension>());
	readonly onDidLayout = this._onDidLayout.event;

	private readonly _onDidChangeActiveGroup = this._register(new Emitter<IEditorGroupView>());
	readonly onDidChangeActiveGroup = this._onDidChangeActiveGroup.event;

	private readonly _onDidChangeGroupIndex = this._register(new Emitter<IEditorGroupView>());
	readonly onDidChangeGroupIndex = this._onDidChangeGroupIndex.event;

	private readonly _onDidChangeGroupLocked = this._register(new Emitter<IEditorGroupView>());
	readonly onDidChangeGroupLocked = this._onDidChangeGroupLocked.event;

	private readonly _onDidActivateGroup = this._register(new Emitter<IEditorGroupView>());
	readonly onDidActivateGroup = this._onDidActivateGroup.event;

	private readonly _onDidAddGroup = this._register(new Emitter<IEditorGroupView>());
	readonly onDidAddGroup = this._onDidAddGroup.event;

	private readonly _onDidRemoveGroup = this._register(new Emitter<IEditorGroupView>());
	readonly onDidRemoveGroup = this._onDidRemoveGroup.event;

	private readonly _onDidMoveGroup = this._register(new Emitter<IEditorGroupView>());
	readonly onDidMoveGroup = this._onDidMoveGroup.event;

	private readonly onDidSetGridWidget = this._register(new Emitter<{ width: number; height: number } | undefined>());

	private readonly _onDidChangeSizeConstraints = this._register(new Relay<{ width: number; height: number } | undefined>());
	readonly onDidChangeSizeConstraints = Event.any(this.onDidSetGridWidget.event, this._onDidChangeSizeConstraints.event);

	private readonly _onDidScroll = this._register(new Relay<void>());
	readonly onDidScroll = Event.any(this.onDidSetGridWidget.event, this._onDidScroll.event);

	private readonly _onDidChangeEditorPartOptions = this._register(new Emitter<IEditorPartOptionsChangeEvent>());
	readonly onDidChangeEditorPartOptions = this._onDidChangeEditorPartOptions.event;

	//#endregion

	private readonly workspaceMemento = this.getMemento(StorageScope.WORKSPACE, StorageTarget.MACHINE);
	private readonly profileMemento = this.getMemento(StorageScope.PROFILE, StorageTarget.MACHINE);

	private readonly groupViews = new Map<GroupIdentifier, IEditorGroupView>();
	private mostRecentActiveGroups: GroupIdentifier[] = [];

	private container: HTMLElement | undefined;

	private centeredLayoutWidget!: CenteredViewLayout;

	private gridWidget!: SerializableGrid<IEditorGroupView>;
	private readonly gridWidgetView = this._register(new GridWidgetView<IEditorGroupView>());

	constructor(
		private readonly accessor: IEditorGroupsAccessor,
		id: string,
		readonly label: string,
		@IInstantiationService private readonly instantiationService: IInstantiationService,
		@IThemeService themeService: IThemeService,
		@IConfigurationService private readonly configurationService: IConfigurationService,
		@IStorageService storageService: IStorageService,
		@IWorkbenchLayoutService layoutService: IWorkbenchLayoutService
	) {
		super(id, { hasTitle: false }, themeService, storageService, layoutService);

		this.registerListeners();
	}

	private registerListeners(): void {
		this._register(this.configurationService.onDidChangeConfiguration(e => this.onConfigurationUpdated(e)));
		this._register(this.themeService.onDidFileIconThemeChange(() => this.handleChangedPartOptions()));
	}

	private onConfigurationUpdated(event: IConfigurationChangeEvent): void {
		if (impactsEditorPartOptions(event)) {
			this.handleChangedPartOptions();
		}
	}

	private handleChangedPartOptions(): void {
		const oldPartOptions = this._partOptions;
		const newPartOptions = getEditorPartOptions(this.configurationService, this.themeService);

		for (const enforcedPartOptions of this.enforcedPartOptions) {
			Object.assign(newPartOptions, enforcedPartOptions); // check for overrides
		}

		this._partOptions = newPartOptions;

		this._onDidChangeEditorPartOptions.fire({ oldPartOptions, newPartOptions });
	}

	private enforcedPartOptions: IEditorPartOptions[] = [];

	private _partOptions = getEditorPartOptions(this.configurationService, this.themeService);
	get partOptions(): IEditorPartOptions { return this._partOptions; }

	enforcePartOptions(options: IEditorPartOptions): IDisposable {
		this.enforcedPartOptions.push(options);
		this.handleChangedPartOptions();

		return toDisposable(() => {
			this.enforcedPartOptions.splice(this.enforcedPartOptions.indexOf(options), 1);
			this.handleChangedPartOptions();
		});
	}

	private _top = 0;
	private _left = 0;
	private _contentDimension!: Dimension;
	get contentDimension(): Dimension { return this._contentDimension; }

	private _activeGroup!: IEditorGroupView;
	get activeGroup(): IEditorGroupView {
		return this._activeGroup;
	}

	readonly sideGroup: IEditorSideGroup = {
		openEditor: (editor, options) => {
			const [group] = this.instantiationService.invokeFunction(accessor => findGroup(accessor, { editor, options }, SIDE_GROUP));

			return group.openEditor(editor, options);
		}
	};

	get groups(): readonly IEditorGroupView[] {
		return Array.from(this.groupViews.values());
	}

	get count(): number {
		return this.groupViews.size;
	}

	get orientation(): GroupOrientation {
		return (this.gridWidget && this.gridWidget.orientation === Orientation.VERTICAL) ? GroupOrientation.VERTICAL : GroupOrientation.HORIZONTAL;
	}

	private _isReady = false;
	get isReady(): boolean { return this._isReady; }

	private readonly whenReadyPromise = new DeferredPromise<void>();
	readonly whenReady = this.whenReadyPromise.p;

	private readonly whenRestoredPromise = new DeferredPromise<void>();
	readonly whenRestored = this.whenRestoredPromise.p;

	get hasRestorableState(): boolean {
		return !!this.workspaceMemento[EditorPart.EDITOR_PART_UI_STATE_STORAGE_KEY];
	}

	getGroups(order = GroupsOrder.CREATION_TIME): readonly IEditorGroupView[] {
		switch (order) {
			case GroupsOrder.CREATION_TIME:
				return this.groups;

			case GroupsOrder.MOST_RECENTLY_ACTIVE: {
				const mostRecentActive = coalesce(this.mostRecentActiveGroups.map(groupId => this.getGroup(groupId)));

				// there can be groups that got never active, even though they exist. in this case
				// make sure to just append them at the end so that all groups are returned properly
				return distinct([...mostRecentActive, ...this.groups]);
			}
			case GroupsOrder.GRID_APPEARANCE: {
				const views: IEditorGroupView[] = [];
				if (this.gridWidget) {
					this.fillGridNodes(views, this.gridWidget.getViews());
				}

				return views;
			}
		}
	}

	private fillGridNodes(target: IEditorGroupView[], node: GridBranchNode<IEditorGroupView> | GridNode<IEditorGroupView>): void {
		if (isGridBranchNode(node)) {
			node.children.forEach(child => this.fillGridNodes(target, child));
		} else {
			target.push(node.view);
		}
	}

	getGroup(identifier: GroupIdentifier): IEditorGroupView | undefined {
		return this.groupViews.get(identifier);
	}

	findGroup(scope: IFindGroupScope, source: IEditorGroupView | GroupIdentifier = this.activeGroup, wrap?: boolean): IEditorGroupView | undefined {

		// by direction
		if (typeof scope.direction === 'number') {
			return this.doFindGroupByDirection(scope.direction, source, wrap);
		}

		// by location
		if (typeof scope.location === 'number') {
			return this.doFindGroupByLocation(scope.location, source, wrap);
		}

		throw new Error('invalid arguments');
	}

	private doFindGroupByDirection(direction: GroupDirection, source: IEditorGroupView | GroupIdentifier, wrap?: boolean): IEditorGroupView | undefined {
		const sourceGroupView = this.assertGroupView(source);

		// Find neighbours and sort by our MRU list
		const neighbours = this.gridWidget.getNeighborViews(sourceGroupView, this.toGridViewDirection(direction), wrap);
		neighbours.sort(((n1, n2) => this.mostRecentActiveGroups.indexOf(n1.id) - this.mostRecentActiveGroups.indexOf(n2.id)));

		return neighbours[0];
	}

	private doFindGroupByLocation(location: GroupLocation, source: IEditorGroupView | GroupIdentifier, wrap?: boolean): IEditorGroupView | undefined {
		const sourceGroupView = this.assertGroupView(source);
		const groups = this.getGroups(GroupsOrder.GRID_APPEARANCE);
		const index = groups.indexOf(sourceGroupView);

		switch (location) {
			case GroupLocation.FIRST:
				return groups[0];
			case GroupLocation.LAST:
				return groups[groups.length - 1];
			case GroupLocation.NEXT: {
				let nextGroup: IEditorGroupView | undefined = groups[index + 1];
				if (!nextGroup && wrap) {
					nextGroup = this.doFindGroupByLocation(GroupLocation.FIRST, source);
				}

				return nextGroup;
			}
			case GroupLocation.PREVIOUS: {
				let previousGroup: IEditorGroupView | undefined = groups[index - 1];
				if (!previousGroup && wrap) {
					previousGroup = this.doFindGroupByLocation(GroupLocation.LAST, source);
				}

				return previousGroup;
			}
		}
	}

	activateGroup(group: IEditorGroupView | GroupIdentifier): IEditorGroupView {
		const groupView = this.assertGroupView(group);
		this.doSetGroupActive(groupView);

		return groupView;
	}

	restoreGroup(group: IEditorGroupView | GroupIdentifier): IEditorGroupView {
		const groupView = this.assertGroupView(group);
		this.doRestoreGroup(groupView);

		return groupView;
	}

	getSize(group: IEditorGroupView | GroupIdentifier): { width: number; height: number } {
		const groupView = this.assertGroupView(group);

		return this.gridWidget.getViewSize(groupView);
	}

	setSize(group: IEditorGroupView | GroupIdentifier, size: { width: number; height: number }): void {
		const groupView = this.assertGroupView(group);

		this.gridWidget.resizeView(groupView, size);
	}

	arrangeGroups(arrangement: GroupsArrangement, target = this.activeGroup): void {
		if (this.count < 2) {
			return; // require at least 2 groups to show
		}

		if (!this.gridWidget) {
			return; // we have not been created yet
		}

		switch (arrangement) {
			case GroupsArrangement.EVEN:
				this.gridWidget.distributeViewSizes();
				break;
			case GroupsArrangement.MAXIMIZE:
				this.gridWidget.maximizeViewSize(target);
				break;
			case GroupsArrangement.TOGGLE:
				if (this.isGroupMaximized(target)) {
					this.arrangeGroups(GroupsArrangement.EVEN);
				} else {
					this.arrangeGroups(GroupsArrangement.MAXIMIZE);
				}

				break;
		}
	}

	isGroupMaximized(targetGroup: IEditorGroupView): boolean {
		return this.gridWidget.isViewSizeMaximized(targetGroup);
	}

	setGroupOrientation(orientation: GroupOrientation): void {
		if (!this.gridWidget) {
			return; // we have not been created yet
		}

		const newOrientation = (orientation === GroupOrientation.HORIZONTAL) ? Orientation.HORIZONTAL : Orientation.VERTICAL;
		if (this.gridWidget.orientation !== newOrientation) {
			this.gridWidget.orientation = newOrientation;
		}
	}

	applyLayout(layout: EditorGroupLayout): void {
		const restoreFocus = this.shouldRestoreFocus(this.container);

		// Determine how many groups we need overall
		let layoutGroupsCount = 0;
		function countGroups(groups: GroupLayoutArgument[]): void {
			for (const group of groups) {
				if (Array.isArray(group.groups)) {
					countGroups(group.groups);
				} else {
					layoutGroupsCount++;
				}
			}
		}
		countGroups(layout.groups);

		// If we currently have too many groups, merge them into the last one
		let currentGroupViews = this.getGroups(GroupsOrder.GRID_APPEARANCE);
		if (layoutGroupsCount < currentGroupViews.length) {
			const lastGroupInLayout = currentGroupViews[layoutGroupsCount - 1];
			currentGroupViews.forEach((group, index) => {
				if (index >= layoutGroupsCount) {
					this.mergeGroup(group, lastGroupInLayout);
				}
			});

			currentGroupViews = this.getGroups(GroupsOrder.GRID_APPEARANCE);
		}

		const activeGroup = this.activeGroup;

		// Prepare grid descriptor to create new grid from
		const gridDescriptor = createSerializedGrid({
			orientation: this.toGridViewOrientation(
				layout.orientation,
				this.isTwoDimensionalGrid() ?
					this.gridWidget.orientation :			// preserve original orientation for 2-dimensional grids
					orthogonal(this.gridWidget.orientation) // otherwise flip (fix https://github.com/microsoft/vscode/issues/52975)
			),
			groups: layout.groups
		});

		// Recreate gridwidget with descriptor
		this.doCreateGridControlWithState(gridDescriptor, activeGroup.id, currentGroupViews);

		// Layout
		this.doLayout(this._contentDimension);

		// Update container
		this.updateContainer();

		// Events for groups that got added
		for (const groupView of this.getGroups(GroupsOrder.GRID_APPEARANCE)) {
			if (!currentGroupViews.includes(groupView)) {
				this._onDidAddGroup.fire(groupView);
			}
		}

		// Notify group index change given layout has changed
		this.notifyGroupIndexChange();

		// Restore focus as needed
		if (restoreFocus) {
			this._activeGroup.focus();
		}
	}

	getLayout(): EditorGroupLayout {

		// Example return value:
		// { orientation: 0, groups: [ { groups: [ { size: 0.4 }, { size: 0.6 } ], size: 0.5 }, { groups: [ {}, {} ], size: 0.5 } ] }

		const serializedGrid = this.gridWidget.serialize();
		const orientation = serializedGrid.orientation === Orientation.HORIZONTAL ? GroupOrientation.HORIZONTAL : GroupOrientation.VERTICAL;
		const root = this.serializedNodeToGroupLayoutArgument(serializedGrid.root);

		return {
			orientation,
			groups: root.groups as GroupLayoutArgument[]
		};
	}

	private serializedNodeToGroupLayoutArgument(serializedNode: ISerializedNode): GroupLayoutArgument {
		if (serializedNode.type === 'branch') {
			return {
				size: serializedNode.size,
				groups: serializedNode.data.map(node => this.serializedNodeToGroupLayoutArgument(node))
			};
		}

		return { size: serializedNode.size };
	}

	private shouldRestoreFocus(target: Element | undefined): boolean {
		if (!target) {
			return false;
		}

		const activeElement = document.activeElement;

		if (activeElement === document.body) {
			return true; // always restore focus if nothing is focused currently
		}

		// otherwise check for the active element being an ancestor of the target
		return isAncestor(activeElement, target);
	}

	private isTwoDimensionalGrid(): boolean {
		const views = this.gridWidget.getViews();
		if (isGridBranchNode(views)) {
			// the grid is 2-dimensional if any children
			// of the grid is a branch node
			return views.children.some(child => isGridBranchNode(child));
		}

		return false;
	}

	addGroup(location: IEditorGroupView | GroupIdentifier, direction: GroupDirection): IEditorGroupView {
		const locationView = this.assertGroupView(location);

		const restoreFocus = this.shouldRestoreFocus(locationView.element);

		const group = this.doAddGroup(locationView, direction);

		// Restore focus if we had it previously after completing the grid
		// operation. That operation might cause reparenting of grid views
		// which moves focus to the <body> element otherwise.
		if (restoreFocus) {
			locationView.focus();
		}

		return group;
	}

	private doAddGroup(locationView: IEditorGroupView, direction: GroupDirection, groupToCopy?: IEditorGroupView): IEditorGroupView {
		const shouldMaximize = this.groupViews.size > 1 && this.isGroupMaximized(locationView);
		const newGroupView = this.doCreateGroupView(groupToCopy);

		// Add to grid widget
		this.gridWidget.addView(
			newGroupView,
			this.getSplitSizingStyle(),
			locationView,
			this.toGridViewDirection(direction),
		);

		// Update container
		this.updateContainer();

		// Event
		this._onDidAddGroup.fire(newGroupView);

		// Notify group index change given a new group was added
		this.notifyGroupIndexChange();

		// Maximize new group, if the reference view was previously maximized
		if (shouldMaximize) {
			this.arrangeGroups(GroupsArrangement.MAXIMIZE, newGroupView);
		}

		return newGroupView;
	}

	private getSplitSizingStyle(): Sizing {
		switch (this._partOptions.splitSizing) {
			case 'distribute':
				return Sizing.Distribute;
			case 'split':
				return Sizing.Split;
			default:
				return Sizing.Auto;
		}
	}

	private doCreateGroupView(from?: IEditorGroupView | ISerializedEditorGroupModel | null): IEditorGroupView {

		// Create group view
		let groupView: IEditorGroupView;
		if (from instanceof EditorGroupView) {
			groupView = EditorGroupView.createCopy(from, this.accessor, this.count, this.label, this.instantiationService);
		} else if (isSerializedEditorGroupModel(from)) {
			groupView = EditorGroupView.createFromSerialized(from, this.accessor, this.count, this.label, this.instantiationService);
		} else {
			groupView = EditorGroupView.createNew(this.accessor, this.count, this.label, this.instantiationService);
		}

		// Keep in map
		this.groupViews.set(groupView.id, groupView);

		// Track focus
		const groupDisposables = new DisposableStore();
		groupDisposables.add(groupView.onDidFocus(() => {
			this.doSetGroupActive(groupView);
		}));

		// Track group changes
		groupDisposables.add(groupView.onDidModelChange(e => {
			switch (e.kind) {
				case GroupModelChangeKind.GROUP_LOCKED:
					this._onDidChangeGroupLocked.fire(groupView);
					break;
				case GroupModelChangeKind.GROUP_INDEX:
					this._onDidChangeGroupIndex.fire(groupView);
					break;
			}
		}));

		// Track active editor change after it occurred
		groupDisposables.add(groupView.onDidActiveEditorChange(() => {
			this.updateContainer();
		}));

		// Track dispose
		Event.once(groupView.onWillDispose)(() => {
			dispose(groupDisposables);
			this.groupViews.delete(groupView.id);
			this.doUpdateMostRecentActive(groupView);
		});

		return groupView;
	}

	private doSetGroupActive(group: IEditorGroupView): void {
		if (this._activeGroup !== group) {
			const previousActiveGroup = this._activeGroup;
			this._activeGroup = group;

			// Update list of most recently active groups
			this.doUpdateMostRecentActive(group, true);

			// Mark previous one as inactive
			previousActiveGroup?.setActive(false);

			// Mark group as new active
			group.setActive(true);

			// Maximize the group if it is currently minimized
			this.doRestoreGroup(group);

			// Event
			this._onDidChangeActiveGroup.fire(group);
		}

		// Always fire the event that a group has been activated
		// even if its the same group that is already active to
		// signal the intent even when nothing has changed.
		this._onDidActivateGroup.fire(group);
	}

	private doRestoreGroup(group: IEditorGroupView): void {
		if (this.gridWidget) {
			const viewSize = this.gridWidget.getViewSize(group);
			if (viewSize.width === group.minimumWidth || viewSize.height === group.minimumHeight) {
				this.arrangeGroups(GroupsArrangement.MAXIMIZE, group);
			}
		}
	}

	private doUpdateMostRecentActive(group: IEditorGroupView, makeMostRecentlyActive?: boolean): void {
		const index = this.mostRecentActiveGroups.indexOf(group.id);

		// Remove from MRU list
		if (index !== -1) {
			this.mostRecentActiveGroups.splice(index, 1);
		}

		// Add to front as needed
		if (makeMostRecentlyActive) {
			this.mostRecentActiveGroups.unshift(group.id);
		}
	}

	private toGridViewDirection(direction: GroupDirection): Direction {
		switch (direction) {
			case GroupDirection.UP: return Direction.Up;
			case GroupDirection.DOWN: return Direction.Down;
			case GroupDirection.LEFT: return Direction.Left;
			case GroupDirection.RIGHT: return Direction.Right;
		}
	}

	private toGridViewOrientation(orientation: GroupOrientation, fallback: Orientation): Orientation {
		if (typeof orientation === 'number') {
			return orientation === GroupOrientation.HORIZONTAL ? Orientation.HORIZONTAL : Orientation.VERTICAL;
		}

		return fallback;
	}

	removeGroup(group: IEditorGroupView | GroupIdentifier): void {
		const groupView = this.assertGroupView(group);
		if (this.count === 1) {
			return; // Cannot remove the last root group
		}

		// Remove empty group
		if (groupView.isEmpty) {
			return this.doRemoveEmptyGroup(groupView);
		}

		// Remove group with editors
		this.doRemoveGroupWithEditors(groupView);
	}

	private doRemoveGroupWithEditors(groupView: IEditorGroupView): void {
		const mostRecentlyActiveGroups = this.getGroups(GroupsOrder.MOST_RECENTLY_ACTIVE);

		let lastActiveGroup: IEditorGroupView;
		if (this._activeGroup === groupView) {
			lastActiveGroup = mostRecentlyActiveGroups[1];
		} else {
			lastActiveGroup = mostRecentlyActiveGroups[0];
		}

		// Removing a group with editors should merge these editors into the
		// last active group and then remove this group.
		this.mergeGroup(groupView, lastActiveGroup);
	}

	private doRemoveEmptyGroup(groupView: IEditorGroupView): void {
		const restoreFocus = this.shouldRestoreFocus(this.container);

		// Activate next group if the removed one was active
		if (this._activeGroup === groupView) {
			const mostRecentlyActiveGroups = this.getGroups(GroupsOrder.MOST_RECENTLY_ACTIVE);
			const nextActiveGroup = mostRecentlyActiveGroups[1]; // [0] will be the current group we are about to dispose
			this.activateGroup(nextActiveGroup);
		}

		// Remove from grid widget & dispose
		this.gridWidget.removeView(groupView, this.getSplitSizingStyle());
		groupView.dispose();

		// Restore focus if we had it previously after completing the grid
		// operation. That operation might cause reparenting of grid views
		// which moves focus to the <body> element otherwise.
		if (restoreFocus) {
			this._activeGroup.focus();
		}

		// Notify group index change given a group was removed
		this.notifyGroupIndexChange();

		// Update container
		this.updateContainer();

		// Update locked state: clear when we are at just 1 group
		if (this.count === 1) {
			firstOrDefault(this.groups)?.lock(false);
		}

		// Event
		this._onDidRemoveGroup.fire(groupView);
	}

	moveGroup(group: IEditorGroupView | GroupIdentifier, location: IEditorGroupView | GroupIdentifier, direction: GroupDirection): IEditorGroupView {
		const sourceView = this.assertGroupView(group);
		const targetView = this.assertGroupView(location);

		if (sourceView.id === targetView.id) {
			throw new Error('Cannot move group into its own');
		}

		const restoreFocus = this.shouldRestoreFocus(sourceView.element);

		// Move through grid widget API
		this.gridWidget.moveView(sourceView, this.getSplitSizingStyle(), targetView, this.toGridViewDirection(direction));

		// Restore focus if we had it previously after completing the grid
		// operation. That operation might cause reparenting of grid views
		// which moves focus to the <body> element otherwise.
		if (restoreFocus) {
			sourceView.focus();
		}

		// Event
		this._onDidMoveGroup.fire(sourceView);

		// Notify group index change given a group was moved
		this.notifyGroupIndexChange();

		return sourceView;
	}

	copyGroup(group: IEditorGroupView | GroupIdentifier, location: IEditorGroupView | GroupIdentifier, direction: GroupDirection): IEditorGroupView {
		const groupView = this.assertGroupView(group);
		const locationView = this.assertGroupView(location);

		const restoreFocus = this.shouldRestoreFocus(groupView.element);

		// Copy the group view
		const copiedGroupView = this.doAddGroup(locationView, direction, groupView);

		// Restore focus if we had it
		if (restoreFocus) {
			copiedGroupView.focus();
		}

		return copiedGroupView;
	}

	mergeGroup(group: IEditorGroupView | GroupIdentifier, target: IEditorGroupView | GroupIdentifier, options?: IMergeGroupOptions): IEditorGroupView {
		const sourceView = this.assertGroupView(group);
		const targetView = this.assertGroupView(target);

		// Collect editors to move/copy
		const editors: EditorInputWithOptions[] = [];
		let index = (options && typeof options.index === 'number') ? options.index : targetView.count;
		for (const editor of sourceView.editors) {
			const inactive = !sourceView.isActive(editor) || this._activeGroup !== sourceView;
			const sticky = sourceView.isSticky(editor);
			const options = { index: !sticky ? index : undefined /* do not set index to preserve sticky flag */, inactive, preserveFocus: inactive };

			editors.push({ editor, options });

			index++;
		}

		// Move/Copy editors over into target
		if (options?.mode === MergeGroupMode.COPY_EDITORS) {
			sourceView.copyEditors(editors, targetView);
		} else {
			sourceView.moveEditors(editors, targetView);
		}

		// Remove source if the view is now empty and not already removed
		if (sourceView.isEmpty && !sourceView.disposed /* could have been disposed already via workbench.editor.closeEmptyGroups setting */) {
			this.removeGroup(sourceView);
		}

		return targetView;
	}

	mergeAllGroups(target = this.activeGroup): IEditorGroupView {
		for (const group of this.getGroups(GroupsOrder.MOST_RECENTLY_ACTIVE)) {
			if (group === target) {
				continue; // keep target
			}

			this.mergeGroup(group, target);
		}

		return target;
	}

	private assertGroupView(group: IEditorGroupView | GroupIdentifier): IEditorGroupView {
		let groupView: IEditorGroupView | undefined;
		if (typeof group === 'number') {
			groupView = this.accessor.getGroup(group);
		} else {
			groupView = group;
		}

		if (!groupView) {
			throw new Error('Invalid editor group provided!');
		}

		return groupView;
	}

	createEditorDropTarget(container: unknown, delegate: IEditorDropTargetDelegate): IDisposable {
		assertType(container instanceof HTMLElement);

		return this.instantiationService.createInstance(EditorDropTarget, this.accessor, container, delegate);
	}

	//#region Part

	// TODO @sbatten @joao find something better to prevent editor taking over #79897
	get minimumWidth(): number { return Math.min(this.centeredLayoutWidget.minimumWidth, this.layoutService.getMaximumEditorDimensions().width); }
	get maximumWidth(): number { return this.centeredLayoutWidget.maximumWidth; }
	get minimumHeight(): number { return Math.min(this.centeredLayoutWidget.minimumHeight, this.layoutService.getMaximumEditorDimensions().height); }
	get maximumHeight(): number { return this.centeredLayoutWidget.maximumHeight; }

	get snap(): boolean { return this.layoutService.getPanelAlignment() === 'center'; }

	override get onDidChange(): Event<IViewSize | undefined> { return Event.any(this.centeredLayoutWidget.onDidChange, this.onDidSetGridWidget.event); }
	readonly priority: LayoutPriority = LayoutPriority.High;

	private get gridSeparatorBorder(): Color {
		return this.theme.getColor(EDITOR_GROUP_BORDER) || this.theme.getColor(contrastBorder) || Color.transparent;
	}

	override updateStyles(): void {
		const container = assertIsDefined(this.container);
		container.style.backgroundColor = this.getColor(editorBackground) || '';

		const separatorBorderStyle = { separatorBorder: this.gridSeparatorBorder, background: this.theme.getColor(EDITOR_PANE_BACKGROUND) || Color.transparent };
		this.gridWidget.style(separatorBorderStyle);
		this.centeredLayoutWidget.styles(separatorBorderStyle);
	}

	protected override createContentArea(parent: HTMLElement, options?: IEditorPartCreationOptions): HTMLElement {

		// Container
		this.element = parent;
		this.container = document.createElement('div');
		this.container.classList.add('content');
		parent.appendChild(this.container);

		// Grid control
		this.doCreateGridControl(options);

		// Centered layout widget
		this.centeredLayoutWidget = this._register(new CenteredViewLayout(this.container, this.gridWidgetView, this.profileMemento[EditorPart.EDITOR_PART_CENTERED_VIEW_STORAGE_KEY]));
		this._register(this.onDidChangeEditorPartOptions(e => this.centeredLayoutWidget.setFixedWidth(e.newPartOptions.centeredLayoutFixedWidth ?? false)));

		// Drag & Drop support
		this.setupDragAndDropSupport(parent, this.container);

		// Signal ready
		this.whenReadyPromise.complete();
		this._isReady = true;

		// Signal restored
		Promises.settled(this.groups.map(group => group.whenRestored)).finally(() => {
			this.whenRestoredPromise.complete();
		});

		return this.container;
	}

	private setupDragAndDropSupport(parent: HTMLElement, container: HTMLElement): void {

		// Editor drop target
		this._register(this.createEditorDropTarget(container, Object.create(null)));

		// No drop in the editor
		const overlay = document.createElement('div');
		overlay.classList.add('drop-block-overlay');
		parent.appendChild(overlay);

		// Hide the block if a mouse down event occurs #99065
		this._register(addDisposableGenericMouseDownListener(overlay, () => overlay.classList.remove('visible')));

		this._register(CompositeDragAndDropObserver.INSTANCE.registerTarget(this.element, {
			onDragStart: e => overlay.classList.add('visible'),
			onDragEnd: e => overlay.classList.remove('visible')
		}));

		let horizontalOpenerTimeout: any;
		let verticalOpenerTimeout: any;
		let lastOpenHorizontalPosition: Position | undefined;
		let lastOpenVerticalPosition: Position | undefined;
		const openPartAtPosition = (position: Position) => {
			if (!this.layoutService.isVisible(Parts.PANEL_PART) && position === this.layoutService.getPanelPosition()) {
				this.layoutService.setPartHidden(false, Parts.PANEL_PART);
			} else if (!this.layoutService.isVisible(Parts.AUXILIARYBAR_PART) && position === (this.layoutService.getSideBarPosition() === Position.RIGHT ? Position.LEFT : Position.RIGHT)) {
				this.layoutService.setPartHidden(false, Parts.AUXILIARYBAR_PART);
			}
		};

		const clearAllTimeouts = () => {
			if (horizontalOpenerTimeout) {
				clearTimeout(horizontalOpenerTimeout);
				horizontalOpenerTimeout = undefined;
			}

			if (verticalOpenerTimeout) {
				clearTimeout(verticalOpenerTimeout);
				verticalOpenerTimeout = undefined;
			}
		};

		this._register(CompositeDragAndDropObserver.INSTANCE.registerTarget(overlay, {
			onDragOver: e => {
				EventHelper.stop(e.eventData, true);
				if (e.eventData.dataTransfer) {
					e.eventData.dataTransfer.dropEffect = 'none';
				}

				const boundingRect = overlay.getBoundingClientRect();

				let openHorizontalPosition: Position | undefined = undefined;
				let openVerticalPosition: Position | undefined = undefined;
				const proximity = 100;
				if (e.eventData.clientX < boundingRect.left + proximity) {
					openHorizontalPosition = Position.LEFT;
				}

				if (e.eventData.clientX > boundingRect.right - proximity) {
					openHorizontalPosition = Position.RIGHT;
				}

				if (e.eventData.clientY > boundingRect.bottom - proximity) {
					openVerticalPosition = Position.BOTTOM;
				}

				if (horizontalOpenerTimeout && openHorizontalPosition !== lastOpenHorizontalPosition) {
					clearTimeout(horizontalOpenerTimeout);
					horizontalOpenerTimeout = undefined;
				}

				if (verticalOpenerTimeout && openVerticalPosition !== lastOpenVerticalPosition) {
					clearTimeout(verticalOpenerTimeout);
					verticalOpenerTimeout = undefined;
				}

				if (!horizontalOpenerTimeout && openHorizontalPosition !== undefined) {
					lastOpenHorizontalPosition = openHorizontalPosition;
					horizontalOpenerTimeout = setTimeout(() => openPartAtPosition(openHorizontalPosition!), 200);
				}

				if (!verticalOpenerTimeout && openVerticalPosition !== undefined) {
					lastOpenVerticalPosition = openVerticalPosition;
					verticalOpenerTimeout = setTimeout(() => openPartAtPosition(openVerticalPosition!), 200);
				}
			},
			onDragLeave: () => clearAllTimeouts(),
			onDragEnd: () => clearAllTimeouts(),
			onDrop: () => clearAllTimeouts()
		}));
	}

	centerLayout(active: boolean): void {
		this.centeredLayoutWidget.activate(active);

		this._activeGroup.focus();
	}

	isLayoutCentered(): boolean {
		if (this.centeredLayoutWidget) {
			return this.centeredLayoutWidget.isActive();
		}

		return false;
	}

	private doCreateGridControl(options?: IEditorPartCreationOptions): void {

		// Grid Widget (with previous UI state)
		let restoreError = false;
		if (!options || options.restorePreviousState) {
			restoreError = !this.doCreateGridControlWithPreviousState();
		}

		// Grid Widget (no previous UI state or failed to restore)
		if (!this.gridWidget || restoreError) {
			const initialGroup = this.doCreateGroupView();
			this.doSetGridWidget(new SerializableGrid(initialGroup));

			// Ensure a group is active
			this.doSetGroupActive(initialGroup);
		}

		// Update container
		this.updateContainer();

		// Notify group index change we created the entire grid
		this.notifyGroupIndexChange();
	}

	private doCreateGridControlWithPreviousState(): boolean {
		const uiState: IEditorPartUIState = this.workspaceMemento[EditorPart.EDITOR_PART_UI_STATE_STORAGE_KEY];
		if (uiState?.serializedGrid) {
			try {

				// MRU
				this.mostRecentActiveGroups = uiState.mostRecentActiveGroups;

				// Grid Widget
				this.doCreateGridControlWithState(uiState.serializedGrid, uiState.activeGroup);

				// Ensure last active group has focus
				this._activeGroup.focus();
			} catch (error) {

				// Log error
				onUnexpectedError(new Error(`Error restoring editor grid widget: ${error} (with state: ${JSON.stringify(uiState)})`));

				// Clear any state we have from the failing restore
				this.groupViews.forEach(group => group.dispose());
				this.groupViews.clear();
				this.mostRecentActiveGroups = [];

				return false; // failure
			}
		}

		return true; // success
	}

	private doCreateGridControlWithState(serializedGrid: ISerializedGrid, activeGroupId: GroupIdentifier, editorGroupViewsToReuse?: readonly IEditorGroupView[]): void {

		// Determine group views to reuse if any
		let reuseGroupViews: IEditorGroupView[];
		if (editorGroupViewsToReuse) {
			reuseGroupViews = editorGroupViewsToReuse.slice(0); // do not modify original array
		} else {
			reuseGroupViews = [];
		}

		// Create new
		const groupViews: IEditorGroupView[] = [];
		const gridWidget = SerializableGrid.deserialize(serializedGrid, {
			fromJSON: (serializedEditorGroup: ISerializedEditorGroupModel | null) => {
				let groupView: IEditorGroupView;
				if (reuseGroupViews.length > 0) {
					groupView = reuseGroupViews.shift()!;
				} else {
					groupView = this.doCreateGroupView(serializedEditorGroup);
				}

				groupViews.push(groupView);

				if (groupView.id === activeGroupId) {
					this.doSetGroupActive(groupView);
				}

				return groupView;
			}
		}, { styles: { separatorBorder: this.gridSeparatorBorder } });

		// If the active group was not found when restoring the grid
		// make sure to make at least one group active. We always need
		// an active group.
		if (!this._activeGroup) {
			this.doSetGroupActive(groupViews[0]);
		}

		// Validate MRU group views matches grid widget state
		if (this.mostRecentActiveGroups.some(groupId => !this.getGroup(groupId))) {
			this.mostRecentActiveGroups = groupViews.map(group => group.id);
		}

		// Set it
		this.doSetGridWidget(gridWidget);
	}

	private doSetGridWidget(gridWidget: SerializableGrid<IEditorGroupView>): void {
		let boundarySashes: IBoundarySashes = {};

		if (this.gridWidget) {
			boundarySashes = this.gridWidget.boundarySashes;
			this.gridWidget.dispose();
		}

		this.gridWidget = gridWidget;
		this.gridWidget.boundarySashes = boundarySashes;
		this.gridWidgetView.gridWidget = gridWidget;

		this._onDidChangeSizeConstraints.input = gridWidget.onDidChange;
		this._onDidScroll.input = gridWidget.onDidScroll;

		this.onDidSetGridWidget.fire(undefined);
	}

	private updateContainer(): void {
		const container = assertIsDefined(this.container);
		container.classList.toggle('empty', this.isEmpty);
	}

	private notifyGroupIndexChange(): void {
		this.getGroups(GroupsOrder.GRID_APPEARANCE).forEach((group, index) => group.notifyIndexChanged(index));
	}

	private get isEmpty(): boolean {
		return this.count === 1 && this._activeGroup.isEmpty;
	}

	setBoundarySashes(sashes: IBoundarySashes): void {
		this.gridWidget.boundarySashes = sashes;
		this.centeredLayoutWidget.boundarySashes = sashes;
	}

	override layout(width: number, height: number, top: number, left: number): void {
		this._top = top;
		this._left = left;

		// Layout contents
		const contentAreaSize = super.layoutContents(width, height).contentSize;

		// Layout editor container
		this.doLayout(Dimension.lift(contentAreaSize), top, left);
	}

	private doLayout(dimension: Dimension, top = this._top, left = this._left): void {
		this._contentDimension = dimension;

		// Layout Grid
		this.centeredLayoutWidget.layout(this._contentDimension.width, this._contentDimension.height, top, left);

		// Event
		this._onDidLayout.fire(dimension);
	}

	protected override saveState(): void {

		// Persist grid UI state
		if (this.gridWidget) {
			const uiState: IEditorPartUIState = {
				serializedGrid: this.gridWidget.serialize(),
				activeGroup: this._activeGroup.id,
				mostRecentActiveGroups: this.mostRecentActiveGroups
			};

			if (this.isEmpty) {
				delete this.workspaceMemento[EditorPart.EDITOR_PART_UI_STATE_STORAGE_KEY];
			} else {
				this.workspaceMemento[EditorPart.EDITOR_PART_UI_STATE_STORAGE_KEY] = uiState;
			}
		}

		// Persist centered view state
		if (this.centeredLayoutWidget) {
			const centeredLayoutState = this.centeredLayoutWidget.state;
			if (this.centeredLayoutWidget.isDefault(centeredLayoutState)) {
				delete this.profileMemento[EditorPart.EDITOR_PART_CENTERED_VIEW_STORAGE_KEY];
			} else {
				this.profileMemento[EditorPart.EDITOR_PART_CENTERED_VIEW_STORAGE_KEY] = centeredLayoutState;
			}
		}

		super.saveState();
	}

	toJSON(): object {
		return {
			type: Parts.EDITOR_PART
		};
	}

	override dispose(): void {

		// Forward to all groups
		this.groupViews.forEach(group => group.dispose());
		this.groupViews.clear();

		// Grid widget
		this.gridWidget?.dispose();

		super.dispose();
	}

	//#endregion
}

export class MainEditorPart extends EditorPart {

	constructor(
		accessor: IEditorGroupsAccessor,
		@IInstantiationService instantiationService: IInstantiationService,
		@IThemeService themeService: IThemeService,
		@IConfigurationService configurationService: IConfigurationService,
		@IStorageService storageService: IStorageService,
		@IWorkbenchLayoutService layoutService: IWorkbenchLayoutService
	) {
		super(accessor, Parts.EDITOR_PART, '', instantiationService, themeService, configurationService, storageService, layoutService);
	}
}

export class AuxiliaryEditorPart extends EditorPart implements IAuxiliaryEditorPart {

	private static COUNTER = 0;

	private readonly _onDidClose = this._register(new Emitter<void>());
	readonly onDidClose = this._onDidClose.event;

	constructor(
		accessor: IEditorGroupsAccessor,
		@IInstantiationService instantiationService: IInstantiationService,
		@IThemeService themeService: IThemeService,
		@IConfigurationService configurationService: IConfigurationService,
		@IStorageService storageService: IStorageService,
		@IWorkbenchLayoutService layoutService: IWorkbenchLayoutService
	) {
		const id = AuxiliaryEditorPart.COUNTER++;
		super(accessor, `workbench.parts.auxiliaryEditor.${id}`, localize('auxiliaryEditorPartLabel', "Window {0}", id + 1), instantiationService, themeService, configurationService, storageService, layoutService);
	}

	async close(): Promise<void> {
		this._onDidClose.fire();
	}
}<|MERGE_RESOLUTION|>--- conflicted
+++ resolved
@@ -79,11 +79,7 @@
 	}
 }
 
-<<<<<<< HEAD
 export class EditorPart extends Part implements IEditorPart {
-=======
-export class EditorPart extends Part implements IEditorGroupsService, IEditorGroupsView, IEditorDropService {
->>>>>>> aa311a92
 
 	declare readonly _serviceBrand: undefined;
 
@@ -143,7 +139,7 @@
 	private readonly gridWidgetView = this._register(new GridWidgetView<IEditorGroupView>());
 
 	constructor(
-		private readonly accessor: IEditorGroupsAccessor,
+		private readonly groupsView: IEditorGroupsView,
 		id: string,
 		readonly label: string,
 		@IInstantiationService private readonly instantiationService: IInstantiationService,
@@ -577,11 +573,11 @@
 		// Create group view
 		let groupView: IEditorGroupView;
 		if (from instanceof EditorGroupView) {
-			groupView = EditorGroupView.createCopy(from, this.accessor, this.count, this.label, this.instantiationService);
+			groupView = EditorGroupView.createCopy(from, this.groupsView, this.count, this.label, this.instantiationService);
 		} else if (isSerializedEditorGroupModel(from)) {
-			groupView = EditorGroupView.createFromSerialized(from, this.accessor, this.count, this.label, this.instantiationService);
+			groupView = EditorGroupView.createFromSerialized(from, this.groupsView, this.count, this.label, this.instantiationService);
 		} else {
-			groupView = EditorGroupView.createNew(this.accessor, this.count, this.label, this.instantiationService);
+			groupView = EditorGroupView.createNew(this.groupsView, this.count, this.label, this.instantiationService);
 		}
 
 		// Keep in map
@@ -846,7 +842,7 @@
 	private assertGroupView(group: IEditorGroupView | GroupIdentifier): IEditorGroupView {
 		let groupView: IEditorGroupView | undefined;
 		if (typeof group === 'number') {
-			groupView = this.accessor.getGroup(group);
+			groupView = this.groupsView.getGroup(group);
 		} else {
 			groupView = group;
 		}
@@ -861,7 +857,7 @@
 	createEditorDropTarget(container: unknown, delegate: IEditorDropTargetDelegate): IDisposable {
 		assertType(container instanceof HTMLElement);
 
-		return this.instantiationService.createInstance(EditorDropTarget, this.accessor, container, delegate);
+		return this.instantiationService.createInstance(EditorDropTarget, this.groupsView, container, delegate);
 	}
 
 	//#region Part
@@ -1238,14 +1234,14 @@
 export class MainEditorPart extends EditorPart {
 
 	constructor(
-		accessor: IEditorGroupsAccessor,
+		groupsView: IEditorGroupsView,
 		@IInstantiationService instantiationService: IInstantiationService,
 		@IThemeService themeService: IThemeService,
 		@IConfigurationService configurationService: IConfigurationService,
 		@IStorageService storageService: IStorageService,
 		@IWorkbenchLayoutService layoutService: IWorkbenchLayoutService
 	) {
-		super(accessor, Parts.EDITOR_PART, '', instantiationService, themeService, configurationService, storageService, layoutService);
+		super(groupsView, Parts.EDITOR_PART, '', instantiationService, themeService, configurationService, storageService, layoutService);
 	}
 }
 
@@ -1257,7 +1253,7 @@
 	readonly onDidClose = this._onDidClose.event;
 
 	constructor(
-		accessor: IEditorGroupsAccessor,
+		groupsView: IEditorGroupsView,
 		@IInstantiationService instantiationService: IInstantiationService,
 		@IThemeService themeService: IThemeService,
 		@IConfigurationService configurationService: IConfigurationService,
@@ -1265,7 +1261,7 @@
 		@IWorkbenchLayoutService layoutService: IWorkbenchLayoutService
 	) {
 		const id = AuxiliaryEditorPart.COUNTER++;
-		super(accessor, `workbench.parts.auxiliaryEditor.${id}`, localize('auxiliaryEditorPartLabel', "Window {0}", id + 1), instantiationService, themeService, configurationService, storageService, layoutService);
+		super(groupsView, `workbench.parts.auxiliaryEditor.${id}`, localize('auxiliaryEditorPartLabel', "Window {0}", id + 1), instantiationService, themeService, configurationService, storageService, layoutService);
 	}
 
 	async close(): Promise<void> {
