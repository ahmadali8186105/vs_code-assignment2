/*---------------------------------------------------------------------------------------------
 *  Copyright (c) Microsoft Corporation. All rights reserved.
 *  Licensed under the MIT License. See License.txt in the project root for license information.
 *--------------------------------------------------------------------------------------------*/

<<<<<<< HEAD
import { localize } from 'vs/nls';
=======
import 'vs/css!./media/sidebarpart';
import { localize2 } from 'vs/nls';
>>>>>>> 3f2a0de2
import { Action2, registerAction2 } from 'vs/platform/actions/common/actions';
import { IWorkbenchLayoutService, Parts } from 'vs/workbench/services/layout/browser/layoutService';
import { KeyMod, KeyCode } from 'vs/base/common/keyCodes';
import { ServicesAccessor } from 'vs/platform/instantiation/common/instantiation';
import { KeybindingWeight } from 'vs/platform/keybinding/common/keybindingsRegistry';
import { Categories } from 'vs/platform/action/common/actionCommonCategories';
import { IPaneCompositePartService } from 'vs/workbench/services/panecomposite/browser/panecomposite';
import { ViewContainerLocation } from 'vs/workbench/common/views';
import { importCss } from 'vs/base/browser/importCss';

importCss('./media/sidebarpart.css', import.meta.url)


export class FocusSideBarAction extends Action2 {

	constructor() {
		super({
			id: 'workbench.action.focusSideBar',
			title: localize2('focusSideBar', 'Focus into Primary Side Bar'),
			category: Categories.View,
			f1: true,
			keybinding: {
				weight: KeybindingWeight.WorkbenchContrib,
				when: null,
				primary: KeyMod.CtrlCmd | KeyCode.Digit0
			}
		});
	}

	async run(accessor: ServicesAccessor): Promise<void> {
		const layoutService = accessor.get(IWorkbenchLayoutService);
		const paneCompositeService = accessor.get(IPaneCompositePartService);

		// Show side bar
		if (!layoutService.isVisible(Parts.SIDEBAR_PART)) {
			layoutService.setPartHidden(false, Parts.SIDEBAR_PART);
			return;
		}

		// Focus into active viewlet
		const viewlet = paneCompositeService.getActivePaneComposite(ViewContainerLocation.Sidebar);
		viewlet?.focus();
	}
}

registerAction2(FocusSideBarAction);<|MERGE_RESOLUTION|>--- conflicted
+++ resolved
@@ -3,12 +3,7 @@
  *  Licensed under the MIT License. See License.txt in the project root for license information.
  *--------------------------------------------------------------------------------------------*/
 
-<<<<<<< HEAD
-import { localize } from 'vs/nls';
-=======
-import 'vs/css!./media/sidebarpart';
 import { localize2 } from 'vs/nls';
->>>>>>> 3f2a0de2
 import { Action2, registerAction2 } from 'vs/platform/actions/common/actions';
 import { IWorkbenchLayoutService, Parts } from 'vs/workbench/services/layout/browser/layoutService';
 import { KeyMod, KeyCode } from 'vs/base/common/keyCodes';
