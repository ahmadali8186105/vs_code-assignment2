--- conflicted
+++ resolved
@@ -500,12 +500,7 @@
 	async isAdmin(): Promise<boolean> {
 		let isAdmin: boolean;
 		if (isWindows) {
-<<<<<<< HEAD
-			const { default: isElevated } = await import('native-is-elevated');
-			isAdmin = isElevated();
-=======
 			isAdmin = (await import('native-is-elevated')).default();
->>>>>>> 6378dbe3
 		} else {
 			isAdmin = process.getuid?.() === 0;
 		}
