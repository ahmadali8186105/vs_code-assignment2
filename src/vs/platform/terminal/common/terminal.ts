--- conflicted
+++ resolved
@@ -186,11 +186,8 @@
 	readonly onProcessResolvedShellLaunchConfig: Event<{ id: number, event: IShellLaunchConfig }>;
 	readonly onProcessReplay: Event<{ id: number, event: IPtyHostProcessReplayEvent }>;
 	readonly onProcessOrphanQuestion: Event<{ id: number }>;
-<<<<<<< HEAD
 	readonly onDidRequestDetach: Event<{ requestId: number, workspaceId: string, instanceId: number }>;
-=======
 	readonly onProcessDidChangeHasChildProcesses: Event<{ id: number, event: boolean }>;
->>>>>>> 15ddc3c3
 
 	restartPtyHost?(): Promise<void>;
 	shutdownAll?(): Promise<void>;
