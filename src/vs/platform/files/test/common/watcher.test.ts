--- conflicted
+++ resolved
@@ -126,11 +126,7 @@
 		const updated = URI.file('/users/data/src/updated.txt');
 		const deleted = URI.file('/users/data/src/deleted.txt');
 
-<<<<<<< HEAD
-		const raw: IDiskFileChange[] = [
-=======
-		const raw: IFileChange[] = [
->>>>>>> 0e98f35f
+		const raw: IFileChange[] = [
 			{ resource: added, type: FileChangeType.ADDED },
 			{ resource: updated, type: FileChangeType.UPDATED },
 			{ resource: deleted, type: FileChangeType.DELETED },
@@ -163,11 +159,7 @@
 			const addedFile = URI.file(path === Path.UNIX ? '/users/data/src/added.txt' : path === Path.WINDOWS ? 'C:\\users\\data\\src\\added.txt' : '\\\\localhost\\users\\data\\src\\added.txt');
 			const updatedFile = URI.file(path === Path.UNIX ? '/users/data/src/updated.txt' : path === Path.WINDOWS ? 'C:\\users\\data\\src\\updated.txt' : '\\\\localhost\\users\\data\\src\\updated.txt');
 
-<<<<<<< HEAD
-			const raw: IDiskFileChange[] = [
-=======
 			const raw: IFileChange[] = [
->>>>>>> 0e98f35f
 				{ resource: deletedFolderA, type: FileChangeType.DELETED },
 				{ resource: deletedFolderB, type: FileChangeType.DELETED },
 				{ resource: deletedFolderBF1, type: FileChangeType.DELETED },
@@ -202,11 +194,7 @@
 		const deleted = URI.file('/users/data/src/related');
 		const unrelated = URI.file('/users/data/src/unrelated');
 
-<<<<<<< HEAD
-		const raw: IDiskFileChange[] = [
-=======
-		const raw: IFileChange[] = [
->>>>>>> 0e98f35f
+		const raw: IFileChange[] = [
 			{ resource: created, type: FileChangeType.ADDED },
 			{ resource: deleted, type: FileChangeType.DELETED },
 			{ resource: unrelated, type: FileChangeType.UPDATED },
@@ -231,11 +219,7 @@
 		const created = URI.file('/users/data/src/related');
 		const unrelated = URI.file('/users/data/src/unrelated');
 
-<<<<<<< HEAD
-		const raw: IDiskFileChange[] = [
-=======
-		const raw: IFileChange[] = [
->>>>>>> 0e98f35f
+		const raw: IFileChange[] = [
 			{ resource: deleted, type: FileChangeType.DELETED },
 			{ resource: created, type: FileChangeType.ADDED },
 			{ resource: unrelated, type: FileChangeType.UPDATED },
@@ -261,11 +245,7 @@
 		const updated = URI.file('/users/data/src/related');
 		const unrelated = URI.file('/users/data/src/unrelated');
 
-<<<<<<< HEAD
-		const raw: IDiskFileChange[] = [
-=======
-		const raw: IFileChange[] = [
->>>>>>> 0e98f35f
+		const raw: IFileChange[] = [
 			{ resource: created, type: FileChangeType.ADDED },
 			{ resource: updated, type: FileChangeType.UPDATED },
 			{ resource: unrelated, type: FileChangeType.UPDATED },
@@ -293,11 +273,7 @@
 		const deleted = URI.file('/users/data/src/related');
 		const unrelated = URI.file('/users/data/src/unrelated');
 
-<<<<<<< HEAD
-		const raw: IDiskFileChange[] = [
-=======
-		const raw: IFileChange[] = [
->>>>>>> 0e98f35f
+		const raw: IFileChange[] = [
 			{ resource: updated, type: FileChangeType.UPDATED },
 			{ resource: updated2, type: FileChangeType.UPDATED },
 			{ resource: unrelated, type: FileChangeType.UPDATED },
@@ -324,11 +300,7 @@
 		const oldPath = URI.file('/users/data/src/added');
 		const newPath = URI.file('/users/data/src/ADDED');
 
-<<<<<<< HEAD
-		const raw: IDiskFileChange[] = [
-=======
-		const raw: IFileChange[] = [
->>>>>>> 0e98f35f
+		const raw: IFileChange[] = [
 			{ resource: newPath, type: FileChangeType.ADDED },
 			{ resource: oldPath, type: FileChangeType.DELETED }
 		];
