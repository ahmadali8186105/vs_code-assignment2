/*---------------------------------------------------------------------------------------------
 *  Copyright (c) Microsoft Corporation. All rights reserved.
 *  Licensed under the MIT License. See License.txt in the project root for license information.
 *--------------------------------------------------------------------------------------------*/

import * as parcelWatcher from '@parcel/watcher';
import { existsSync, statSync, unlinkSync } from 'fs';
import { tmpdir } from 'os';
import { URI } from 'vs/base/common/uri';
import { DeferredPromise, RunOnceScheduler, RunOnceWorker, ThrottledWorker } from 'vs/base/common/async';
import { CancellationToken, CancellationTokenSource } from 'vs/base/common/cancellation';
import { toErrorMessage } from 'vs/base/common/errorMessage';
import { Emitter } from 'vs/base/common/event';
import { randomPath } from 'vs/base/common/extpath';
import { GLOBSTAR, ParsedPattern, patternsEquals } from 'vs/base/common/glob';
import { Disposable } from 'vs/base/common/lifecycle';
import { TernarySearchTree } from 'vs/base/common/ternarySearchTree';
import { normalizeNFC } from 'vs/base/common/normalization';
import { dirname, normalize } from 'vs/base/common/path';
import { isLinux, isMacintosh, isWindows } from 'vs/base/common/platform';
import { realcaseSync, realpathSync } from 'vs/base/node/extpath';
import { NodeJSFileWatcherLibrary } from 'vs/platform/files/node/watcher/nodejs/nodejsWatcherLib';
import { FileChangeType, IFileChange } from 'vs/platform/files/common/files';
import { ILogMessage, coalesceEvents, IRecursiveWatchRequest, IRecursiveWatcher, parseWatcherPatterns } from 'vs/platform/files/common/watcher';

export interface IParcelWatcherInstance {

	/**
	 * Signals when the watcher is ready to watch.
	 */
	readonly ready: Promise<unknown>;

	/**
	 * The watch request associated to the watcher.
	 */
	readonly request: IRecursiveWatchRequest;

	/**
	 * How often this watcher has been restarted in case of an unexpected
	 * shutdown.
	 */
	readonly restarts: number;

	/**
	 * The cancellation token associated with the lifecycle of the watcher.
	 */
	readonly token: CancellationToken;

	/**
	 * An event aggregator to coalesce events and reduce duplicates.
	 */
	readonly worker: RunOnceWorker<IFileChange>;

	/**
	 * Stops and disposes the watcher. This operation is async to await
	 * unsubscribe call in Parcel.
	 */
	stop(): Promise<void>;
}

export class ParcelWatcher extends Disposable implements IRecursiveWatcher {

	private static readonly MAP_PARCEL_WATCHER_ACTION_TO_FILE_CHANGE = new Map<parcelWatcher.EventType, number>(
		[
			['create', FileChangeType.ADDED],
			['update', FileChangeType.UPDATED],
			['delete', FileChangeType.DELETED]
		]
	);

	private static readonly PARCEL_WATCHER_BACKEND = isWindows ? 'windows' : isLinux ? 'inotify' : 'fs-events';

	private readonly _onDidChangeFile = this._register(new Emitter<IFileChange[]>());
	readonly onDidChangeFile = this._onDidChangeFile.event;

	private readonly _onDidLogMessage = this._register(new Emitter<ILogMessage>());
	readonly onDidLogMessage = this._onDidLogMessage.event;

	private readonly _onDidError = this._register(new Emitter<string>());
	readonly onDidError = this._onDidError.event;

	protected readonly watchers = new Map<string, IParcelWatcherInstance>();

	// A delay for collecting file changes from Parcel
	// before collecting them for coalescing and emitting.
	// Parcel internally uses 50ms as delay, so we use 75ms,
	// to schedule sufficiently after Parcel.
	//
	// Note: since Parcel 2.0.7, the very first event is
	// emitted without delay if no events occured over a
	// duration of 500ms. But we always want to aggregate
	// events to apply our coleasing logic.
	//
	private static readonly FILE_CHANGES_HANDLER_DELAY = 75;

	// Reduce likelyhood of spam from file events via throttling.
	// (https://github.com/microsoft/vscode/issues/124723)
	private readonly throttledFileChangesEmitter = this._register(new ThrottledWorker<IFileChange>(
		{
			maxWorkChunkSize: 500,	// only process up to 500 changes at once before...
			throttleDelay: 200,	  	// ...resting for 200ms until we process events again...
			maxBufferedWork: 30000 	// ...but never buffering more than 30000 events in memory
		},
		events => this._onDidChangeFile.fire(events)
	));

	private verboseLogging = false;
	private enospcErrorLogged = false;

	constructor() {
		super();

		this.registerListeners();
	}

	private registerListeners(): void {

		// Error handling on process
		process.on('uncaughtException', error => this.onUnexpectedError(error));
		process.on('unhandledRejection', error => this.onUnexpectedError(error));
	}

	async watch(requests: IRecursiveWatchRequest[]): Promise<void> {

		// Figure out duplicates to remove from the requests
		const normalizedRequests = this.normalizeRequests(requests);

		// Gather paths that we should start watching
		const requestsToStartWatching = normalizedRequests.filter(request => {
			const watcher = this.watchers.get(request.path);
			if (!watcher) {
				return true; // not yet watching that path
			}

			// Re-watch path if excludes/includes have changed or polling interval
			return !patternsEquals(watcher.request.excludes, request.excludes) || !patternsEquals(watcher.request.includes, request.includes) || watcher.request.pollingInterval !== request.pollingInterval;
		});

		// Gather paths that we should stop watching
		const pathsToStopWatching = Array.from(this.watchers.values()).filter(({ request }) => {
			return !normalizedRequests.find(normalizedRequest => {
				return normalizedRequest.path === request.path &&
					patternsEquals(normalizedRequest.excludes, request.excludes) &&
					patternsEquals(normalizedRequest.includes, request.includes) &&
					normalizedRequest.pollingInterval === request.pollingInterval;

			});
		}).map(({ request }) => request.path);

		// Logging

		if (requestsToStartWatching.length) {
			this.trace(`Request to start watching: ${requestsToStartWatching.map(request => `${request.path} (excludes: ${request.excludes.length > 0 ? request.excludes : '<none>'}, includes: ${request.includes && request.includes.length > 0 ? JSON.stringify(request.includes) : '<all>'}, correlationId: ${typeof request.correlationId === 'number' ? request.correlationId : '<none>'})`).join(',')}`);
		}

		if (pathsToStopWatching.length) {
			this.trace(`Request to stop watching: ${pathsToStopWatching.join(',')}`);
		}

		// Stop watching as instructed
		for (const pathToStopWatching of pathsToStopWatching) {
			await this.stopWatching(pathToStopWatching);
		}

		// Start watching as instructed
		for (const request of requestsToStartWatching) {
			if (request.pollingInterval) {
				this.startPolling(request, request.pollingInterval);
			} else {
				this.startWatching(request);
			}
		}
	}

	private startPolling(request: IRecursiveWatchRequest, pollingInterval: number, restarts = 0): void {
		const cts = new CancellationTokenSource();

		const instance = new DeferredPromise<void>();

		const snapshotFile = randomPath(tmpdir(), 'vscode-watcher-snapshot');

		// Remember as watcher instance
		const watcher: IParcelWatcherInstance = {
			request,
			ready: instance.p,
			restarts,
			token: cts.token,
			worker: new RunOnceWorker<IFileChange>(events => this.handleParcelEvents(events, watcher), ParcelWatcher.FILE_CHANGES_HANDLER_DELAY),
			stop: async () => {
				cts.dispose(true);

				watcher.worker.flush();
				watcher.worker.dispose();

				pollingWatcher.dispose();
				unlinkSync(snapshotFile);
			}
		};
		this.watchers.set(request.path, watcher);

		// Path checks for symbolic links / wrong casing
		const { realPath, realPathDiffers, realPathLength } = this.normalizePath(request);

		// Warm up include patterns for usage
		const includePatterns = request.includes ? parseWatcherPatterns(request.path, request.includes) : undefined;

		this.trace(`Started watching: '${realPath}' with polling interval '${pollingInterval}'`);

		let counter = 0;

		const pollingWatcher = new RunOnceScheduler(async () => {
			counter++;

			if (cts.token.isCancellationRequested) {
				return;
			}

			// We already ran before, check for events since
			if (counter > 1) {
				const parcelEvents = await parcelWatcher.getEventsSince(realPath, snapshotFile, { ignore: request.excludes, backend: ParcelWatcher.PARCEL_WATCHER_BACKEND });

				if (cts.token.isCancellationRequested) {
					return;
				}

				// Handle & emit events
				this.onParcelEvents(parcelEvents, watcher, includePatterns, realPathDiffers, realPathLength);
			}

			// Store a snapshot of files to the snapshot file
			await parcelWatcher.writeSnapshot(realPath, snapshotFile, { ignore: request.excludes, backend: ParcelWatcher.PARCEL_WATCHER_BACKEND });

			// Signal we are ready now when the first snapshot was written
			if (counter === 1) {
				instance.complete();
			}

			if (cts.token.isCancellationRequested) {
				return;
			}

			// Schedule again at the next interval
			pollingWatcher.schedule();
		}, pollingInterval);
		pollingWatcher.schedule(0);
	}

	private startWatching(request: IRecursiveWatchRequest, restarts = 0): void {
		const cts = new CancellationTokenSource();

		const instance = new DeferredPromise<parcelWatcher.AsyncSubscription | undefined>();

		// Remember as watcher instance
		const watcher: IParcelWatcherInstance = {
			request,
			ready: instance.p,
			restarts,
			token: cts.token,
			worker: new RunOnceWorker<IFileChange>(events => this.handleParcelEvents(events, watcher), ParcelWatcher.FILE_CHANGES_HANDLER_DELAY),
			stop: async () => {
				cts.dispose(true);

				watcher.worker.flush();
				watcher.worker.dispose();

				const watcherInstance = await instance.p;
				await watcherInstance?.unsubscribe();
			}
		};
		this.watchers.set(request.path, watcher);

		// Path checks for symbolic links / wrong casing
		const { realPath, realPathDiffers, realPathLength } = this.normalizePath(request);

		// Warm up include patterns for usage
		const includePatterns = request.includes ? parseWatcherPatterns(request.path, request.includes) : undefined;

		parcelWatcher.subscribe(realPath, (error, parcelEvents) => {
			if (watcher.token.isCancellationRequested) {
				return; // return early when disposed
			}

			// In any case of an error, treat this like a unhandled exception
			// that might require the watcher to restart. We do not really know
			// the state of parcel at this point and as such will try to restart
			// up to our maximum of restarts.
			if (error) {
				this.onUnexpectedError(error, watcher);
			}

			// Handle & emit events
			this.onParcelEvents(parcelEvents, watcher, includePatterns, realPathDiffers, realPathLength);
		}, {
			backend: ParcelWatcher.PARCEL_WATCHER_BACKEND,
			ignore: watcher.request.excludes
		}).then(parcelWatcher => {
			this.trace(`Started watching: '${realPath}' with backend '${ParcelWatcher.PARCEL_WATCHER_BACKEND}'`);

			instance.complete(parcelWatcher);
		}).catch(error => {
			this.onUnexpectedError(error, watcher);

			instance.complete(undefined);
		});
	}

	private onParcelEvents(parcelEvents: parcelWatcher.Event[], watcher: IParcelWatcherInstance, includes: ParsedPattern[] | undefined, realPathDiffers: boolean, realPathLength: number): void {
		if (parcelEvents.length === 0) {
			return;
		}

		// Normalize events: handle NFC normalization and symlinks
		// It is important to do this before checking for includes
		// to check on the original path.
		this.normalizeEvents(parcelEvents, watcher.request, realPathDiffers, realPathLength);

		// Check for includes
		const includedEvents = this.handleIncludes(watcher, parcelEvents, includes);

		// Add to event aggregator for later processing
		for (const includedEvent of includedEvents) {
			watcher.worker.work(includedEvent);
		}
	}

	private handleIncludes(watcher: IParcelWatcherInstance, parcelEvents: parcelWatcher.Event[], includes: ParsedPattern[] | undefined): IFileChange[] {
		const events: IFileChange[] = [];

		for (const { path, type: parcelEventType } of parcelEvents) {
			const type = ParcelWatcher.MAP_PARCEL_WATCHER_ACTION_TO_FILE_CHANGE.get(parcelEventType)!;
			if (this.verboseLogging) {
				this.trace(`${type === FileChangeType.ADDED ? '[ADDED]' : type === FileChangeType.DELETED ? '[DELETED]' : '[CHANGED]'} ${path}`);
			}

			// Apply include filter if any
			if (includes && includes.length > 0 && !includes.some(include => include(path))) {
				if (this.verboseLogging) {
					this.trace(` >> ignored (not included) ${path}`);
				}
			} else {
<<<<<<< HEAD
				events.push({ type, resource: URI.file(path) });
=======
				events.push({ type, resource: URI.file(path), cId: watcher.request.correlationId });
>>>>>>> 0e98f35f
			}
		}

		return events;
	}

	private handleParcelEvents(parcelEvents: IFileChange[], watcher: IParcelWatcherInstance): void {

		// Coalesce events: merge events of same kind
		const coalescedEvents = coalesceEvents(parcelEvents);

		// Filter events: check for specific events we want to exclude
		const { events: filteredEvents, rootDeleted } = this.filterEvents(coalescedEvents, watcher);

		// Broadcast to clients
		this.emitEvents(filteredEvents, watcher);

		// Handle root path deletes
		if (rootDeleted) {
			this.onWatchedPathDeleted(watcher);
		}
	}

	private emitEvents(events: IFileChange[], watcher: IParcelWatcherInstance): void {
		if (events.length === 0) {
			return;
		}

		// Logging
		if (this.verboseLogging) {
			for (const event of events) {
<<<<<<< HEAD
				this.trace(` >> normalized ${event.type === FileChangeType.ADDED ? '[ADDED]' : event.type === FileChangeType.DELETED ? '[DELETED]' : '[CHANGED]'} ${event.resource.fsPath}`);
=======
				const traceMsg = ` >> normalized ${event.type === FileChangeType.ADDED ? '[ADDED]' : event.type === FileChangeType.DELETED ? '[DELETED]' : '[CHANGED]'} ${event.resource.fsPath}`;
				this.trace(typeof watcher.request.correlationId === 'number' ? `${traceMsg} (correlationId: ${watcher.request.correlationId})` : traceMsg);
>>>>>>> 0e98f35f
			}
		}

		// Broadcast to clients via throttler
		const worked = this.throttledFileChangesEmitter.work(events);

		// Logging
		if (!worked) {
			this.warn(`started ignoring events due to too many file change events at once (incoming: ${events.length}, most recent change: ${events[0].resource.fsPath}). Use 'files.watcherExclude' setting to exclude folders with lots of changing files (e.g. compilation output).`);
		} else {
			if (this.throttledFileChangesEmitter.pending > 0) {
				this.trace(`started throttling events due to large amount of file change events at once (pending: ${this.throttledFileChangesEmitter.pending}, most recent change: ${events[0].resource.fsPath}). Use 'files.watcherExclude' setting to exclude folders with lots of changing files (e.g. compilation output).`);
			}
		}
	}

	private normalizePath(request: IRecursiveWatchRequest): { realPath: string; realPathDiffers: boolean; realPathLength: number } {
		let realPath = request.path;
		let realPathDiffers = false;
		let realPathLength = request.path.length;

		try {

			// First check for symbolic link
			realPath = realpathSync(request.path);

			// Second check for casing difference
			// Note: this will be a no-op on Linux platforms
			if (request.path === realPath) {
				realPath = realcaseSync(request.path) ?? request.path;
			}

			// Correct watch path as needed
			if (request.path !== realPath) {
				realPathLength = realPath.length;
				realPathDiffers = true;

				this.trace(`correcting a path to watch that seems to be a symbolic link or wrong casing (original: ${request.path}, real: ${realPath})`);
			}
		} catch (error) {
			// ignore
		}

		return { realPath, realPathDiffers, realPathLength };
	}

	private normalizeEvents(events: parcelWatcher.Event[], request: IRecursiveWatchRequest, realPathDiffers: boolean, realPathLength: number): void {
		for (const event of events) {

			// Mac uses NFD unicode form on disk, but we want NFC
			if (isMacintosh) {
				event.path = normalizeNFC(event.path);
			}

			// Workaround for https://github.com/parcel-bundler/watcher/issues/68
			// where watching root drive letter adds extra backslashes.
			if (isWindows) {
				if (request.path.length <= 3) { // for ex. c:, C:\
					event.path = normalize(event.path);
				}
			}

			// Convert paths back to original form in case it differs
			if (realPathDiffers) {
				event.path = request.path + event.path.substr(realPathLength);
			}
		}
	}

	private filterEvents(events: IFileChange[], watcher: IParcelWatcherInstance): { events: IFileChange[]; rootDeleted?: boolean } {
		const filteredEvents: IFileChange[] = [];
		let rootDeleted = false;

		for (const event of events) {
			if (event.type === FileChangeType.DELETED && event.resource.fsPath === watcher.request.path) {

				// Explicitly exclude changes to root if we have any
				// to avoid VS Code closing all opened editors which
				// can happen e.g. in case of network connectivity
				// issues
				// (https://github.com/microsoft/vscode/issues/136673)

				rootDeleted = true;
			} else {
				filteredEvents.push(event);
			}
		}

		return { events: filteredEvents, rootDeleted };
	}

	private onWatchedPathDeleted(watcher: IParcelWatcherInstance): void {
		this.warn('Watcher shutdown because watched path got deleted', watcher);

		const parentPath = dirname(watcher.request.path);
		if (existsSync(parentPath)) {
			const nodeWatcher = new NodeJSFileWatcherLibrary({ path: parentPath, excludes: [], recursive: false, correlationId: watcher.request.correlationId }, changes => {
				if (watcher.token.isCancellationRequested) {
					return; // return early when disposed
				}

				// Watcher path came back! Restart watching...
				for (const { resource, type } of changes) {
					if (resource.fsPath === watcher.request.path && (type === FileChangeType.ADDED || type === FileChangeType.UPDATED)) {
						this.warn('Watcher restarts because watched path got created again', watcher);

						// Stop watching that parent folder
						nodeWatcher.dispose();

						// Restart the file watching
						this.restartWatching(watcher);

						break;
					}
				}
			}, msg => this._onDidLogMessage.fire(msg), this.verboseLogging);

			// Make sure to stop watching when the watcher is disposed
			watcher.token.onCancellationRequested(() => nodeWatcher.dispose());
		}
	}

	private onUnexpectedError(error: unknown, watcher?: IParcelWatcherInstance): void {
		const msg = toErrorMessage(error);

		// Specially handle ENOSPC errors that can happen when
		// the watcher consumes so many file descriptors that
		// we are running into a limit. We only want to warn
		// once in this case to avoid log spam.
		// See https://github.com/microsoft/vscode/issues/7950
		if (msg.indexOf('No space left on device') !== -1) {
			if (!this.enospcErrorLogged) {
				this.error('Inotify limit reached (ENOSPC)', watcher);

				this.enospcErrorLogged = true;
			}
		}

		// Any other error is unexpected and we should try to
		// restart the watcher as a result to get into healthy
		// state again if possible and if not attempted too much
		else {
			this.error(`Unexpected error: ${msg} (EUNKNOWN)`, watcher);

			this._onDidError.fire(msg);
		}
	}

	async stop(): Promise<void> {
		for (const [path] of this.watchers) {
			await this.stopWatching(path);
		}

		this.watchers.clear();
	}

	protected restartWatching(watcher: IParcelWatcherInstance, delay = 800): void {

		// Restart watcher delayed to accomodate for
		// changes on disk that have triggered the
		// need for a restart in the first place.
		const scheduler = new RunOnceScheduler(async () => {
			if (watcher.token.isCancellationRequested) {
				return; // return early when disposed
			}

			// Await the watcher having stopped, as this is
			// needed to properly re-watch the same path
			await this.stopWatching(watcher.request.path);

			// Start watcher again counting the restarts
			if (watcher.request.pollingInterval) {
				this.startPolling(watcher.request, watcher.request.pollingInterval, watcher.restarts + 1);
			} else {
				this.startWatching(watcher.request, watcher.restarts + 1);
			}
		}, delay);

		scheduler.schedule();
		watcher.token.onCancellationRequested(() => scheduler.dispose());
	}

	private async stopWatching(path: string): Promise<void> {
		const watcher = this.watchers.get(path);
		if (watcher) {
			this.trace(`stopping file watcher on ${watcher.request.path}`);

			this.watchers.delete(path);

			try {
				await watcher.stop();
			} catch (error) {
				this.error(`Unexpected error stopping watcher: ${toErrorMessage(error)}`, watcher);
			}
		}
	}

	protected normalizeRequests(requests: IRecursiveWatchRequest[], validatePaths = true): IRecursiveWatchRequest[] {

		// Sort requests by path length to have shortest first
		// to have a way to prevent children to be watched if
		// parents exist.
		requests.sort((requestA, requestB) => requestA.path.length - requestB.path.length);

		// Map request paths to correlation and ignore identical paths
		const mapCorrelationtoRequests = new Map<number | undefined /* correlation */, Map<string, IRecursiveWatchRequest>>();
		for (const request of requests) {
			if (request.excludes.includes(GLOBSTAR)) {
				continue; // path is ignored entirely (via `**` glob exclude)
			}

			const path = isLinux ? request.path : request.path.toLowerCase(); // adjust for case sensitivity

			let requestsForCorrelation = mapCorrelationtoRequests.get(request.correlationId);
			if (!requestsForCorrelation) {
				requestsForCorrelation = new Map<string, IRecursiveWatchRequest>();
				mapCorrelationtoRequests.set(request.correlationId, requestsForCorrelation);
			}

			requestsForCorrelation.set(path, request);
		}

		const normalizedRequests: IRecursiveWatchRequest[] = [];

		for (const requestsForCorrelation of mapCorrelationtoRequests.values()) {

			// Only consider requests for watching that are not
			// a child of an existing request path to prevent
			// duplication. In addition, drop any request where
			// everything is excluded (via `**` glob).
			//
			// However, allow explicit requests to watch folders
			// that are symbolic links because the Parcel watcher
			// does not allow to recursively watch symbolic links.

			const requestTrie = TernarySearchTree.forPaths<IRecursiveWatchRequest>(!isLinux);

			for (const request of requestsForCorrelation.values()) {

				// Check for overlapping requests
				if (requestTrie.findSubstr(request.path)) {
					try {
						const realpath = realpathSync(request.path);
						if (realpath === request.path) {
							this.trace(`ignoring a path for watching who's parent is already watched: ${request.path}`);

							continue;
						}
					} catch (error) {
						this.trace(`ignoring a path for watching who's realpath failed to resolve: ${request.path} (error: ${error})`);

						continue;
					}
				}

				// Check for invalid paths
				if (validatePaths) {
					try {
						const stat = statSync(request.path);
						if (!stat.isDirectory()) {
							this.trace(`ignoring a path for watching that is a file and not a folder: ${request.path}`);

							continue;
						}
					} catch (error) {
						this.trace(`ignoring a path for watching who's stat info failed to resolve: ${request.path} (error: ${error})`);

						continue;
					}
				}

				requestTrie.set(request.path, request);
			}

			normalizedRequests.push(...Array.from(requestTrie).map(([, request]) => request));
		}

		return normalizedRequests;
	}

	async setVerboseLogging(enabled: boolean): Promise<void> {
		this.verboseLogging = enabled;
	}

	private trace(message: string) {
		if (this.verboseLogging) {
			this._onDidLogMessage.fire({ type: 'trace', message: this.toMessage(message) });
		}
	}

	private warn(message: string, watcher?: IParcelWatcherInstance) {
		this._onDidLogMessage.fire({ type: 'warn', message: this.toMessage(message, watcher) });
	}

	private error(message: string, watcher: IParcelWatcherInstance | undefined) {
		this._onDidLogMessage.fire({ type: 'error', message: this.toMessage(message, watcher) });
	}

	private toMessage(message: string, watcher?: IParcelWatcherInstance): string {
		return watcher ? `[File Watcher (parcel)] ${message} (path: ${watcher.request.path})` : `[File Watcher (parcel)] ${message}`;
	}
}<|MERGE_RESOLUTION|>--- conflicted
+++ resolved
@@ -338,11 +338,7 @@
 					this.trace(` >> ignored (not included) ${path}`);
 				}
 			} else {
-<<<<<<< HEAD
-				events.push({ type, resource: URI.file(path) });
-=======
 				events.push({ type, resource: URI.file(path), cId: watcher.request.correlationId });
->>>>>>> 0e98f35f
 			}
 		}
 
@@ -374,12 +370,8 @@
 		// Logging
 		if (this.verboseLogging) {
 			for (const event of events) {
-<<<<<<< HEAD
-				this.trace(` >> normalized ${event.type === FileChangeType.ADDED ? '[ADDED]' : event.type === FileChangeType.DELETED ? '[DELETED]' : '[CHANGED]'} ${event.resource.fsPath}`);
-=======
 				const traceMsg = ` >> normalized ${event.type === FileChangeType.ADDED ? '[ADDED]' : event.type === FileChangeType.DELETED ? '[DELETED]' : '[CHANGED]'} ${event.resource.fsPath}`;
 				this.trace(typeof watcher.request.correlationId === 'number' ? `${traceMsg} (correlationId: ${watcher.request.correlationId})` : traceMsg);
->>>>>>> 0e98f35f
 			}
 		}
 
