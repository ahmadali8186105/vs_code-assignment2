--- conflicted
+++ resolved
@@ -340,7 +340,7 @@
 	/**
 	 * The file is read-only.
 	 */
-	readonly?: boolean;
+	readonly readonly?: boolean;
 }
 
 export interface IWatchOptions {
@@ -872,28 +872,15 @@
 	 * The value may or may not be resolved as
 	 * it is optional.
 	 */
-<<<<<<< HEAD
-	etag?: string;
-
-	/**
-	 * The file is read-only
-	 */
-	readonly: boolean;
-}
-
-export interface IBaseStatWithMetadata extends IBaseStat {
-	mtime: number;
-	ctime: number;
-	etag: string;
-	size: number;
-	readonly: boolean;
-}
-=======
 	readonly etag?: string;
+
+	/**
+	 * The file is read-only.
+	 */
+	readonly readonly?: boolean;
 }
 
 export interface IBaseStatWithMetadata extends Required<IBaseStat> { }
->>>>>>> c8bd5b21
 
 /**
  * A file resource with meta information.
@@ -925,20 +912,12 @@
 }
 
 export interface IFileStatWithMetadata extends IFileStat, IBaseStatWithMetadata {
-<<<<<<< HEAD
-	mtime: number;
-	ctime: number;
-	etag: string;
-	size: number;
-	children?: IFileStatWithMetadata[];
-	readonly: boolean;
-=======
 	readonly mtime: number;
 	readonly ctime: number;
 	readonly etag: string;
 	readonly size: number;
+	readonly readonly: boolean;
 	readonly children?: IFileStatWithMetadata[];
->>>>>>> c8bd5b21
 }
 
 export interface IResolveFileResult {
