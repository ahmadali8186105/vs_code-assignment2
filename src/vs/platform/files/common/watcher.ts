--- conflicted
+++ resolved
@@ -139,23 +139,16 @@
 export interface IRecursiveWatcherWithSubscribe extends IRecursiveWatcher {
 
 	/**
-<<<<<<< HEAD
+	 * Subscribe to file events for the given path. The callback is called
+	 * whenever a file event occurs for the path. If the watcher failed,
+	 * the error parameter is set to `true`.
 	 * Attempt to subcribe to an existing recursive watcher for the given
 	 * request. Will return `undefined` if no existing watcher was found
 	 * that could be reused for the request.
-=======
-	 * Subscribe to file events for the given path. The callback is called
-	 * whenever a file event occurs for the path. If the watcher failed,
-	 * the error parameter is set to `true`.
->>>>>>> d40dff9e
 	 *
 	 * @returns an `IDisposable` to stop listening to events or `undefined`
 	 */
-<<<<<<< HEAD
 	subscribe(request: IUniversalWatchRequest, callback: (error: true | null, change?: IFileChange) => void): IDisposable | undefined;
-=======
-	subscribe(path: string, callback: (error: true | null, change?: IFileChange) => void): IDisposable | undefined;
->>>>>>> d40dff9e
 }
 
 export interface IRecursiveWatcherOptions {
