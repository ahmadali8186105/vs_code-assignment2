/*---------------------------------------------------------------------------------------------
 *  Copyright (c) Microsoft Corporation. All rights reserved.
 *  Licensed under the MIT License. See License.txt in the project root for license information.
 *--------------------------------------------------------------------------------------------*/

import { Event } from 'vs/base/common/event';
import { GLOBSTAR, IRelativePattern, parse, ParsedPattern } from 'vs/base/common/glob';
import { Disposable, DisposableStore, MutableDisposable } from 'vs/base/common/lifecycle';
import { isAbsolute } from 'vs/base/common/path';
import { isLinux } from 'vs/base/common/platform';
import { URI } from 'vs/base/common/uri';
import { FileChangeType, IFileChange, isParent } from 'vs/platform/files/common/files';

interface IWatchRequest {

	/**
	 * The path to watch.
	 */
	readonly path: string;

	/**
	 * Whether to watch recursively or not.
	 */
	readonly recursive: boolean;

	/**
	 * A set of glob patterns or paths to exclude from watching.
	 */
	readonly excludes: string[];

	/**
	 * An optional set of glob patterns or paths to include for
	 * watching. If not provided, all paths are considered for
	 * events.
	 */
	readonly includes?: Array<string | IRelativePattern>;
<<<<<<< HEAD
=======

	/**
	 * If provided, file change events from the watcher that
	 * are a result of this watch request will carry the same
	 * id.
	 */
	readonly correlationId?: number;
>>>>>>> 0e98f35f
}

export interface INonRecursiveWatchRequest extends IWatchRequest {

	/**
	 * The watcher will be non-recursive.
	 */
	readonly recursive: false;
}

export interface IRecursiveWatchRequest extends IWatchRequest {

	/**
	 * The watcher will be recursive.
	 */
	readonly recursive: true;

	/**
	 * @deprecated this only exists for WSL1 support and should never
	 * be used in any other case.
	 */
	pollingInterval?: number;
}

export function isRecursiveWatchRequest(request: IWatchRequest): request is IRecursiveWatchRequest {
	return request.recursive === true;
}

export type IUniversalWatchRequest = IRecursiveWatchRequest | INonRecursiveWatchRequest;

interface IWatcher {

	/**
	 * A normalized file change event from the raw events
	 * the watcher emits.
	 */
	readonly onDidChangeFile: Event<IFileChange[]>;

	/**
	 * An event to indicate a message that should get logged.
	 */
	readonly onDidLogMessage: Event<ILogMessage>;

	/**
	 * An event to indicate an error occurred from the watcher
	 * that is unrecoverable. Listeners should restart the
	 * watcher if possible.
	 */
	readonly onDidError: Event<string>;

	/**
	 * Configures the watcher to watch according to the
	 * requests. Any existing watched path that is not
	 * in the array, will be removed from watching and
	 * any new path will be added to watching.
	 */
	watch(requests: IWatchRequest[]): Promise<void>;

	/**
	 * Enable verbose logging in the watcher.
	 */
	setVerboseLogging(enabled: boolean): Promise<void>;

	/**
	 * Stop all watchers.
	 */
	stop(): Promise<void>;
}

export interface IRecursiveWatcher extends IWatcher {
	watch(requests: IRecursiveWatchRequest[]): Promise<void>;
}

export interface IRecursiveWatcherOptions {

	/**
	 * If `true`, will enable polling for all watchers, otherwise
	 * will enable it for paths included in the string array.
	 *
	 * @deprecated this only exists for WSL1 support and should never
	 * be used in any other case.
	 */
	readonly usePolling: boolean | string[];

	/**
	 * If polling is enabled (via `usePolling`), defines the duration
	 * in which the watcher will poll for changes.
	 *
	 * @deprecated this only exists for WSL1 support and should never
	 * be used in any other case.
	 */
	readonly pollingInterval?: number;
}

export interface INonRecursiveWatcher extends IWatcher {
	watch(requests: INonRecursiveWatchRequest[]): Promise<void>;
}

export interface IUniversalWatcher extends IWatcher {
	watch(requests: IUniversalWatchRequest[]): Promise<void>;
}

export abstract class AbstractWatcherClient extends Disposable {

	private static readonly MAX_RESTARTS = 5;

	private watcher: IWatcher | undefined;
	private readonly watcherDisposables = this._register(new MutableDisposable());

	private requests: IWatchRequest[] | undefined = undefined;

	private restartCounter = 0;

	constructor(
		private readonly onFileChanges: (changes: IFileChange[]) => void,
		private readonly onLogMessage: (msg: ILogMessage) => void,
		private verboseLogging: boolean,
		private options: {
			type: string;
			restartOnError: boolean;
		}
	) {
		super();
	}

	protected abstract createWatcher(disposables: DisposableStore): IWatcher;

	protected init(): void {

		// Associate disposables to the watcher
		const disposables = new DisposableStore();
		this.watcherDisposables.value = disposables;

		// Ask implementors to create the watcher
		this.watcher = this.createWatcher(disposables);
		this.watcher.setVerboseLogging(this.verboseLogging);

		// Wire in event handlers
		disposables.add(this.watcher.onDidChangeFile(changes => this.onFileChanges(changes)));
		disposables.add(this.watcher.onDidLogMessage(msg => this.onLogMessage(msg)));
		disposables.add(this.watcher.onDidError(error => this.onError(error)));
	}

	protected onError(error: string): void {

		// Restart on error (up to N times, if enabled)
		if (this.options.restartOnError) {
			if (this.restartCounter < AbstractWatcherClient.MAX_RESTARTS && this.requests) {
				this.error(`restarting watcher after error: ${error}`);
				this.restart(this.requests);
			} else {
				this.error(`gave up attempting to restart watcher after error: ${error}`);
			}
		}

		// Do not attempt to restart if not enabled
		else {
			this.error(error);
		}
	}

	private restart(requests: IUniversalWatchRequest[]): void {
		this.restartCounter++;

		this.init();
		this.watch(requests);
	}

	async watch(requests: IUniversalWatchRequest[]): Promise<void> {
		this.requests = requests;

		await this.watcher?.watch(requests);
	}

	async setVerboseLogging(verboseLogging: boolean): Promise<void> {
		this.verboseLogging = verboseLogging;

		await this.watcher?.setVerboseLogging(verboseLogging);
	}

	private error(message: string) {
		this.onLogMessage({ type: 'error', message: `[File Watcher (${this.options.type})] ${message}` });
	}

	protected trace(message: string) {
		this.onLogMessage({ type: 'trace', message: `[File Watcher (${this.options.type})] ${message}` });
	}

	override dispose(): void {

		// Render the watcher invalid from here
		this.watcher = undefined;

		return super.dispose();
	}
}

export abstract class AbstractNonRecursiveWatcherClient extends AbstractWatcherClient {

	constructor(
		onFileChanges: (changes: IFileChange[]) => void,
		onLogMessage: (msg: ILogMessage) => void,
		verboseLogging: boolean
	) {
		super(onFileChanges, onLogMessage, verboseLogging, { type: 'node.js', restartOnError: false });
	}

	protected abstract override createWatcher(disposables: DisposableStore): INonRecursiveWatcher;
}

export abstract class AbstractUniversalWatcherClient extends AbstractWatcherClient {

	constructor(
		onFileChanges: (changes: IFileChange[]) => void,
		onLogMessage: (msg: ILogMessage) => void,
		verboseLogging: boolean
	) {
		super(onFileChanges, onLogMessage, verboseLogging, { type: 'universal', restartOnError: true });
	}

	protected abstract override createWatcher(disposables: DisposableStore): IUniversalWatcher;
}

<<<<<<< HEAD
export interface IDiskFileChange {
	type: FileChangeType;
	readonly resource: URI;
}

=======
>>>>>>> 0e98f35f
export interface ILogMessage {
	readonly type: 'trace' | 'warn' | 'error' | 'info' | 'debug';
	readonly message: string;
}

export function reviveFileChanges(changes: IFileChange[]): IFileChange[] {
	return changes.map(change => ({
		type: change.type,
<<<<<<< HEAD
		resource: URI.revive(change.resource)
=======
		resource: URI.revive(change.resource),
		cId: change.cId
>>>>>>> 0e98f35f
	}));
}

export function coalesceEvents(changes: IFileChange[]): IFileChange[] {

	// Build deltas
	const coalescer = new EventCoalescer();
	for (const event of changes) {
		coalescer.processEvent(event);
	}

	return coalescer.coalesce();
}

export function normalizeWatcherPattern(path: string, pattern: string | IRelativePattern): string | IRelativePattern {

	// Patterns are always matched on the full absolute path
	// of the event. As such, if the pattern is not absolute
	// and is a string and does not start with a leading
	// `**`, we have to convert it to a relative pattern with
	// the given `base`

	if (typeof pattern === 'string' && !pattern.startsWith(GLOBSTAR) && !isAbsolute(pattern)) {
		return { base: path, pattern };
	}

	return pattern;
}

export function parseWatcherPatterns(path: string, patterns: Array<string | IRelativePattern>): ParsedPattern[] {
	const parsedPatterns: ParsedPattern[] = [];

	for (const pattern of patterns) {
		parsedPatterns.push(parse(normalizeWatcherPattern(path, pattern)));
	}

	return parsedPatterns;
}

class EventCoalescer {

	private readonly coalesced = new Set<IFileChange>();
	private readonly mapPathToChange = new Map<string, IFileChange>();

	private toKey(event: IFileChange): string {
		if (isLinux) {
			return event.resource.fsPath;
		}

		return event.resource.fsPath.toLowerCase(); // normalise to file system case sensitivity
	}

	processEvent(event: IFileChange): void {
		const existingEvent = this.mapPathToChange.get(this.toKey(event));

		let keepEvent = false;

		// Event path already exists
		if (existingEvent) {
			const currentChangeType = existingEvent.type;
			const newChangeType = event.type;

			// macOS/Windows: track renames to different case
			// by keeping both CREATE and DELETE events
			if (existingEvent.resource.fsPath !== event.resource.fsPath && (event.type === FileChangeType.DELETED || event.type === FileChangeType.ADDED)) {
				keepEvent = true;
			}

			// Ignore CREATE followed by DELETE in one go
			else if (currentChangeType === FileChangeType.ADDED && newChangeType === FileChangeType.DELETED) {
				this.mapPathToChange.delete(this.toKey(event));
				this.coalesced.delete(existingEvent);
			}

			// Flatten DELETE followed by CREATE into CHANGE
			else if (currentChangeType === FileChangeType.DELETED && newChangeType === FileChangeType.ADDED) {
				existingEvent.type = FileChangeType.UPDATED;
			}

			// Do nothing. Keep the created event
			else if (currentChangeType === FileChangeType.ADDED && newChangeType === FileChangeType.UPDATED) { }

			// Otherwise apply change type
			else {
				existingEvent.type = newChangeType;
			}
		}

		// Otherwise keep
		else {
			keepEvent = true;
		}

		if (keepEvent) {
			this.coalesced.add(event);
			this.mapPathToChange.set(this.toKey(event), event);
		}
	}

	coalesce(): IFileChange[] {
		const addOrChangeEvents: IFileChange[] = [];
		const deletedPaths: string[] = [];

		// This algorithm will remove all DELETE events up to the root folder
		// that got deleted if any. This ensures that we are not producing
		// DELETE events for each file inside a folder that gets deleted.
		//
		// 1.) split ADD/CHANGE and DELETED events
		// 2.) sort short deleted paths to the top
		// 3.) for each DELETE, check if there is a deleted parent and ignore the event in that case
		return Array.from(this.coalesced).filter(e => {
			if (e.type !== FileChangeType.DELETED) {
				addOrChangeEvents.push(e);

				return false; // remove ADD / CHANGE
			}

			return true; // keep DELETE
		}).sort((e1, e2) => {
			return e1.resource.fsPath.length - e2.resource.fsPath.length; // shortest path first
		}).filter(e => {
			if (deletedPaths.some(deletedPath => isParent(e.resource.fsPath, deletedPath, !isLinux /* ignorecase */))) {
				return false; // DELETE is ignored if parent is deleted already
			}

			// otherwise mark as deleted
			deletedPaths.push(e.resource.fsPath);

			return true;
		}).concat(addOrChangeEvents);
	}
}<|MERGE_RESOLUTION|>--- conflicted
+++ resolved
@@ -34,8 +34,6 @@
 	 * events.
 	 */
 	readonly includes?: Array<string | IRelativePattern>;
-<<<<<<< HEAD
-=======
 
 	/**
 	 * If provided, file change events from the watcher that
@@ -43,7 +41,6 @@
 	 * id.
 	 */
 	readonly correlationId?: number;
->>>>>>> 0e98f35f
 }
 
 export interface INonRecursiveWatchRequest extends IWatchRequest {
@@ -267,14 +264,6 @@
 	protected abstract override createWatcher(disposables: DisposableStore): IUniversalWatcher;
 }
 
-<<<<<<< HEAD
-export interface IDiskFileChange {
-	type: FileChangeType;
-	readonly resource: URI;
-}
-
-=======
->>>>>>> 0e98f35f
 export interface ILogMessage {
 	readonly type: 'trace' | 'warn' | 'error' | 'info' | 'debug';
 	readonly message: string;
@@ -283,12 +272,8 @@
 export function reviveFileChanges(changes: IFileChange[]): IFileChange[] {
 	return changes.map(change => ({
 		type: change.type,
-<<<<<<< HEAD
-		resource: URI.revive(change.resource)
-=======
 		resource: URI.revive(change.resource),
 		cId: change.cId
->>>>>>> 0e98f35f
 	}));
 }
 
