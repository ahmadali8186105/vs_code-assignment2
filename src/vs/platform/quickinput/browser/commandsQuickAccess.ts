/*---------------------------------------------------------------------------------------------
 *  Copyright (c) Microsoft Corporation. All rights reserved.
 *  Licensed under the MIT License. See License.txt in the project root for license information.
 *--------------------------------------------------------------------------------------------*/

import { WorkbenchActionExecutedClassification, WorkbenchActionExecutedEvent } from 'vs/base/common/actions';
import { CancellationToken } from 'vs/base/common/cancellation';
import { toErrorMessage } from 'vs/base/common/errorMessage';
import { isCancellationError } from 'vs/base/common/errors';
import { matchesContiguousSubString, matchesPrefix, matchesWords, or } from 'vs/base/common/filters';
import { createSingleCallFunction } from 'vs/base/common/functional';
import { Disposable, DisposableStore, IDisposable } from 'vs/base/common/lifecycle';
import { LRUCache } from 'vs/base/common/map';
import { TfIdfCalculator, normalizeTfIdfScores } from 'vs/base/common/tfIdf';
import { localize } from 'vs/nls';
import { ILocalizedString } from 'vs/platform/action/common/action';
import { ICommandService } from 'vs/platform/commands/common/commands';
import { IConfigurationChangeEvent, IConfigurationService } from 'vs/platform/configuration/common/configuration';
import { IDialogService } from 'vs/platform/dialogs/common/dialogs';
import { IInstantiationService } from 'vs/platform/instantiation/common/instantiation';
import { IKeybindingService } from 'vs/platform/keybinding/common/keybinding';
import { FastAndSlowPicks, IPickerQuickAccessItem, IPickerQuickAccessProviderOptions, PickerQuickAccessProvider, Picks } from 'vs/platform/quickinput/browser/pickerQuickAccess';
import { IQuickAccessProviderRunOptions } from 'vs/platform/quickinput/common/quickAccess';
import { IQuickPickSeparator } from 'vs/platform/quickinput/common/quickInput';
import { IStorageService, StorageScope, StorageTarget, WillSaveStateReason } from 'vs/platform/storage/common/storage';
import { ITelemetryService } from 'vs/platform/telemetry/common/telemetry';

export interface ICommandQuickPick extends IPickerQuickAccessItem {
	readonly commandId: string;
	readonly commandAlias?: string;
	readonly commandDescription?: ILocalizedString;
	tfIdfScore?: number;
	readonly args?: any[];
}

export interface ICommandsQuickAccessOptions extends IPickerQuickAccessProviderOptions<ICommandQuickPick> {
	readonly showAlias: boolean;
	suggestedCommandIds?: Set<string>;
}

export abstract class AbstractCommandsQuickAccessProvider extends PickerQuickAccessProvider<ICommandQuickPick> implements IDisposable {

	static PREFIX = '>';

	private static readonly TFIDF_THRESHOLD = 0.5;
	private static readonly TFIDF_MAX_RESULTS = 5;

	private static WORD_FILTER = or(matchesPrefix, matchesWords, matchesContiguousSubString);

	private readonly commandsHistory = this._register(this.instantiationService.createInstance(CommandsHistory));

	protected override readonly options: ICommandsQuickAccessOptions;

	constructor(
		options: ICommandsQuickAccessOptions,
		@IInstantiationService private readonly instantiationService: IInstantiationService,
		@IKeybindingService private readonly keybindingService: IKeybindingService,
		@ICommandService private readonly commandService: ICommandService,
		@ITelemetryService private readonly telemetryService: ITelemetryService,
		@IDialogService private readonly dialogService: IDialogService
	) {
		super(AbstractCommandsQuickAccessProvider.PREFIX, options);

		this.options = options;
	}

	protected async _getPicks(filter: string, _disposables: DisposableStore, token: CancellationToken, runOptions?: IQuickAccessProviderRunOptions): Promise<Picks<ICommandQuickPick> | FastAndSlowPicks<ICommandQuickPick>> {

		// Ask subclass for all command picks
		const allCommandPicks = await this.getCommandPicks(token);

		if (token.isCancellationRequested) {
			return [];
		}

		const runTfidf = createSingleCallFunction(() => {
			const tfidf = new TfIdfCalculator();
			tfidf.updateDocuments(allCommandPicks.map(commandPick => ({
				key: commandPick.commandId,
				textChunks: [this.getTfIdfChunk(commandPick)]
			})));
			const result = tfidf.calculateScores(filter, token);

			return normalizeTfIdfScores(result)
				.filter(score => score.score > AbstractCommandsQuickAccessProvider.TFIDF_THRESHOLD)
				.slice(0, AbstractCommandsQuickAccessProvider.TFIDF_MAX_RESULTS);
		});

		// Filter
		const filteredCommandPicks: ICommandQuickPick[] = [];
		for (const commandPick of allCommandPicks) {
			const labelHighlights = AbstractCommandsQuickAccessProvider.WORD_FILTER(filter, commandPick.label) ?? undefined;
			const aliasHighlights = commandPick.commandAlias ? AbstractCommandsQuickAccessProvider.WORD_FILTER(filter, commandPick.commandAlias) ?? undefined : undefined;

			// Add if matching in label or alias
			if (labelHighlights || aliasHighlights) {
				commandPick.highlights = {
					label: labelHighlights,
					detail: this.options.showAlias ? aliasHighlights : undefined
				};

				filteredCommandPicks.push(commandPick);
			}

			// Also add if we have a 100% command ID match
			else if (filter === commandPick.commandId) {
				filteredCommandPicks.push(commandPick);
			}

			// Handle tf-idf scoring for the rest if there's a filter
			else if (filter.length >= 3) {
				const tfidf = runTfidf();
				if (token.isCancellationRequested) {
					return [];
				}

				// Add if we have a tf-idf score
				const tfidfScore = tfidf.find(score => score.key === commandPick.commandId);
				if (tfidfScore) {
					commandPick.tfIdfScore = tfidfScore.score;
					filteredCommandPicks.push(commandPick);
				}
			}
		}

		// Add description to commands that have duplicate labels
		const mapLabelToCommand = new Map<string, ICommandQuickPick>();
		for (const commandPick of filteredCommandPicks) {
			const existingCommandForLabel = mapLabelToCommand.get(commandPick.label);
			if (existingCommandForLabel) {
				commandPick.description = commandPick.commandId;
				existingCommandForLabel.description = existingCommandForLabel.commandId;
			} else {
				mapLabelToCommand.set(commandPick.label, commandPick);
			}
		}

		// Sort by MRU order and fallback to name otherwise
		filteredCommandPicks.sort((commandPickA, commandPickB) => {
			// If a result came from tf-idf, we want to put that towards the bottom
			if (commandPickA.tfIdfScore && commandPickB.tfIdfScore) {
				if (commandPickA.tfIdfScore === commandPickB.tfIdfScore) {
					return commandPickA.label.localeCompare(commandPickB.label); // prefer lexicographically smaller command
				}
				return commandPickB.tfIdfScore - commandPickA.tfIdfScore; // prefer higher tf-idf score
			} else if (commandPickA.tfIdfScore) {
				return 1; // first command has a score but other doesn't so other wins
			} else if (commandPickB.tfIdfScore) {
				return -1; // other command has a score but first doesn't so first wins
			}

			const commandACounter = this.commandsHistory.peek(commandPickA.commandId);
			const commandBCounter = this.commandsHistory.peek(commandPickB.commandId);

			if (commandACounter && commandBCounter) {
				return commandACounter > commandBCounter ? -1 : 1; // use more recently used command before older
			}

			if (commandACounter) {
				return -1; // first command was used, so it wins over the non used one
			}

			if (commandBCounter) {
				return 1; // other command was used so it wins over the command
			}

			if (this.options.suggestedCommandIds) {
				const commandASuggestion = this.options.suggestedCommandIds.has(commandPickA.commandId);
				const commandBSuggestion = this.options.suggestedCommandIds.has(commandPickB.commandId);
				if (commandASuggestion && commandBSuggestion) {
					return 0; // honor the order of the array
				}

				if (commandASuggestion) {
					return -1; // first command was suggested, so it wins over the non suggested one
				}

				if (commandBSuggestion) {
					return 1; // other command was suggested so it wins over the command
				}
			}

			// both commands were never used, so we sort by name
			return commandPickA.label.localeCompare(commandPickB.label);
		});

		const commandPicks: Array<ICommandQuickPick | IQuickPickSeparator> = [];

		let addOtherSeparator = false;
		let addSuggestedSeparator = true;
		let addCommonlyUsedSeparator = !!this.options.suggestedCommandIds;
		for (let i = 0; i < filteredCommandPicks.length; i++) {
			const commandPick = filteredCommandPicks[i];

			// Separator: recently used
			if (i === 0 && this.commandsHistory.peek(commandPick.commandId)) {
				commandPicks.push({ type: 'separator', label: localize('recentlyUsed', "recently used") });
				addOtherSeparator = true;
			}

			if (addSuggestedSeparator && commandPick.tfIdfScore !== undefined) {
				commandPicks.push({ type: 'separator', label: localize('suggested', "similar commands") });
				addSuggestedSeparator = false;
			}

			// Separator: commonly used
			if (addCommonlyUsedSeparator && commandPick.tfIdfScore === undefined && !this.commandsHistory.peek(commandPick.commandId) && this.options.suggestedCommandIds?.has(commandPick.commandId)) {
				commandPicks.push({ type: 'separator', label: localize('commonlyUsed', "commonly used") });
				addOtherSeparator = true;
				addCommonlyUsedSeparator = false;
			}

			// Separator: other commands
			if (addOtherSeparator && commandPick.tfIdfScore === undefined && !this.commandsHistory.peek(commandPick.commandId) && !this.options.suggestedCommandIds?.has(commandPick.commandId)) {
				commandPicks.push({ type: 'separator', label: localize('morecCommands', "other commands") });
				addOtherSeparator = false;
			}

			// Command
			commandPicks.push(this.toCommandPick(commandPick, runOptions));
		}

		if (!this.hasAdditionalCommandPicks(filter, token)) {
			return commandPicks;
		}

		return {
			picks: commandPicks,
			additionalPicks: (async (): Promise<Picks<ICommandQuickPick>> => {
				const additionalCommandPicks = await this.getAdditionalCommandPicks(allCommandPicks, filteredCommandPicks, filter, token);
				if (token.isCancellationRequested) {
					return [];
				}

				const commandPicks: Array<ICommandQuickPick | IQuickPickSeparator> = additionalCommandPicks.map(commandPick => this.toCommandPick(commandPick, runOptions));
				// Basically, if we haven't already added a separator, we add one before the additional picks so long
				// as one hasn't been added to the start of the array.
				if (addSuggestedSeparator && commandPicks[0]?.type !== 'separator') {
					commandPicks.unshift({ type: 'separator', label: localize('suggested', "similar commands") });
				}
				return commandPicks;
			})()
		};
	}

	private toCommandPick(commandPick: ICommandQuickPick | IQuickPickSeparator, runOptions?: IQuickAccessProviderRunOptions): ICommandQuickPick | IQuickPickSeparator {
		if (commandPick.type === 'separator') {
			return commandPick;
		}

		const keybinding = this.keybindingService.lookupKeybinding(commandPick.commandId);
		const ariaLabel = keybinding ?
			localize('commandPickAriaLabelWithKeybinding', "{0}, {1}", commandPick.label, keybinding.getAriaLabel()) :
			commandPick.label;

		return {
			...commandPick,
			ariaLabel,
			detail: this.options.showAlias && commandPick.commandAlias !== commandPick.label ? commandPick.commandAlias : undefined,
			keybinding,
			accept: async () => {

				// Add to history
				this.commandsHistory.push(commandPick.commandId);

				// Telementry
				this.telemetryService.publicLog2<WorkbenchActionExecutedEvent, WorkbenchActionExecutedClassification>('workbenchActionExecuted', {
					id: commandPick.commandId,
					from: runOptions?.from ?? 'quick open'
				});

				// Run
				try {
					commandPick.args?.length
						? await this.commandService.executeCommand(commandPick.commandId, ...commandPick.args)
						: await this.commandService.executeCommand(commandPick.commandId);
				} catch (error) {
					if (!isCancellationError(error)) {
						this.dialogService.error(localize('canNotRun', "Command '{0}' resulted in an error", commandPick.label), toErrorMessage(error));
					}
				}
			}
		};
	}

	// TF-IDF string to be indexed
	private getTfIdfChunk({ label, commandAlias, commandDescription }: ICommandQuickPick) {
		let chunk = label;
<<<<<<< HEAD
		if (commandAlias) {
			chunk += ` - ${commandAlias}`;
		}
		if (commandDescription) {
=======
		if (commandAlias && commandAlias !== label) {
			chunk += ` - ${commandAlias}`;
		}
		if (commandDescription && commandDescription.value !== label) {
>>>>>>> 0e98f35f
			// If the original is the same as the value, don't add it
			chunk += ` - ${commandDescription.value === commandDescription.original ? commandDescription.value : `${commandDescription.value} (${commandDescription.original})`}`;
		}
		return chunk;
	}

	protected abstract getCommandPicks(token: CancellationToken): Promise<Array<ICommandQuickPick>>;

	protected abstract hasAdditionalCommandPicks(filter: string, token: CancellationToken): boolean;
	protected abstract getAdditionalCommandPicks(allPicks: ICommandQuickPick[], picksSoFar: ICommandQuickPick[], filter: string, token: CancellationToken): Promise<Array<ICommandQuickPick | IQuickPickSeparator>>;
}

interface ISerializedCommandHistory {
	readonly usesLRU?: boolean;
	readonly entries: { key: string; value: number }[];
}

interface ICommandsQuickAccessConfiguration {
	readonly workbench: {
		readonly commandPalette: {
			readonly history: number;
			readonly preserveInput: boolean;
		};
	};
}

export class CommandsHistory extends Disposable {

	static readonly DEFAULT_COMMANDS_HISTORY_LENGTH = 50;

	private static readonly PREF_KEY_CACHE = 'commandPalette.mru.cache';
	private static readonly PREF_KEY_COUNTER = 'commandPalette.mru.counter';

	private static cache: LRUCache<string, number> | undefined;
	private static counter = 1;
	private static hasChanges = false;

	private configuredCommandsHistoryLength = 0;

	constructor(
		@IStorageService private readonly storageService: IStorageService,
		@IConfigurationService private readonly configurationService: IConfigurationService,
	) {
		super();

		this.updateConfiguration();
		this.load();

		this.registerListeners();
	}

	private registerListeners(): void {
		this._register(this.configurationService.onDidChangeConfiguration(e => this.updateConfiguration(e)));
		this._register(this.storageService.onWillSaveState(e => {
			if (e.reason === WillSaveStateReason.SHUTDOWN) {
				// Commands history is very dynamic and so we limit impact
				// on storage to only save on shutdown. This helps reduce
				// the overhead of syncing this data across machines.
				this.saveState();
			}
		}));
	}

	private updateConfiguration(e?: IConfigurationChangeEvent): void {
		if (e && !e.affectsConfiguration('workbench.commandPalette.history')) {
			return;
		}

		this.configuredCommandsHistoryLength = CommandsHistory.getConfiguredCommandHistoryLength(this.configurationService);

		if (CommandsHistory.cache && CommandsHistory.cache.limit !== this.configuredCommandsHistoryLength) {
			CommandsHistory.cache.limit = this.configuredCommandsHistoryLength;
			CommandsHistory.hasChanges = true;
		}
	}

	private load(): void {
		const raw = this.storageService.get(CommandsHistory.PREF_KEY_CACHE, StorageScope.PROFILE);
		let serializedCache: ISerializedCommandHistory | undefined;
		if (raw) {
			try {
				serializedCache = JSON.parse(raw);
			} catch (error) {
				// invalid data
			}
		}

		const cache = CommandsHistory.cache = new LRUCache<string, number>(this.configuredCommandsHistoryLength, 1);
		if (serializedCache) {
			let entries: { key: string; value: number }[];
			if (serializedCache.usesLRU) {
				entries = serializedCache.entries;
			} else {
				entries = serializedCache.entries.sort((a, b) => a.value - b.value);
			}
			entries.forEach(entry => cache.set(entry.key, entry.value));
		}

		CommandsHistory.counter = this.storageService.getNumber(CommandsHistory.PREF_KEY_COUNTER, StorageScope.PROFILE, CommandsHistory.counter);
	}

	push(commandId: string): void {
		if (!CommandsHistory.cache) {
			return;
		}

		CommandsHistory.cache.set(commandId, CommandsHistory.counter++); // set counter to command
		CommandsHistory.hasChanges = true;
	}

	peek(commandId: string): number | undefined {
		return CommandsHistory.cache?.peek(commandId);
	}

	private saveState(): void {
		if (!CommandsHistory.cache) {
			return;
		}

		if (!CommandsHistory.hasChanges) {
			return;
		}

		const serializedCache: ISerializedCommandHistory = { usesLRU: true, entries: [] };
		CommandsHistory.cache.forEach((value, key) => serializedCache.entries.push({ key, value }));

		this.storageService.store(CommandsHistory.PREF_KEY_CACHE, JSON.stringify(serializedCache), StorageScope.PROFILE, StorageTarget.USER);
		this.storageService.store(CommandsHistory.PREF_KEY_COUNTER, CommandsHistory.counter, StorageScope.PROFILE, StorageTarget.USER);
		CommandsHistory.hasChanges = false;
	}

	static getConfiguredCommandHistoryLength(configurationService: IConfigurationService): number {
		const config = <ICommandsQuickAccessConfiguration>configurationService.getValue();

		const configuredCommandHistoryLength = config.workbench?.commandPalette?.history;
		if (typeof configuredCommandHistoryLength === 'number') {
			return configuredCommandHistoryLength;
		}

		return CommandsHistory.DEFAULT_COMMANDS_HISTORY_LENGTH;
	}

	static clearHistory(configurationService: IConfigurationService, storageService: IStorageService): void {
		const commandHistoryLength = CommandsHistory.getConfiguredCommandHistoryLength(configurationService);
		CommandsHistory.cache = new LRUCache<string, number>(commandHistoryLength);
		CommandsHistory.counter = 1;

		CommandsHistory.hasChanges = true;
	}
}<|MERGE_RESOLUTION|>--- conflicted
+++ resolved
@@ -286,17 +286,10 @@
 	// TF-IDF string to be indexed
 	private getTfIdfChunk({ label, commandAlias, commandDescription }: ICommandQuickPick) {
 		let chunk = label;
-<<<<<<< HEAD
-		if (commandAlias) {
-			chunk += ` - ${commandAlias}`;
-		}
-		if (commandDescription) {
-=======
 		if (commandAlias && commandAlias !== label) {
 			chunk += ` - ${commandAlias}`;
 		}
 		if (commandDescription && commandDescription.value !== label) {
->>>>>>> 0e98f35f
 			// If the original is the same as the value, don't add it
 			chunk += ` - ${commandDescription.value === commandDescription.original ? commandDescription.value : `${commandDescription.value} (${commandDescription.original})`}`;
 		}
