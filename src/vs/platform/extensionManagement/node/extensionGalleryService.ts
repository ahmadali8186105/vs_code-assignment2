/*---------------------------------------------------------------------------------------------
 *  Copyright (c) Microsoft Corporation. All rights reserved.
 *  Licensed under the MIT License. See License.txt in the project root for license information.
 *--------------------------------------------------------------------------------------------*/

import { tmpdir } from 'os';
import * as path from 'vs/base/common/path';
import { getErrorMessage, isPromiseCanceledError, canceled } from 'vs/base/common/errors';
import { StatisticType, IGalleryExtension, IExtensionGalleryService, IGalleryExtensionAsset, IQueryOptions, SortBy, SortOrder, IExtensionIdentifier, IReportedExtension, InstallOperation, ITranslation, IGalleryExtensionVersion, IGalleryExtensionAssets, isIExtensionIdentifier } from 'vs/platform/extensionManagement/common/extensionManagement';
import { getGalleryExtensionId, getGalleryExtensionTelemetryData, adoptToGalleryExtensionId } from 'vs/platform/extensionManagement/common/extensionManagementUtil';
import { assign, getOrDefault } from 'vs/base/common/objects';
import { IRequestService } from 'vs/platform/request/node/request';
import { ITelemetryService } from 'vs/platform/telemetry/common/telemetry';
import { IPager } from 'vs/base/common/paging';
import { IRequestOptions, IRequestContext, download, asJson, asText } from 'vs/base/node/request';
import pkg from 'vs/platform/product/node/package';
import product from 'vs/platform/product/node/product';
import { isEngineValid } from 'vs/platform/extensions/node/extensionValidator';
import { IEnvironmentService } from 'vs/platform/environment/common/environment';
import { writeFileSync, readFile } from 'vs/base/node/pfs';
import { generateUuid, isUUID } from 'vs/base/common/uuid';
import { values } from 'vs/base/common/map';
import { CancellationToken } from 'vs/base/common/cancellation';
import { ILogService } from 'vs/platform/log/common/log';
import { IExtensionManifest } from 'vs/platform/extensions/common/extensions';

interface IRawGalleryExtensionFile {
	assetType: string;
	source: string;
}

interface IRawGalleryExtensionProperty {
	key: string;
	value: string;
}

interface IRawGalleryExtensionVersion {
	version: string;
	lastUpdated: string;
	assetUri: string;
	fallbackAssetUri: string;
	files: IRawGalleryExtensionFile[];
	properties?: IRawGalleryExtensionProperty[];
}

interface IRawGalleryExtensionStatistics {
	statisticName: string;
	value: number;
}

interface IRawGalleryExtension {
	extensionId: string;
	extensionName: string;
	displayName: string;
	shortDescription: string;
	publisher: { displayName: string, publisherId: string, publisherName: string; };
	versions: IRawGalleryExtensionVersion[];
	statistics: IRawGalleryExtensionStatistics[];
	flags: string;
}

interface IRawGalleryQueryResult {
	results: {
		extensions: IRawGalleryExtension[];
		resultMetadata: {
			metadataType: string;
			metadataItems: {
				name: string;
				count: number;
			}[];
		}[]
	}[];
}

enum Flags {
	None = 0x0,
	IncludeVersions = 0x1,
	IncludeFiles = 0x2,
	IncludeCategoryAndTags = 0x4,
	IncludeSharedAccounts = 0x8,
	IncludeVersionProperties = 0x10,
	ExcludeNonValidated = 0x20,
	IncludeInstallationTargets = 0x40,
	IncludeAssetUri = 0x80,
	IncludeStatistics = 0x100,
	IncludeLatestVersionOnly = 0x200,
	Unpublished = 0x1000
}

function flagsToString(...flags: Flags[]): string {
	return String(flags.reduce((r, f) => r | f, 0));
}

enum FilterType {
	Tag = 1,
	ExtensionId = 4,
	Category = 5,
	ExtensionName = 7,
	Target = 8,
	Featured = 9,
	SearchText = 10,
	ExcludeWithFlags = 12
}

const AssetType = {
	Icon: 'Microsoft.VisualStudio.Services.Icons.Default',
	Details: 'Microsoft.VisualStudio.Services.Content.Details',
	Changelog: 'Microsoft.VisualStudio.Services.Content.Changelog',
	Manifest: 'Microsoft.VisualStudio.Code.Manifest',
	VSIX: 'Microsoft.VisualStudio.Services.VSIXPackage',
	License: 'Microsoft.VisualStudio.Services.Content.License',
	Repository: 'Microsoft.VisualStudio.Services.Links.Source'
};

const PropertyType = {
	Dependency: 'Microsoft.VisualStudio.Code.ExtensionDependencies',
	ExtensionPack: 'Microsoft.VisualStudio.Code.ExtensionPack',
	Engine: 'Microsoft.VisualStudio.Code.Engine',
	LocalizedLanguages: 'Microsoft.VisualStudio.Code.LocalizedLanguages'
};

interface ICriterium {
	filterType: FilterType;
	value?: string;
}

const DefaultPageSize = 10;

interface IQueryState {
	pageNumber: number;
	pageSize: number;
	sortBy: SortBy;
	sortOrder: SortOrder;
	flags: Flags;
	criteria: ICriterium[];
	assetTypes: string[];
}

const DefaultQueryState: IQueryState = {
	pageNumber: 1,
	pageSize: DefaultPageSize,
	sortBy: SortBy.NoneOrRelevance,
	sortOrder: SortOrder.Default,
	flags: Flags.None,
	criteria: [],
	assetTypes: []
};

class Query {

	constructor(private state = DefaultQueryState) { }

	get pageNumber(): number { return this.state.pageNumber; }
	get pageSize(): number { return this.state.pageSize; }
	get sortBy(): number { return this.state.sortBy; }
	get sortOrder(): number { return this.state.sortOrder; }
	get flags(): number { return this.state.flags; }

	withPage(pageNumber: number, pageSize: number = this.state.pageSize): Query {
		return new Query(assign({}, this.state, { pageNumber, pageSize }));
	}

	withFilter(filterType: FilterType, ...values: string[]): Query {
		const criteria = [
			...this.state.criteria,
			...values.map(value => ({ filterType, value }))
		];

		return new Query(assign({}, this.state, { criteria }));
	}

	withSortBy(sortBy: SortBy): Query {
		return new Query(assign({}, this.state, { sortBy }));
	}

	withSortOrder(sortOrder: SortOrder): Query {
		return new Query(assign({}, this.state, { sortOrder }));
	}

	withFlags(...flags: Flags[]): Query {
		return new Query(assign({}, this.state, { flags: flags.reduce((r, f) => r | f, 0) }));
	}

	withAssetTypes(...assetTypes: string[]): Query {
		return new Query(assign({}, this.state, { assetTypes }));
	}

	get raw(): any {
		const { criteria, pageNumber, pageSize, sortBy, sortOrder, flags, assetTypes } = this.state;
		const filters = [{ criteria, pageNumber, pageSize, sortBy, sortOrder }];
		return { filters, assetTypes, flags };
	}

	get searchText(): string {
		const criterium = this.state.criteria.filter(criterium => criterium.filterType === FilterType.SearchText)[0];
		return criterium && criterium.value ? criterium.value : '';
	}
}

function getStatistic(statistics: IRawGalleryExtensionStatistics[], name: string): number {
	const result = (statistics || []).filter(s => s.statisticName === name)[0];
	return result ? result.value : 0;
}

function getCoreTranslationAssets(version: IRawGalleryExtensionVersion): { [languageId: string]: IGalleryExtensionAsset } {
	const coreTranslationAssetPrefix = 'Microsoft.VisualStudio.Code.Translation.';
	const result = version.files.filter(f => f.assetType.indexOf(coreTranslationAssetPrefix) === 0);
	return result.reduce((result, file) => {
		result[file.assetType.substring(coreTranslationAssetPrefix.length)] = getVersionAsset(version, file.assetType);
		return result;
	}, {});
}

function getRepositoryAsset(version: IRawGalleryExtensionVersion): IGalleryExtensionAsset | null {
	if (version.properties) {
		const results = version.properties.filter(p => p.key === AssetType.Repository);
		const gitRegExp = new RegExp('((git|ssh|http(s)?)|(git@[\w\.]+))(:(//)?)([\w\.@\:/\-~]+)(\.git)(/)?');

		const uri = results.filter(r => gitRegExp.test(r.value))[0];
		return uri ? { uri: uri.value, fallbackUri: uri.value } : null;
	}
	return getVersionAsset(version, AssetType.Repository);
}

function getDownloadAsset(version: IRawGalleryExtensionVersion): IGalleryExtensionAsset {
	return {
		uri: `${version.fallbackAssetUri}/${AssetType.VSIX}?redirect=true`,
		fallbackUri: `${version.fallbackAssetUri}/${AssetType.VSIX}`
	};
}

function getIconAsset(version: IRawGalleryExtensionVersion): IGalleryExtensionAsset {
	const asset = getVersionAsset(version, AssetType.Icon);
	if (asset) {
		return asset;
	}
	const uri = require.toUrl('./media/defaultIcon.png');
	return { uri, fallbackUri: uri };
}

function getVersionAsset(version: IRawGalleryExtensionVersion, type: string): IGalleryExtensionAsset | null {
	const result = version.files.filter(f => f.assetType === type)[0];
	return result ? { uri: `${version.assetUri}/${type}`, fallbackUri: `${version.fallbackAssetUri}/${type}` } : null;
}

function getExtensions(version: IRawGalleryExtensionVersion, property: string): string[] {
	const values = version.properties ? version.properties.filter(p => p.key === property) : [];
	const value = values.length > 0 && values[0].value;
	return value ? value.split(',').map(v => adoptToGalleryExtensionId(v)) : [];
}

function getEngine(version: IRawGalleryExtensionVersion): string {
	const values = version.properties ? version.properties.filter(p => p.key === PropertyType.Engine) : [];
	return (values.length > 0 && values[0].value) || '';
}

function getLocalizedLanguages(version: IRawGalleryExtensionVersion): string[] {
	const values = version.properties ? version.properties.filter(p => p.key === PropertyType.LocalizedLanguages) : [];
	const value = (values.length > 0 && values[0].value) || '';
	return value ? value.split(',') : [];
}

function getIsPreview(flags: string): boolean {
	return flags.indexOf('preview') !== -1;
}

function toExtension(galleryExtension: IRawGalleryExtension, version: IRawGalleryExtensionVersion, index: number, query: Query, querySource?: string): IGalleryExtension {
	const assets = <IGalleryExtensionAssets>{
		manifest: getVersionAsset(version, AssetType.Manifest),
		readme: getVersionAsset(version, AssetType.Details),
		changelog: getVersionAsset(version, AssetType.Changelog),
		license: getVersionAsset(version, AssetType.License),
		repository: getRepositoryAsset(version),
		download: getDownloadAsset(version),
		icon: getIconAsset(version),
		coreTranslations: getCoreTranslationAssets(version)
	};

	return {
		identifier: {
			id: getGalleryExtensionId(galleryExtension.publisher.publisherName, galleryExtension.extensionName),
			uuid: galleryExtension.extensionId
		},
		name: galleryExtension.extensionName,
		version: version.version,
		date: version.lastUpdated,
		displayName: galleryExtension.displayName,
		publisherId: galleryExtension.publisher.publisherId,
		publisher: galleryExtension.publisher.publisherName,
		publisherDisplayName: galleryExtension.publisher.displayName,
		description: galleryExtension.shortDescription || '',
		installCount: getStatistic(galleryExtension.statistics, 'install') + getStatistic(galleryExtension.statistics, 'updateCount'),
		rating: getStatistic(galleryExtension.statistics, 'averagerating'),
		ratingCount: getStatistic(galleryExtension.statistics, 'ratingcount'),
		assets,
		properties: {
			dependencies: getExtensions(version, PropertyType.Dependency),
			extensionPack: getExtensions(version, PropertyType.ExtensionPack),
			engine: getEngine(version),
			localizedLanguages: getLocalizedLanguages(version)
		},
		/* __GDPR__FRAGMENT__
			"GalleryExtensionTelemetryData2" : {
				"index" : { "classification": "SystemMetaData", "purpose": "FeatureInsight", "isMeasurement": true },
				"searchText": { "classification": "CustomerContent", "purpose": "FeatureInsight" },
				"querySource": { "classification": "SystemMetaData", "purpose": "FeatureInsight" }
			}
		*/
		telemetryData: {
			index: ((query.pageNumber - 1) * query.pageSize) + index,
			searchText: query.searchText,
			querySource
		},
		preview: getIsPreview(galleryExtension.flags)
	};
}

interface IRawExtensionsReport {
	malicious: string[];
	slow: string[];
}

export class ExtensionGalleryService implements IExtensionGalleryService {

	_serviceBrand: any;

	private extensionsGalleryUrl: string | undefined;
	private extensionsControlUrl: string | undefined;

	private readonly commonHeadersPromise: Promise<{ [key: string]: string; }>;

	constructor(
		@IRequestService private readonly requestService: IRequestService,
		@ILogService private readonly logService: ILogService,
		@IEnvironmentService private readonly environmentService: IEnvironmentService,
		@ITelemetryService private readonly telemetryService: ITelemetryService
	) {
		const config = product.extensionsGallery;
		this.extensionsGalleryUrl = config && config.serviceUrl;
		this.extensionsControlUrl = config && config.controlUrl;
		this.commonHeadersPromise = resolveMarketplaceHeaders(this.environmentService);
	}

	private api(path = ''): string {
		return `${this.extensionsGalleryUrl}${path}`;
	}

	isEnabled(): boolean {
		return !!this.extensionsGalleryUrl;
	}

	getCompatibleExtension(arg1: IExtensionIdentifier | IGalleryExtension, version?: string): Promise<IGalleryExtension | null> {
		const extension: IGalleryExtension | null = isIExtensionIdentifier(arg1) ? null : arg1;
		if (extension && extension.properties.engine && isEngineValid(extension.properties.engine)) {
			return Promise.resolve(extension);
		}
		const { id, uuid } = extension ? extension.identifier : <IExtensionIdentifier>arg1;
		let query = new Query()
			.withFlags(Flags.IncludeAssetUri, Flags.IncludeStatistics, Flags.IncludeFiles, Flags.IncludeVersionProperties, Flags.ExcludeNonValidated)
			.withPage(1, 1)
			.withFilter(FilterType.Target, 'Microsoft.VisualStudio.Code')
			.withFilter(FilterType.ExcludeWithFlags, flagsToString(Flags.Unpublished));

		if (uuid) {
			query = query.withFilter(FilterType.ExtensionId, uuid);
		} else {
			query = query.withFilter(FilterType.ExtensionName, id);
		}

		return this.queryGallery(query, CancellationToken.None)
			.then(({ galleryExtensions }) => {
				const [rawExtension] = galleryExtensions;
				if (!rawExtension || !rawExtension.versions.length) {
					return null;
				}
				if (version) {
					const versionAsset = rawExtension.versions.filter(v => v.version === version)[0];
					if (versionAsset) {
						const extension = toExtension(rawExtension, versionAsset, 0, query);
						if (extension.properties.engine && isEngineValid(extension.properties.engine)) {
							return extension;
						}
					}
					return null;
				}
				return this.getLastValidExtensionVersion(rawExtension, rawExtension.versions)
					.then(rawVersion => {
						if (rawVersion) {
							return toExtension(rawExtension, rawVersion, 0, query);
						}
						return null;
					});
			});
	}

	query(token: CancellationToken): Promise<IPager<IGalleryExtension>>;
	query(options: IQueryOptions, token: CancellationToken): Promise<IPager<IGalleryExtension>>;
	query(arg1: any, arg2?: any): Promise<IPager<IGalleryExtension>> {
		const options: IQueryOptions = CancellationToken.isCancellationToken(arg1) ? {} : arg1;
		const token: CancellationToken = CancellationToken.isCancellationToken(arg1) ? arg1 : arg2;

		if (!this.isEnabled()) {
			return Promise.reject(new Error('No extension gallery service configured.'));
		}

		const type = options.names ? 'ids' : (options.text ? 'text' : 'all');
		let text = options.text || '';
		const pageSize = getOrDefault(options, o => o.pageSize, 50);

		/* __GDPR__
			"galleryService:query" : {
				"type" : { "classification": "SystemMetaData", "purpose": "FeatureInsight" },
				"text": { "classification": "CustomerContent", "purpose": "FeatureInsight" }
			}
		*/
		this.telemetryService.publicLog('galleryService:query', { type, text });

		let query = new Query()
			.withFlags(Flags.IncludeLatestVersionOnly, Flags.IncludeAssetUri, Flags.IncludeStatistics, Flags.IncludeFiles, Flags.IncludeVersionProperties)
			.withPage(1, pageSize)
			.withFilter(FilterType.Target, 'Microsoft.VisualStudio.Code')
			.withFilter(FilterType.ExcludeWithFlags, flagsToString(Flags.Unpublished));

		if (text) {
			// Use category filter instead of "category:themes"
			text = text.replace(/\bcategory:("([^"]*)"|([^"]\S*))(\s+|\b|$)/g, (_, quotedCategory, category) => {
				query = query.withFilter(FilterType.Category, category || quotedCategory);
				return '';
			});

			// Use tag filter instead of "tag:debuggers"
			text = text.replace(/\btag:("([^"]*)"|([^"]\S*))(\s+|\b|$)/g, (_, quotedTag, tag) => {
				query = query.withFilter(FilterType.Tag, tag || quotedTag);
				return '';
			});

			text = text.trim();

			if (text) {
				text = text.length < 200 ? text : text.substring(0, 200);
				query = query.withFilter(FilterType.SearchText, text);
			}

			query = query.withSortBy(SortBy.NoneOrRelevance);
		} else if (options.ids) {
			query = query.withFilter(FilterType.ExtensionId, ...options.ids);
		} else if (options.names) {
			query = query.withFilter(FilterType.ExtensionName, ...options.names);
		} else {
			query = query.withSortBy(SortBy.InstallCount);
		}

		if (typeof options.sortBy === 'number') {
			query = query.withSortBy(options.sortBy);
		}

		if (typeof options.sortOrder === 'number') {
			query = query.withSortOrder(options.sortOrder);
		}

		return this.queryGallery(query, token).then(({ galleryExtensions, total }) => {
			const extensions = galleryExtensions.map((e, index) => toExtension(e, e.versions[0], index, query, options.source));
			const pageSize = query.pageSize;
			const getPage = (pageIndex: number, ct: CancellationToken) => {
				if (ct.isCancellationRequested) {
					return Promise.reject(canceled());
				}

				const nextPageQuery = query.withPage(pageIndex + 1);
				return this.queryGallery(nextPageQuery, ct)
					.then(({ galleryExtensions }) => galleryExtensions.map((e, index) => toExtension(e, e.versions[0], index, nextPageQuery, options.source)));
			};

			return { firstPage: extensions, total, pageSize, getPage } as IPager<IGalleryExtension>;
		});
	}

	private queryGallery(query: Query, token: CancellationToken): Promise<{ galleryExtensions: IRawGalleryExtension[], total: number; }> {
		if (!this.isEnabled()) {
			return Promise.reject(new Error('No extension gallery service configured.'));
		}
		return this.commonHeadersPromise.then(commonHeaders => {
			const data = JSON.stringify(query.raw);
			const headers = assign({}, commonHeaders, {
				'Content-Type': 'application/json',
				'Accept': 'application/json;api-version=3.0-preview.1',
				'Accept-Encoding': 'gzip',
				'Content-Length': data.length
			});

			return this.requestService.request({
				type: 'POST',
				url: this.api('/extensionquery'),
				data,
				headers
			}, token).then(context => {

				if (context.res.statusCode && context.res.statusCode >= 400 && context.res.statusCode < 500) {
					return { galleryExtensions: [], total: 0 };
				}

				return asJson<IRawGalleryQueryResult>(context).then(result => {
					if (result) {
						const r = result.results[0];
						const galleryExtensions = r.extensions;
						const resultCount = r.resultMetadata && r.resultMetadata.filter(m => m.metadataType === 'ResultCount')[0];
						const total = resultCount && resultCount.metadataItems.filter(i => i.name === 'TotalCount')[0].count || 0;

						return { galleryExtensions, total };
					}
					return { galleryExtensions: [], total: 0 };
				});
			});
		});
	}

	reportStatistic(publisher: string, name: string, version: string, type: StatisticType): Promise<void> {
		if (!this.isEnabled()) {
			return Promise.resolve(undefined);
		}

		return this.commonHeadersPromise.then(commonHeaders => {
			const headers = { ...commonHeaders, Accept: '*/*;api-version=4.0-preview.1' };

			return this.requestService.request({
				type: 'POST',
				url: this.api(`/publishers/${publisher}/extensions/${name}/${version}/stats?statType=${type}`),
				headers
			}, CancellationToken.None).then(undefined, () => undefined);
		});
	}

	download(extension: IGalleryExtension, operation: InstallOperation): Promise<string> {
		this.logService.trace('ExtensionGalleryService#download', extension.identifier.id);
		const zipPath = path.join(tmpdir(), generateUuid());
		const data = getGalleryExtensionTelemetryData(extension);
		const startTime = new Date().getTime();
		/* __GDPR__
			"galleryService:downloadVSIX" : {
				"duration": { "classification": "SystemMetaData", "purpose": "PerformanceAndHealth", "isMeasurement": true },
				"${include}": [
					"${GalleryExtensionTelemetryData}"
				]
			}
		*/
		const log = (duration: number) => this.telemetryService.publicLog('galleryService:downloadVSIX', assign(data, { duration }));

		const operationParam = operation === InstallOperation.Install ? 'install' : operation === InstallOperation.Update ? 'update' : '';
		const downloadAsset = operationParam ? {
			uri: `${extension.assets.download.uri}&${operationParam}=true`,
			fallbackUri: `${extension.assets.download.fallbackUri}?${operationParam}=true`
		} : extension.assets.download;

		return this.getAsset(downloadAsset)
			.then(context => download(zipPath, context))
			.then(() => log(new Date().getTime() - startTime))
			.then(() => zipPath);
	}

	getReadme(extension: IGalleryExtension, token: CancellationToken): Promise<string> {
		if (extension.assets.readme) {
			return this.getAsset(extension.assets.readme, {}, token)
				.then(context => asText(context))
				.then(content => content || '');
		}
		return Promise.resolve('');
	}

	getManifest(extension: IGalleryExtension, token: CancellationToken): Promise<IExtensionManifest | null> {
		if (extension.assets.manifest) {
			return this.getAsset(extension.assets.manifest, {}, token)
				.then(asText)
				.then(JSON.parse);
		}
		return Promise.resolve(null);
	}

	getCoreTranslation(extension: IGalleryExtension, languageId: string): Promise<ITranslation | null> {
		const asset = extension.assets.coreTranslations[languageId.toUpperCase()];
		if (asset) {
			return this.getAsset(asset)
				.then(asText)
				.then(JSON.parse);
		}
		return Promise.resolve(null);
	}

	getChangelog(extension: IGalleryExtension, token: CancellationToken): Promise<string> {
		if (extension.assets.changelog) {
			return this.getAsset(extension.assets.changelog, {}, token)
				.then(context => asText(context))
				.then(content => content || '');
		}
		return Promise.resolve('');
	}

	getAllVersions(extension: IGalleryExtension, compatible: boolean): Promise<IGalleryExtensionVersion[]> {
		let query = new Query()
			.withFlags(Flags.IncludeVersions, Flags.IncludeFiles, Flags.IncludeVersionProperties, Flags.ExcludeNonValidated)
			.withPage(1, 1)
			.withFilter(FilterType.Target, 'Microsoft.VisualStudio.Code')
			.withFilter(FilterType.ExcludeWithFlags, flagsToString(Flags.Unpublished));

		if (extension.identifier.uuid) {
			query = query.withFilter(FilterType.ExtensionId, extension.identifier.uuid);
		} else {
			query = query.withFilter(FilterType.ExtensionName, extension.identifier.id);
		}

		return this.queryGallery(query, CancellationToken.None).then(({ galleryExtensions }) => {
			if (galleryExtensions.length) {
				if (compatible) {
					return Promise.all(galleryExtensions[0].versions.map(v => this.getEngine(v).then(engine => isEngineValid(engine) ? v : null)))
						.then(versions => versions
							.filter(v => !!v)
							.map(v => ({ version: v!.version, date: v!.lastUpdated })));
				} else {
					return galleryExtensions[0].versions.map(v => ({ version: v.version, date: v.lastUpdated }));
				}
			}
			return [];
		});
	}

	private getAsset(asset: IGalleryExtensionAsset, options: IRequestOptions = {}, token: CancellationToken = CancellationToken.None): Promise<IRequestContext> {
		return this.commonHeadersPromise.then(commonHeaders => {
			const baseOptions = { type: 'GET' };
			const headers = assign({}, commonHeaders, options.headers || {});
			options = assign({}, options, baseOptions, { headers });

			const url = asset.uri;
			const fallbackUrl = asset.fallbackUri;
			const firstOptions = assign({}, options, { url });

			return this.requestService.request(firstOptions, token)
				.then(context => {
					if (context.res.statusCode === 200) {
						return Promise.resolve(context);
					}

					return asText(context)
						.then(message => Promise.reject(new Error(`Expected 200, got back ${context.res.statusCode} instead.\n\n${message}`)));
				})
				.then(undefined, err => {
					if (isPromiseCanceledError(err)) {
						return Promise.reject(err);
					}

					const message = getErrorMessage(err);
					type GalleryServiceREClassification = {
						url: { classification: 'SystemMetaData', purpose: 'FeatureInsight' };
						cdn: { classification: 'SystemMetaData', purpose: 'FeatureInsight', isMeasurement: true };
						message: { classification: 'CallstackOrException', purpose: 'FeatureInsight' };
					};
					type GalleryServiceREServiceEvent = {
						url: string;
						cdn: boolean;
						message: string;
					};
					this.telemetryService.publicLog2<GalleryServiceREServiceEvent, GalleryServiceREClassification>('galleryService:requestError', { url, cdn: true, message });
					type GalleryServiceCDNFBClassification = {
						url: { classification: 'SystemMetaData', purpose: 'FeatureInsight' };
						message: { classification: 'SystemMetaData', purpose: 'FeatureInsight' };
					};
					type GalleryServiceCDNFBEvent = {
						url: string;
						message: string;
					};
					this.telemetryService.publicLog2<GalleryServiceCDNFBEvent, GalleryServiceCDNFBClassification>('galleryService:cdnFallback', { url, message });

					const fallbackOptions = assign({}, options, { url: fallbackUrl });
					return this.requestService.request(fallbackOptions, token).then(undefined, err => {
						if (isPromiseCanceledError(err)) {
							return Promise.reject(err);
						}

						const message = getErrorMessage(err);
<<<<<<< HEAD
						this.telemetryService.publicLog2<GalleryServiceREServiceEvent, GalleryServiceREClassification>('galleryService:requestError', { url: fallbackUrl, cdn: false, message });
=======
						/* __GDPR__
							"galleryService:requestError" : {
								"url" : { "classification": "SystemMetaData", "purpose": "FeatureInsight" },
								"cdn": { "classification": "SystemMetaData", "purpose": "FeatureInsight", "isMeasurement": true },
								"message": { "classification": "CallstackOrException", "purpose": "FeatureInsight" }
							}
						*/
						this.telemetryService.publicLog('galleryService:requestError', { url: fallbackUrl, cdn: false, message });
>>>>>>> 79f5f1a4
						return Promise.reject(err);
					});
				});
		});
	}

	private getLastValidExtensionVersion(extension: IRawGalleryExtension, versions: IRawGalleryExtensionVersion[]): Promise<IRawGalleryExtensionVersion | null> {
		const version = this.getLastValidExtensionVersionFromProperties(extension, versions);
		if (version) {
			return version;
		}
		return this.getLastValidExtensionVersionRecursively(extension, versions);
	}

	private getLastValidExtensionVersionFromProperties(extension: IRawGalleryExtension, versions: IRawGalleryExtensionVersion[]): Promise<IRawGalleryExtensionVersion> | null {
		for (const version of versions) {
			const engine = getEngine(version);
			if (!engine) {
				return null;
			}
			if (isEngineValid(engine)) {
				return Promise.resolve(version);
			}
		}
		return null;
	}

	private getEngine(version: IRawGalleryExtensionVersion): Promise<string> {
		const engine = getEngine(version);
		if (engine) {
			return Promise.resolve(engine);
		}

		const manifest = getVersionAsset(version, AssetType.Manifest);
		if (!manifest) {
			return Promise.reject('Manifest was not found');
		}

		const headers = { 'Accept-Encoding': 'gzip' };
		return this.getAsset(manifest, { headers })
			.then(context => asJson<IExtensionManifest>(context))
			.then(manifest => manifest ? manifest.engines.vscode : Promise.reject<string>('Error while reading manifest'));
	}

	private getLastValidExtensionVersionRecursively(extension: IRawGalleryExtension, versions: IRawGalleryExtensionVersion[]): Promise<IRawGalleryExtensionVersion | null> {
		if (!versions.length) {
			return Promise.resolve(null);
		}

		const version = versions[0];
		return this.getEngine(version)
			.then(engine => {
				if (!isEngineValid(engine)) {
					return this.getLastValidExtensionVersionRecursively(extension, versions.slice(1));
				}

				version.properties = version.properties || [];
				version.properties.push({ key: PropertyType.Engine, value: engine });
				return version;
			});
	}

	getExtensionsReport(): Promise<IReportedExtension[]> {
		if (!this.isEnabled()) {
			return Promise.reject(new Error('No extension gallery service configured.'));
		}

		if (!this.extensionsControlUrl) {
			return Promise.resolve([]);
		}

		return this.requestService.request({ type: 'GET', url: this.extensionsControlUrl }, CancellationToken.None).then(context => {
			if (context.res.statusCode !== 200) {
				return Promise.reject(new Error('Could not get extensions report.'));
			}

			return asJson<IRawExtensionsReport>(context).then(result => {
				const map = new Map<string, IReportedExtension>();

				if (result) {
					for (const id of result.malicious) {
						const ext = map.get(id) || { id: { id }, malicious: true, slow: false };
						ext.malicious = true;
						map.set(id, ext);
					}
				}

				return Promise.resolve(values(map));
			});
		});
	}
}

export function resolveMarketplaceHeaders(environmentService: IEnvironmentService): Promise<{ [key: string]: string; }> {
	const marketplaceMachineIdFile = path.join(environmentService.userDataPath, 'machineid');

	return readFile(marketplaceMachineIdFile, 'utf8')
		.then<string | null>(contents => isUUID(contents) ? contents : null, () => null /* error reading ID file */)
		.then(uuid => {
			if (!uuid) {
				uuid = generateUuid();
				try {
					writeFileSync(marketplaceMachineIdFile, uuid);
				} catch (error) {
					//noop
				}
			}
			return {
				'X-Market-Client-Id': `VSCode ${pkg.version}`,
				'User-Agent': `VSCode ${pkg.version}`,
				'X-Market-User-Id': uuid
			};
		});
}<|MERGE_RESOLUTION|>--- conflicted
+++ resolved
@@ -675,18 +675,7 @@
 						}
 
 						const message = getErrorMessage(err);
-<<<<<<< HEAD
 						this.telemetryService.publicLog2<GalleryServiceREServiceEvent, GalleryServiceREClassification>('galleryService:requestError', { url: fallbackUrl, cdn: false, message });
-=======
-						/* __GDPR__
-							"galleryService:requestError" : {
-								"url" : { "classification": "SystemMetaData", "purpose": "FeatureInsight" },
-								"cdn": { "classification": "SystemMetaData", "purpose": "FeatureInsight", "isMeasurement": true },
-								"message": { "classification": "CallstackOrException", "purpose": "FeatureInsight" }
-							}
-						*/
-						this.telemetryService.publicLog('galleryService:requestError', { url: fallbackUrl, cdn: false, message });
->>>>>>> 79f5f1a4
 						return Promise.reject(err);
 					});
 				});
