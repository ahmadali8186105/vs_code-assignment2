--- conflicted
+++ resolved
@@ -160,29 +160,103 @@
 		});
 	});
 
-<<<<<<< HEAD
+	test('getBracketsInRange', () => {
+		disposeOnReturn(store => {
+			const doc = new AnnotatedDocument(`¹ { [ ( [ [ (  ) ] ] ) ] } { } ²`);
+			const model = createTextModelWithColorizedBracketPairs(store, doc.text);
+			assert.deepStrictEqual(
+				model.bracketPairs
+					.getBracketsInRange(doc.range(1, 2))
+					.map(b => ({ level: b.nestingLevel, levelEqualBracketType: b.nestingLevelOfEqualBracketType, range: b.range.toString() }))
+					.toArray(),
+				[
+					{
+						level: 0,
+						levelEqualBracketType: 0,
+						range: "[1,2 -> 1,3]"
+					},
+					{
+						level: 1,
+						levelEqualBracketType: 0,
+						range: "[1,4 -> 1,5]"
+					},
+					{
+						level: 2,
+						levelEqualBracketType: 0,
+						range: "[1,6 -> 1,7]"
+					},
+					{
+						level: 3,
+						levelEqualBracketType: 1,
+						range: "[1,8 -> 1,9]"
+					},
+					{
+						level: 4,
+						levelEqualBracketType: 2,
+						range: "[1,10 -> 1,11]"
+					},
+					{
+						level: 5,
+						levelEqualBracketType: 1,
+						range: "[1,12 -> 1,13]"
+					},
+					{
+						level: 5,
+						levelEqualBracketType: 1,
+						range: "[1,15 -> 1,16]"
+					},
+					{
+						level: 4,
+						levelEqualBracketType: 2,
+						range: "[1,17 -> 1,18]"
+					},
+					{
+						level: 3,
+						levelEqualBracketType: 1,
+						range: "[1,19 -> 1,20]"
+					},
+					{
+						level: 2,
+						levelEqualBracketType: 0,
+						range: "[1,21 -> 1,22]"
+					},
+					{
+						level: 1,
+						levelEqualBracketType: 0,
+						range: "[1,23 -> 1,24]"
+					},
+					{
+						level: 0,
+						levelEqualBracketType: 0,
+						range: "[1,25 -> 1,26]"
+					},
+					{
+						level: 0,
+						levelEqualBracketType: 0,
+						range: "[1,27 -> 1,28]"
+					},
+					{
+						level: 0,
+						levelEqualBracketType: 0,
+						range: "[1,29 -> 1,30]"
+					},
+				]
+			);
+		});
+	});
+
 	test('Test Error Brackets', () => {
 		disposeOnReturn(store => {
 			const doc = new AnnotatedDocument(`¹ { () ] ² `);
-=======
-	test('getBracketsInRange', () => {
-		disposeOnReturn(store => {
-			const doc = new AnnotatedDocument(`¹ { [ ( [ [ (  ) ] ] ) ] } { } ²`);
->>>>>>> f68ccb98
 			const model = createTextModelWithColorizedBracketPairs(store, doc.text);
 			assert.deepStrictEqual(
 				model.bracketPairs
 					.getBracketsInRange(doc.range(1, 2))
-<<<<<<< HEAD
 					.map(b => ({ level: b.nestingLevel, range: b.range.toString(), isInvalid: b.isInvalid }))
-=======
-					.map(b => ({ level: b.nestingLevel, levelEqualBracketType: b.nestingLevelOfEqualBracketType, range: b.range.toString() }))
->>>>>>> f68ccb98
-					.toArray(),
-				[
-					{
-						level: 0,
-<<<<<<< HEAD
+					.toArray(),
+				[
+					{
+						level: 0,
 						isInvalid: true,
 						range: "[1,2 -> 1,3]",
 					},
@@ -201,76 +275,6 @@
 						isInvalid: true,
 						range: "[1,7 -> 1,8]"
 					}
-=======
-						levelEqualBracketType: 0,
-						range: "[1,2 -> 1,3]"
-					},
-					{
-						level: 1,
-						levelEqualBracketType: 0,
-						range: "[1,4 -> 1,5]"
-					},
-					{
-						level: 2,
-						levelEqualBracketType: 0,
-						range: "[1,6 -> 1,7]"
-					},
-					{
-						level: 3,
-						levelEqualBracketType: 1,
-						range: "[1,8 -> 1,9]"
-					},
-					{
-						level: 4,
-						levelEqualBracketType: 2,
-						range: "[1,10 -> 1,11]"
-					},
-					{
-						level: 5,
-						levelEqualBracketType: 1,
-						range: "[1,12 -> 1,13]"
-					},
-					{
-						level: 5,
-						levelEqualBracketType: 1,
-						range: "[1,15 -> 1,16]"
-					},
-					{
-						level: 4,
-						levelEqualBracketType: 2,
-						range: "[1,17 -> 1,18]"
-					},
-					{
-						level: 3,
-						levelEqualBracketType: 1,
-						range: "[1,19 -> 1,20]"
-					},
-					{
-						level: 2,
-						levelEqualBracketType: 0,
-						range: "[1,21 -> 1,22]"
-					},
-					{
-						level: 1,
-						levelEqualBracketType: 0,
-						range: "[1,23 -> 1,24]"
-					},
-					{
-						level: 0,
-						levelEqualBracketType: 0,
-						range: "[1,25 -> 1,26]"
-					},
-					{
-						level: 0,
-						levelEqualBracketType: 0,
-						range: "[1,27 -> 1,28]"
-					},
-					{
-						level: 0,
-						levelEqualBracketType: 0,
-						range: "[1,29 -> 1,30]"
-					},
->>>>>>> f68ccb98
 				]
 			);
 		});
