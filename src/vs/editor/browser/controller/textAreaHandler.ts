/*---------------------------------------------------------------------------------------------
 *  Copyright (c) Microsoft Corporation. All rights reserved.
 *  Licensed under the MIT License. See License.txt in the project root for license information.
 *--------------------------------------------------------------------------------------------*/

import 'vs/css!./textAreaHandler';
import * as nls from 'vs/nls';
import * as browser from 'vs/base/browser/browser';
import { FastDomNode, createFastDomNode } from 'vs/base/browser/fastDomNode';
import { IKeyboardEvent } from 'vs/base/browser/keyboardEvent';
import * as platform from 'vs/base/common/platform';
import * as strings from 'vs/base/common/strings';
import { applyFontInfo } from 'vs/editor/browser/config/domFontInfo';
import { CopyOptions, ICompositionData, IPasteData, ITextAreaInputHost, TextAreaInput, ClipboardDataToCopy, TextAreaWrapper } from 'vs/editor/browser/controller/textAreaInput';
import { ISimpleModel, ITypeData, PagedScreenReaderStrategy, TextAreaState, _debugComposition } from 'vs/editor/browser/controller/textAreaState';
import { ViewController } from 'vs/editor/browser/view/viewController';
import { PartFingerprint, PartFingerprints, ViewPart } from 'vs/editor/browser/view/viewPart';
import { LineNumbersOverlay } from 'vs/editor/browser/viewParts/lineNumbers/lineNumbers';
import { Margin } from 'vs/editor/browser/viewParts/margin/margin';
import { RenderLineNumbersType, EditorOption, IComputedEditorOptions, EditorOptions } from 'vs/editor/common/config/editorOptions';
import { BareFontInfo } from 'vs/editor/common/config/fontInfo';
import { WordCharacterClass, getMapForWordSeparators } from 'vs/editor/common/core/wordCharacterClassifier';
import { Position } from 'vs/editor/common/core/position';
import { Range } from 'vs/editor/common/core/range';
import { Selection } from 'vs/editor/common/core/selection';
import { ScrollType } from 'vs/editor/common/editorCommon';
import { EndOfLinePreference } from 'vs/editor/common/model';
import { RenderingContext, RestrictedRenderingContext, HorizontalPosition } from 'vs/editor/browser/view/renderingContext';
import { ViewContext } from 'vs/editor/common/viewModel/viewContext';
import * as viewEvents from 'vs/editor/common/viewEvents';
import { AccessibilitySupport } from 'vs/platform/accessibility/common/accessibility';
import { IEditorAriaOptions } from 'vs/editor/browser/editorBrowser';
import { MOUSE_CURSOR_TEXT_CSS_CLASS_NAME } from 'vs/base/browser/ui/mouseCursor/mouseCursor';
import { TokenizationRegistry } from 'vs/editor/common/languages';
import { ColorId, ITokenPresentation } from 'vs/editor/common/encodedTokenAttributes';
import { Color } from 'vs/base/common/color';
import { TimeoutTimer } from 'vs/base/common/async';

export interface IVisibleRangeProvider {
	visibleRangeForPosition(position: Position): HorizontalPosition | null;
}

class VisibleTextAreaData {
	_visibleTextAreaBrand: void = undefined;

	public startPosition: Position | null = null;
	public endPosition: Position | null = null;

	public visibleTextareaStart: HorizontalPosition | null = null;
	public visibleTextareaEnd: HorizontalPosition | null = null;

	/**
	 * When doing composition, the currently composed text might be split up into
	 * multiple tokens, then merged again into a single token, etc. Here we attempt
	 * to keep the presentation of the <textarea> stable by using the previous used
	 * style if multiple tokens come into play. This avoids flickering.
	 */
	private _previousPresentation: ITokenPresentation | null = null;

	constructor(
		private readonly _context: ViewContext,
		public readonly modelLineNumber: number,
		public readonly distanceToModelLineStart: number,
		public readonly widthOfHiddenLineTextBefore: number,
		public readonly distanceToModelLineEnd: number,
	) {
	}

	prepareRender(visibleRangeProvider: IVisibleRangeProvider): void {
		const startModelPosition = new Position(this.modelLineNumber, this.distanceToModelLineStart + 1);
		const endModelPosition = new Position(this.modelLineNumber, this._context.viewModel.model.getLineMaxColumn(this.modelLineNumber) - this.distanceToModelLineEnd);

		this.startPosition = this._context.viewModel.coordinatesConverter.convertModelPositionToViewPosition(startModelPosition);
		this.endPosition = this._context.viewModel.coordinatesConverter.convertModelPositionToViewPosition(endModelPosition);

		if (this.startPosition.lineNumber === this.endPosition.lineNumber) {
			this.visibleTextareaStart = visibleRangeProvider.visibleRangeForPosition(this.startPosition);
			this.visibleTextareaEnd = visibleRangeProvider.visibleRangeForPosition(this.endPosition);
		} else {
			// TODO: what if the view positions are not on the same line?
			this.visibleTextareaStart = null;
			this.visibleTextareaEnd = null;
		}
	}

	definePresentation(tokenPresentation: ITokenPresentation | null): ITokenPresentation {
		if (!this._previousPresentation) {
			// To avoid flickering, once set, always reuse a presentation throughout the entire IME session
			if (tokenPresentation) {
				this._previousPresentation = tokenPresentation;
			} else {
				this._previousPresentation = {
					foreground: ColorId.DefaultForeground,
					italic: false,
					bold: false,
					underline: false,
					strikethrough: false,
				};
			}
		}
		return this._previousPresentation;
	}
}

const canUseZeroSizeTextarea = (browser.isFirefox);

export class TextAreaHandler extends ViewPart {

	private readonly _viewController: ViewController;
	private readonly _visibleRangeProvider: IVisibleRangeProvider;
	private _scrollLeft: number;
	private _scrollTop: number;

	private _accessibilitySupport!: AccessibilitySupport;
	private _accessibilityPageSize!: number;
<<<<<<< HEAD
	private _textAreaWrapping!: boolean;
	private _textAreaWidth!: number;
=======
	private _accessibilityWriteTimer: TimeoutTimer;
>>>>>>> 6a62d4fb
	private _contentLeft: number;
	private _contentWidth: number;
	private _contentHeight: number;
	private _fontInfo: BareFontInfo;
	private _lineHeight: number;
	private _emptySelectionClipboard: boolean;
	private _copyWithSyntaxHighlighting: boolean;
	private _wrappingColumn: number | undefined;

	/**
	 * Defined only when the text area is visible (composition case).
	 */
	private _visibleTextArea: VisibleTextAreaData | null;
	private _selections: Selection[];
	private _modelSelections: Selection[];

	/**
	 * The position at which the textarea was rendered.
	 * This is useful for hit-testing and determining the mouse position.
	 */
	private _lastRenderPosition: Position | null;

	public readonly textArea: FastDomNode<HTMLTextAreaElement>;
	public readonly textAreaCover: FastDomNode<HTMLElement>;
	private readonly _textAreaInput: TextAreaInput;

	constructor(context: ViewContext, viewController: ViewController, visibleRangeProvider: IVisibleRangeProvider) {
		super(context);

		this._viewController = viewController;
		this._visibleRangeProvider = visibleRangeProvider;
		this._scrollLeft = 0;
		this._scrollTop = 0;

		const options = this._context.configuration.options;
		const layoutInfo = options.get(EditorOption.layoutInfo);

		this._setAccessibilityOptions(options);
		this._accessibilityWriteTimer = this._register(new TimeoutTimer());
		this._contentLeft = layoutInfo.contentLeft;
		this._contentWidth = layoutInfo.contentWidth;
		this._contentHeight = layoutInfo.height;
		this._fontInfo = options.get(EditorOption.fontInfo);
		this._lineHeight = options.get(EditorOption.lineHeight);
		this._emptySelectionClipboard = options.get(EditorOption.emptySelectionClipboard);
		this._copyWithSyntaxHighlighting = options.get(EditorOption.copyWithSyntaxHighlighting);

		this._visibleTextArea = null;
		this._selections = [new Selection(1, 1, 1, 1)];
		this._modelSelections = [new Selection(1, 1, 1, 1)];
		this._lastRenderPosition = null;

		// Text Area (The focus will always be in the textarea when the cursor is blinking)
		this.textArea = createFastDomNode(document.createElement('textarea'));
		PartFingerprints.write(this.textArea, PartFingerprint.TextArea);
		this.textArea.setClassName(`inputarea ${MOUSE_CURSOR_TEXT_CSS_CLASS_NAME}`);
		this.textArea.setAttribute('wrap', this._textAreaWrapping ? 'on' : 'off');
		this.textArea.setAttribute('autocorrect', 'off');
		this.textArea.setAttribute('autocapitalize', 'off');
		this.textArea.setAttribute('autocomplete', 'off');
		this.textArea.setAttribute('spellcheck', 'false');
		this.textArea.setAttribute('aria-label', this._getAriaLabel(options));
		this.textArea.setAttribute('tabindex', String(options.get(EditorOption.tabIndex)));
		this.textArea.setAttribute('role', 'textbox');
		this.textArea.setAttribute('aria-roledescription', nls.localize('editor', "editor"));
		this.textArea.setAttribute('aria-multiline', 'true');
		this.textArea.setAttribute('aria-haspopup', 'false');
		this.textArea.setAttribute('aria-autocomplete', 'both');

		if (options.get(EditorOption.domReadOnly) && options.get(EditorOption.readOnly)) {
			this.textArea.setAttribute('readonly', 'true');
		}

		this.textAreaCover = createFastDomNode(document.createElement('div'));
		this.textAreaCover.setPosition('absolute');

		const simpleModel: ISimpleModel = {
			getLineCount: (): number => {
				return this._context.viewModel.getLineCount();
			},
			getLineMaxColumn: (lineNumber: number): number => {
				return this._context.viewModel.getLineMaxColumn(lineNumber);
			},
			getValueInRange: (range: Range, eol: EndOfLinePreference): string => {
				return this._context.viewModel.getValueInRange(range, eol);
			},
			getValueLengthInRange: (range: Range): number => {
				return this._context.viewModel.model.getValueLengthInRange(range);
			}
		};

		const textAreaInputHost: ITextAreaInputHost = {
			getDataToCopy: (): ClipboardDataToCopy => {
				const rawTextToCopy = this._context.viewModel.getPlainTextToCopy(this._modelSelections, this._emptySelectionClipboard, platform.isWindows);
				const newLineCharacter = this._context.viewModel.model.getEOL();

				const isFromEmptySelection = (this._emptySelectionClipboard && this._modelSelections.length === 1 && this._modelSelections[0].isEmpty());
				const multicursorText = (Array.isArray(rawTextToCopy) ? rawTextToCopy : null);
				const text = (Array.isArray(rawTextToCopy) ? rawTextToCopy.join(newLineCharacter) : rawTextToCopy);

				let html: string | null | undefined = undefined;
				let mode: string | null = null;
				if (CopyOptions.forceCopyWithSyntaxHighlighting || (this._copyWithSyntaxHighlighting && text.length < 65536)) {
					const richText = this._context.viewModel.getRichTextToCopy(this._modelSelections, this._emptySelectionClipboard);
					if (richText) {
						html = richText.html;
						mode = richText.mode;
					}
				}
				return {
					isFromEmptySelection,
					multicursorText,
					text,
					html,
					mode
				};
			},
			getScreenReaderContent: (currentState: TextAreaState): TextAreaState => {
				if (this._accessibilitySupport === AccessibilitySupport.Disabled) {
					// We know for a fact that a screen reader is not attached
					// On OSX, we write the character before the cursor to allow for "long-press" composition
					// Also on OSX, we write the word before the cursor to allow for the Accessibility Keyboard to give good hints
					const selection = this._selections[0];
					if (platform.isMacintosh && selection.isEmpty()) {
						const position = selection.getStartPosition();

						let textBefore = this._getWordBeforePosition(position);
						if (textBefore.length === 0) {
							textBefore = this._getCharacterBeforePosition(position);
						}

						if (textBefore.length > 0) {
							return new TextAreaState(textBefore, textBefore.length, textBefore.length, position, position);
						}
					}
					// on macOS, write current selection into textarea will allow system text services pick selected text,
					// but we still want to limit the amount of text given Chromium handles very poorly text even of a few
					// thousand chars
					// (https://github.com/microsoft/vscode/issues/27799)
					const LIMIT_CHARS = 500;
					if (platform.isMacintosh && !selection.isEmpty() && simpleModel.getValueLengthInRange(selection) < LIMIT_CHARS) {
						const text = simpleModel.getValueInRange(selection, EndOfLinePreference.TextDefined);
						return new TextAreaState(text, 0, text.length, selection.getStartPosition(), selection.getEndPosition());
					}

					// on Safari, document.execCommand('cut') and document.execCommand('copy') will just not work
					// if the textarea has no content selected. So if there is an editor selection, ensure something
					// is selected in the textarea.
					if (browser.isSafari && !selection.isEmpty()) {
						const placeholderText = 'vscode-placeholder';
						return new TextAreaState(placeholderText, 0, placeholderText.length, null, null);
					}

					return TextAreaState.EMPTY;
				}

				if (browser.isAndroid) {
					// when tapping in the editor on a word, Android enters composition mode.
					// in the `compositionstart` event we cannot clear the textarea, because
					// it then forgets to ever send a `compositionend`.
					// we therefore only write the current word in the textarea
					const selection = this._selections[0];
					if (selection.isEmpty()) {
						const position = selection.getStartPosition();
						const [wordAtPosition, positionOffsetInWord] = this._getAndroidWordAtPosition(position);
						if (wordAtPosition.length > 0) {
							return new TextAreaState(wordAtPosition, positionOffsetInWord, positionOffsetInWord, position, position);
						}
					}
					return TextAreaState.EMPTY;
				}
				let content;
				if (this._wrappingColumn) {
					content = this._context.viewModel.getViewLineRenderingData(this._primaryCursorPosition.lineNumber).content;
				}
				return PagedScreenReaderStrategy.fromEditorSelection(currentState, simpleModel, this._selections[0], this._accessibilityPageSize, this._accessibilitySupport === AccessibilitySupport.Unknown, content);
			},

			deduceModelPosition: (viewAnchorPosition: Position, deltaOffset: number, lineFeedCnt: number): Position => {
				return this._context.viewModel.deduceModelPositionRelativeToViewPosition(viewAnchorPosition, deltaOffset, lineFeedCnt);
			}
		};

		const textAreaWrapper = this._register(new TextAreaWrapper(this.textArea.domNode));
		this._textAreaInput = this._register(new TextAreaInput(textAreaInputHost, textAreaWrapper, platform.OS, browser));

		this._register(this._textAreaInput.onKeyDown((e: IKeyboardEvent) => {
			this._viewController.emitKeyDown(e);
		}));

		this._register(this._textAreaInput.onKeyUp((e: IKeyboardEvent) => {
			this._viewController.emitKeyUp(e);
		}));

		this._register(this._textAreaInput.onPaste((e: IPasteData) => {
			let pasteOnNewLine = false;
			let multicursorText: string[] | null = null;
			let mode: string | null = null;
			if (e.metadata) {
				pasteOnNewLine = (this._emptySelectionClipboard && !!e.metadata.isFromEmptySelection);
				multicursorText = (typeof e.metadata.multicursorText !== 'undefined' ? e.metadata.multicursorText : null);
				mode = e.metadata.mode;
			}
			this._viewController.paste(e.text, pasteOnNewLine, multicursorText, mode);
		}));

		this._register(this._textAreaInput.onCut(() => {
			this._viewController.cut();
		}));

		this._register(this._textAreaInput.onType((e: ITypeData) => {
			if (e.replacePrevCharCnt || e.replaceNextCharCnt || e.positionDelta) {
				// must be handled through the new command
				if (_debugComposition) {
					console.log(` => compositionType: <<${e.text}>>, ${e.replacePrevCharCnt}, ${e.replaceNextCharCnt}, ${e.positionDelta}`);
				}
				this._viewController.compositionType(e.text, e.replacePrevCharCnt, e.replaceNextCharCnt, e.positionDelta);
			} else {
				if (_debugComposition) {
					console.log(` => type: <<${e.text}>>`);
				}
				this._viewController.type(e.text);
			}
		}));

		this._register(this._textAreaInput.onSelectionChangeRequest((modelSelection: Selection) => {
			this._viewController.setSelection(modelSelection);
		}));

		this._register(this._textAreaInput.onCompositionStart((e) => {

			// The textarea might contain some content when composition starts.
			//
			// When we make the textarea visible, it always has a height of 1 line,
			// so we don't need to worry too much about content on lines above or below
			// the selection.
			//
			// However, the text on the current line needs to be made visible because
			// some IME methods allow to move to other glyphs on the current line
			// (by pressing arrow keys).
			//
			// (1) The textarea might contain only some parts of the current line,
			// like the word before the selection. Also, the content inside the textarea
			// can grow or shrink as composition occurs. We therefore anchor the textarea
			// in terms of distance to a certain line start and line end.
			//
			// (2) Also, we should not make \t characters visible, because their rendering
			// inside the <textarea> will not align nicely with our rendering. We therefore
			// will hide (if necessary) some of the leading text on the current line.

			const ta = this.textArea.domNode;
			const modelSelection = this._modelSelections[0];

			const { distanceToModelLineStart, widthOfHiddenTextBefore } = (() => {
				// Find the text that is on the current line before the selection
				const textBeforeSelection = ta.value.substring(0, Math.min(ta.selectionStart, ta.selectionEnd));
				const lineFeedOffset1 = textBeforeSelection.lastIndexOf('\n');
				const lineTextBeforeSelection = textBeforeSelection.substring(lineFeedOffset1 + 1);

				// We now search to see if we should hide some part of it (if it contains \t)
				const tabOffset1 = lineTextBeforeSelection.lastIndexOf('\t');
				const desiredVisibleBeforeCharCount = lineTextBeforeSelection.length - tabOffset1 - 1;
				const startModelPosition = modelSelection.getStartPosition();
				const visibleBeforeCharCount = Math.min(startModelPosition.column - 1, desiredVisibleBeforeCharCount);
				const distanceToModelLineStart = startModelPosition.column - 1 - visibleBeforeCharCount;
				const hiddenLineTextBefore = lineTextBeforeSelection.substring(0, lineTextBeforeSelection.length - visibleBeforeCharCount);
				const widthOfHiddenTextBefore = measureText(hiddenLineTextBefore, this._fontInfo);

				return { distanceToModelLineStart, widthOfHiddenTextBefore };
			})();

			const { distanceToModelLineEnd } = (() => {
				// Find the text that is on the current line after the selection
				const textAfterSelection = ta.value.substring(Math.max(ta.selectionStart, ta.selectionEnd));
				const lineFeedOffset2 = textAfterSelection.indexOf('\n');
				const lineTextAfterSelection = lineFeedOffset2 === -1 ? textAfterSelection : textAfterSelection.substring(0, lineFeedOffset2);

				const tabOffset2 = lineTextAfterSelection.indexOf('\t');
				const desiredVisibleAfterCharCount = (tabOffset2 === -1 ? lineTextAfterSelection.length : lineTextAfterSelection.length - tabOffset2 - 1);
				const endModelPosition = modelSelection.getEndPosition();
				const visibleAfterCharCount = Math.min(this._context.viewModel.model.getLineMaxColumn(endModelPosition.lineNumber) - endModelPosition.column, desiredVisibleAfterCharCount);
				const distanceToModelLineEnd = this._context.viewModel.model.getLineMaxColumn(endModelPosition.lineNumber) - endModelPosition.column - visibleAfterCharCount;

				return { distanceToModelLineEnd };
			})();

			// Scroll to reveal the location in the editor where composition occurs
			this._context.viewModel.revealRange(
				'keyboard',
				true,
				Range.fromPositions(this._selections[0].getStartPosition()),
				viewEvents.VerticalRevealType.Simple,
				ScrollType.Immediate
			);

			this._visibleTextArea = new VisibleTextAreaData(
				this._context,
				modelSelection.startLineNumber,
				distanceToModelLineStart,
				widthOfHiddenTextBefore,
				distanceToModelLineEnd,
			);

			this._visibleTextArea.prepareRender(this._visibleRangeProvider);
			this._render();

			// Show the textarea
			this.textArea.setClassName(`inputarea ${MOUSE_CURSOR_TEXT_CSS_CLASS_NAME} ime-input`);

			this._viewController.compositionStart();
			this._context.viewModel.onCompositionStart();
		}));

		this._register(this._textAreaInput.onCompositionUpdate((e: ICompositionData) => {
			if (!this._visibleTextArea) {
				return;
			}

			this._visibleTextArea.prepareRender(this._visibleRangeProvider);
			this._render();
		}));

		this._register(this._textAreaInput.onCompositionEnd(() => {

			this._visibleTextArea = null;
			this._render();

			this.textArea.setClassName(`inputarea ${MOUSE_CURSOR_TEXT_CSS_CLASS_NAME}`);
			this._viewController.compositionEnd();
			this._context.viewModel.onCompositionEnd();
		}));

		this._register(this._textAreaInput.onFocus(() => {
			this._context.viewModel.setHasFocus(true);
		}));

		this._register(this._textAreaInput.onBlur(() => {
			this._context.viewModel.setHasFocus(false);
		}));
	}

	public override dispose(): void {
		super.dispose();
	}

	private _getAndroidWordAtPosition(position: Position): [string, number] {
		const ANDROID_WORD_SEPARATORS = '`~!@#$%^&*()-=+[{]}\\|;:",.<>/?';
		const lineContent = this._context.viewModel.getLineContent(position.lineNumber);
		const wordSeparators = getMapForWordSeparators(ANDROID_WORD_SEPARATORS);

		let goingLeft = true;
		let startColumn = position.column;
		let goingRight = true;
		let endColumn = position.column;
		let distance = 0;
		while (distance < 50 && (goingLeft || goingRight)) {
			if (goingLeft && startColumn <= 1) {
				goingLeft = false;
			}
			if (goingLeft) {
				const charCode = lineContent.charCodeAt(startColumn - 2);
				const charClass = wordSeparators.get(charCode);
				if (charClass !== WordCharacterClass.Regular) {
					goingLeft = false;
				} else {
					startColumn--;
				}
			}
			if (goingRight && endColumn > lineContent.length) {
				goingRight = false;
			}
			if (goingRight) {
				const charCode = lineContent.charCodeAt(endColumn - 1);
				const charClass = wordSeparators.get(charCode);
				if (charClass !== WordCharacterClass.Regular) {
					goingRight = false;
				} else {
					endColumn++;
				}
			}
			distance++;
		}

		return [lineContent.substring(startColumn - 1, endColumn - 1), position.column - startColumn];
	}

	private _getWordBeforePosition(position: Position): string {
		const lineContent = this._context.viewModel.getLineContent(position.lineNumber);
		const wordSeparators = getMapForWordSeparators(this._context.configuration.options.get(EditorOption.wordSeparators));

		let column = position.column;
		let distance = 0;
		while (column > 1) {
			const charCode = lineContent.charCodeAt(column - 2);
			const charClass = wordSeparators.get(charCode);
			if (charClass !== WordCharacterClass.Regular || distance > 50) {
				return lineContent.substring(column - 1, position.column - 1);
			}
			distance++;
			column--;
		}
		return lineContent.substring(0, position.column - 1);
	}

	private _getCharacterBeforePosition(position: Position): string {
		if (position.column > 1) {
			const lineContent = this._context.viewModel.getLineContent(position.lineNumber);
			const charBefore = lineContent.charAt(position.column - 2);
			if (!strings.isHighSurrogate(charBefore.charCodeAt(0))) {
				return charBefore;
			}
		}
		return '';
	}

	private _getAriaLabel(options: IComputedEditorOptions): string {
		const accessibilitySupport = options.get(EditorOption.accessibilitySupport);
		if (accessibilitySupport === AccessibilitySupport.Disabled) {
			return nls.localize('accessibilityOffAriaLabel', "The editor is not accessible at this time. Press {0} for options.", platform.isLinux ? 'Shift+Alt+F1' : 'Alt+F1');
		}
		return options.get(EditorOption.ariaLabel);
	}

	private _setAccessibilityOptions(options: IComputedEditorOptions): void {
		this._accessibilitySupport = options.get(EditorOption.accessibilitySupport);
		const accessibilityPageSize = options.get(EditorOption.accessibilityPageSize);
		if (this._accessibilitySupport === AccessibilitySupport.Enabled && accessibilityPageSize === EditorOptions.accessibilityPageSize.defaultValue) {
			// If a screen reader is attached and the default value is not set we should automatically increase the page size to 500 for a better experience
			this._accessibilityPageSize = 500;
		} else {
			this._accessibilityPageSize = accessibilityPageSize;
		}

		// When wrapping is enabled and a screen reader might be attached,
		// we will size the textarea to match the width used for wrapping points computation (see `domLineBreaksComputer.ts`).
		// This is because screen readers will read the text in the textarea and we'd like that the
		// wrapping points in the textarea match the wrapping points in the editor.
		const layoutInfo = options.get(EditorOption.layoutInfo);
		const wrappingColumn = layoutInfo.wrappingColumn;
		this._wrappingColumn = wrappingColumn;
		if (wrappingColumn !== -1 && this._accessibilitySupport !== AccessibilitySupport.Disabled) {
			const fontInfo = options.get(EditorOption.fontInfo);
			this._textAreaWrapping = true;
			this._textAreaWidth = Math.round(wrappingColumn * fontInfo.typicalHalfwidthCharacterWidth);
		} else {
			this._textAreaWrapping = false;
			this._textAreaWidth = (canUseZeroSizeTextarea ? 0 : 1);
		}
	}

	// --- begin event handlers

	public override onConfigurationChanged(e: viewEvents.ViewConfigurationChangedEvent): boolean {
		const options = this._context.configuration.options;
		const layoutInfo = options.get(EditorOption.layoutInfo);

		this._setAccessibilityOptions(options);
		this._contentLeft = layoutInfo.contentLeft;
		this._contentWidth = layoutInfo.contentWidth;
		this._contentHeight = layoutInfo.height;
		this._fontInfo = options.get(EditorOption.fontInfo);
		this._lineHeight = options.get(EditorOption.lineHeight);
		this._emptySelectionClipboard = options.get(EditorOption.emptySelectionClipboard);
		this._copyWithSyntaxHighlighting = options.get(EditorOption.copyWithSyntaxHighlighting);
		this.textArea.setAttribute('wrap', this._textAreaWrapping ? 'on' : 'off');
		this.textArea.setAttribute('aria-label', this._getAriaLabel(options));
		this.textArea.setAttribute('tabindex', String(options.get(EditorOption.tabIndex)));

		if (e.hasChanged(EditorOption.domReadOnly) || e.hasChanged(EditorOption.readOnly)) {
			if (options.get(EditorOption.domReadOnly) && options.get(EditorOption.readOnly)) {
				this.textArea.setAttribute('readonly', 'true');
			} else {
				this.textArea.removeAttribute('readonly');
			}
		}

		if (e.hasChanged(EditorOption.accessibilitySupport)) {
			this._textAreaInput.writeScreenReaderContent('strategy changed');
		}

		return true;
	}
	public override onCursorStateChanged(e: viewEvents.ViewCursorStateChangedEvent): boolean {
		this._selections = e.selections.slice(0);
		this._modelSelections = e.modelSelections.slice(0);
		if (this._accessibilitySupport === AccessibilitySupport.Disabled) {
			this._accessibilityWriteTimer.cancelAndSet(() => this._textAreaInput.writeScreenReaderContent('selection changed'), 0);
		} else {
			this._textAreaInput.writeScreenReaderContent('selection changed');
		}
		return true;
	}
	public override onDecorationsChanged(e: viewEvents.ViewDecorationsChangedEvent): boolean {
		// true for inline decorations that can end up relayouting text
		return true;
	}
	public override onFlushed(e: viewEvents.ViewFlushedEvent): boolean {
		return true;
	}
	public override onLinesChanged(e: viewEvents.ViewLinesChangedEvent): boolean {
		return true;
	}
	public override onLinesDeleted(e: viewEvents.ViewLinesDeletedEvent): boolean {
		return true;
	}
	public override onLinesInserted(e: viewEvents.ViewLinesInsertedEvent): boolean {
		return true;
	}
	public override onScrollChanged(e: viewEvents.ViewScrollChangedEvent): boolean {
		this._scrollLeft = e.scrollLeft;
		this._scrollTop = e.scrollTop;
		return true;
	}
	public override onZonesChanged(e: viewEvents.ViewZonesChangedEvent): boolean {
		return true;
	}

	// --- end event handlers

	// --- begin view API

	public isFocused(): boolean {
		return this._textAreaInput.isFocused();
	}

	public focusTextArea(): void {
		this._textAreaInput.focusTextArea();
	}

	public refreshFocusState() {
		this._textAreaInput.refreshFocusState();
	}

	public getLastRenderData(): Position | null {
		return this._lastRenderPosition;
	}

	public setAriaOptions(options: IEditorAriaOptions): void {
		if (options.activeDescendant) {
			this.textArea.setAttribute('aria-haspopup', 'true');
			this.textArea.setAttribute('aria-autocomplete', 'list');
			this.textArea.setAttribute('aria-activedescendant', options.activeDescendant);
		} else {
			this.textArea.setAttribute('aria-haspopup', 'false');
			this.textArea.setAttribute('aria-autocomplete', 'both');
			this.textArea.removeAttribute('aria-activedescendant');
		}
		if (options.role) {
			this.textArea.setAttribute('role', options.role);
		}
	}

	// --- end view API

	private _primaryCursorPosition: Position = new Position(1, 1);
	private _primaryCursorVisibleRange: HorizontalPosition | null = null;

	public prepareRender(ctx: RenderingContext): void {
		this._primaryCursorPosition = new Position(this._selections[0].positionLineNumber, this._selections[0].positionColumn);
		this._primaryCursorVisibleRange = ctx.visibleRangeForPosition(this._primaryCursorPosition);
		this._visibleTextArea?.prepareRender(ctx);
	}

	public render(ctx: RestrictedRenderingContext): void {
		this._textAreaInput.writeScreenReaderContent('render');
		this._render();
	}

	private _render(): void {
		if (this._visibleTextArea) {
			// The text area is visible for composition reasons

			const visibleStart = this._visibleTextArea.visibleTextareaStart;
			const visibleEnd = this._visibleTextArea.visibleTextareaEnd;
			const startPosition = this._visibleTextArea.startPosition;
			const endPosition = this._visibleTextArea.endPosition;
			if (startPosition && endPosition && visibleStart && visibleEnd && visibleEnd.left >= this._scrollLeft && visibleStart.left <= this._scrollLeft + this._contentWidth) {
				const top = (this._context.viewLayout.getVerticalOffsetForLineNumber(this._primaryCursorPosition.lineNumber) - this._scrollTop);
				const lineCount = this._newlinecount(this.textArea.domNode.value.substr(0, this.textArea.domNode.selectionStart));

				let scrollLeft = this._visibleTextArea.widthOfHiddenLineTextBefore;
				let left = (this._contentLeft + visibleStart.left - this._scrollLeft);
				// See https://github.com/microsoft/vscode/issues/141725#issuecomment-1050670841
				// Here we are adding +1 to avoid flickering that might be caused by having a width that is too small.
				// This could be caused by rounding errors that might only show up with certain font families.
				// In other words, a pixel might be lost when doing something like
				//      `Math.round(end) - Math.round(start)`
				// vs
				//      `Math.round(end - start)`
				let width = visibleEnd.left - visibleStart.left + 1;
				if (left < this._contentLeft) {
					// the textarea would be rendered on top of the margin,
					// so reduce its width. We use the same technique as
					// for hiding text before
					const delta = (this._contentLeft - left);
					left += delta;
					scrollLeft += delta;
					width -= delta;
				}
				if (width > this._contentWidth) {
					// the textarea would be wider than the content width,
					// so reduce its width.
					width = this._contentWidth;
				}

				// Try to render the textarea with the color/font style to match the text under it
				const viewLineData = this._context.viewModel.getViewLineData(startPosition.lineNumber);
				const startTokenIndex = viewLineData.tokens.findTokenIndexAtOffset(startPosition.column - 1);
				const endTokenIndex = viewLineData.tokens.findTokenIndexAtOffset(endPosition.column - 1);
				const textareaSpansSingleToken = (startTokenIndex === endTokenIndex);
				const presentation = this._visibleTextArea.definePresentation(
					(textareaSpansSingleToken ? viewLineData.tokens.getPresentation(startTokenIndex) : null)
				);

				this.textArea.domNode.scrollTop = lineCount * this._lineHeight;
				this.textArea.domNode.scrollLeft = scrollLeft;

				this._doRender({
					lastRenderPosition: null,
					top: top,
					left: left,
					width: width,
					height: this._lineHeight,
					useCover: false,
					color: (TokenizationRegistry.getColorMap() || [])[presentation.foreground],
					italic: presentation.italic,
					bold: presentation.bold,
					underline: presentation.underline,
					strikethrough: presentation.strikethrough
				});
			}
			return;
		}

		if (!this._primaryCursorVisibleRange) {
			// The primary cursor is outside the viewport => place textarea to the top left
			this._renderAtTopLeft();
			return;
		}

		const left = this._contentLeft + this._primaryCursorVisibleRange.left - this._scrollLeft;
		if (left < this._contentLeft || left > this._contentLeft + this._contentWidth) {
			// cursor is outside the viewport
			this._renderAtTopLeft();
			return;
		}

		const top = this._context.viewLayout.getVerticalOffsetForLineNumber(this._selections[0].positionLineNumber) - this._scrollTop;
		if (top < 0 || top > this._contentHeight) {
			// cursor is outside the viewport
			this._renderAtTopLeft();
			return;
		}

		// The primary cursor is in the viewport (at least vertically) => place textarea on the cursor

		if (platform.isMacintosh) {
			// For the popup emoji input, we will make the text area as high as the line height
			// We will also make the fontSize and lineHeight the correct dimensions to help with the placement of these pickers
			this._doRender({
				lastRenderPosition: this._primaryCursorPosition,
				top,
				left: this._wrappingColumn ? this._contentLeft : left,
				width: this._textAreaWidth,
				height: this._lineHeight,
				useCover: false
			});
			// In case the textarea contains a word, we're going to try to align the textarea's cursor
			// with our cursor by scrolling the textarea as much as possible
			this.textArea.domNode.scrollLeft = this._primaryCursorVisibleRange.left;
			const lineCount = this._newlinecount(this.textArea.domNode.value.substr(0, this.textArea.domNode.selectionStart));
			this.textArea.domNode.scrollTop = lineCount * this._lineHeight;
			return;
		}

		this._doRender({
			lastRenderPosition: this._primaryCursorPosition,
			top: top,
			left: this._wrappingColumn ? this._contentLeft : left,
			width: this._textAreaWidth,
			height: (canUseZeroSizeTextarea ? 0 : 1),
			useCover: false
		});
	}

	private _newlinecount(text: string): number {
		let result = 0;
		let startIndex = -1;
		do {
			startIndex = text.indexOf('\n', startIndex + 1);
			if (startIndex === -1) {
				break;
			}
			result++;
		} while (true);
		return result;
	}

	private _renderAtTopLeft(): void {
		// (in WebKit the textarea is 1px by 1px because it cannot handle input to a 0x0 textarea)
		// specifically, when doing Korean IME, setting the textarea to 0x0 breaks IME badly.
		this._doRender({
			lastRenderPosition: null,
			top: 0,
			left: 0,
			width: this._textAreaWidth,
			height: (canUseZeroSizeTextarea ? 0 : 1),
			useCover: true
		});
	}

	private _doRender(renderData: IRenderData): void {
		this._lastRenderPosition = renderData.lastRenderPosition;

		const ta = this.textArea;
		const tac = this.textAreaCover;

		applyFontInfo(ta, this._fontInfo);
		ta.setTop(renderData.top);
		ta.setLeft(renderData.left);
		ta.setWidth(renderData.width);
		ta.setHeight(renderData.height);

		ta.setColor(renderData.color ? Color.Format.CSS.formatHex(renderData.color) : '');
		ta.setFontStyle(renderData.italic ? 'italic' : '');
		if (renderData.bold) {
			// fontWeight is also set by `applyFontInfo`, so only overwrite it if necessary
			ta.setFontWeight('bold');
		}
		ta.setTextDecoration(`${renderData.underline ? ' underline' : ''}${renderData.strikethrough ? ' line-through' : ''}`);

		tac.setTop(renderData.useCover ? renderData.top : 0);
		tac.setLeft(renderData.useCover ? renderData.left : 0);
		tac.setWidth(renderData.useCover ? renderData.width : 0);
		tac.setHeight(renderData.useCover ? renderData.height : 0);

		const options = this._context.configuration.options;

		if (options.get(EditorOption.glyphMargin)) {
			tac.setClassName('monaco-editor-background textAreaCover ' + Margin.OUTER_CLASS_NAME);
		} else {
			if (options.get(EditorOption.lineNumbers).renderType !== RenderLineNumbersType.Off) {
				tac.setClassName('monaco-editor-background textAreaCover ' + LineNumbersOverlay.CLASS_NAME);
			} else {
				tac.setClassName('monaco-editor-background textAreaCover');
			}
		}
	}
}

interface IRenderData {
	lastRenderPosition: Position | null;
	top: number;
	left: number;
	width: number;
	height: number;
	useCover: boolean;

	color?: Color | null;
	italic?: boolean;
	bold?: boolean;
	underline?: boolean;
	strikethrough?: boolean;
}

function measureText(text: string, fontInfo: BareFontInfo): number {
	if (text.length === 0) {
		return 0;
	}

	const container = document.createElement('div');
	container.style.position = 'absolute';
	container.style.top = '-50000px';
	container.style.width = '50000px';

	const regularDomNode = document.createElement('span');
	applyFontInfo(regularDomNode, fontInfo);
	regularDomNode.style.whiteSpace = 'pre'; // just like the textarea
	regularDomNode.append(text);
	container.appendChild(regularDomNode);

	document.body.appendChild(container);

	const res = regularDomNode.offsetWidth;

	document.body.removeChild(container);

	return res;
}<|MERGE_RESOLUTION|>--- conflicted
+++ resolved
@@ -113,12 +113,9 @@
 
 	private _accessibilitySupport!: AccessibilitySupport;
 	private _accessibilityPageSize!: number;
-<<<<<<< HEAD
+	private _accessibilityWriteTimer: TimeoutTimer;
 	private _textAreaWrapping!: boolean;
 	private _textAreaWidth!: number;
-=======
-	private _accessibilityWriteTimer: TimeoutTimer;
->>>>>>> 6a62d4fb
 	private _contentLeft: number;
 	private _contentWidth: number;
 	private _contentHeight: number;
