--- conflicted
+++ resolved
@@ -40,14 +40,9 @@
 import { URI } from 'vs/base/common/uri';
 import { IInstantiationService } from 'vs/platform/instantiation/common/instantiation';
 import { FileKind } from 'vs/platform/files/common/files';
-<<<<<<< HEAD
 import * as marked from 'vs/base/common/marked/marked';
 import { MarkdownString, IMarkdownString } from 'vs/base/common/htmlContent';
-import { flatten } from 'vs/base/common/arrays';
-=======
-import { MarkdownString } from 'vs/base/common/htmlContent';
 import { flatten, isFalsyOrEmpty } from 'vs/base/common/arrays';
->>>>>>> 64d55c50
 import { IKeyboardEvent } from 'vs/base/browser/keyboardEvent';
 import { IMenuService } from 'vs/platform/actions/common/actions';
 import { ActionBar, IActionViewItemProvider, ActionViewItem } from 'vs/base/browser/ui/actionbar/actionbar';
@@ -314,12 +309,8 @@
 		private readonly widget: SuggestWidget,
 		private readonly editor: ICodeEditor,
 		private readonly markdownRenderer: MarkdownRenderer,
-<<<<<<< HEAD
-		private readonly triggerKeybindingLabel: string,
 		@IConfigurationService private readonly _configService: IConfigurationService,
-=======
 		private readonly kbToggleDetails: string,
->>>>>>> 64d55c50
 	) {
 		this.disposables = new DisposableStore();
 
@@ -913,12 +904,7 @@
 				break;
 			case State.Empty:
 				this.messageElement.textContent = SuggestWidget.NO_SUGGESTIONS_MESSAGE;
-<<<<<<< HEAD
-				this.messageElement.style.width = `${this.maxWidgetHeight}px`;
-				hide(this.listElement, this.details.element);
-=======
 				hide(this.listElement, this.details.element, this.statusBarElement);
->>>>>>> 64d55c50
 				show(this.messageElement);
 				removeClass(this.element, 'docs-side');
 				this.show();
