--- conflicted
+++ resolved
@@ -156,21 +156,6 @@
 			createSuggestItem('tnippet2', 1, modes.CompletionItemKind.Snippet),
 			createSuggestItem('semver', 1, modes.CompletionItemKind.Property),
 		], 1, {
-<<<<<<< HEAD
-				leadingLineContent: 's',
-				characterCountDelta: 0
-			}, WordDistance.None, {
-				snippets: 'top',
-				snippetsPreventQuickSuggestions: true,
-				filterGraceful: true,
-				localityBonus: false,
-				shareSuggestSelections: false,
-				showIcons: true,
-				maxVisibleSuggestions: 12,
-				largeDetail: false,
-				filteredTypes: Object.create(null)
-			});
-=======
 			leadingLineContent: 's',
 			characterCountDelta: 0
 		}, WordDistance.None, {
@@ -182,7 +167,6 @@
 			maxVisibleSuggestions: 12,
 			filteredTypes: Object.create(null)
 		}, 'top');
->>>>>>> 0a335ea6
 
 		assert.equal(model.items.length, 2);
 		const [a, b] = model.items;
@@ -199,21 +183,6 @@
 			createSuggestItem('tnippet2', 1, modes.CompletionItemKind.Snippet),
 			createSuggestItem('Semver', 1, modes.CompletionItemKind.Property),
 		], 1, {
-<<<<<<< HEAD
-				leadingLineContent: 's',
-				characterCountDelta: 0
-			}, WordDistance.None, {
-				snippets: 'bottom',
-				snippetsPreventQuickSuggestions: true,
-				filterGraceful: true,
-				localityBonus: false,
-				shareSuggestSelections: false,
-				showIcons: true,
-				maxVisibleSuggestions: 12,
-				largeDetail: false,
-				filteredTypes: Object.create(null)
-			});
-=======
 			leadingLineContent: 's',
 			characterCountDelta: 0
 		}, WordDistance.None, {
@@ -225,7 +194,6 @@
 			maxVisibleSuggestions: 12,
 			filteredTypes: Object.create(null)
 		}, 'bottom');
->>>>>>> 0a335ea6
 
 		assert.equal(model.items.length, 2);
 		const [a, b] = model.items;
@@ -241,21 +209,6 @@
 			createSuggestItem('tnippet2', 1, modes.CompletionItemKind.Snippet),
 			createSuggestItem('Semver', 1),
 		], 1, {
-<<<<<<< HEAD
-				leadingLineContent: 's',
-				characterCountDelta: 0
-			}, WordDistance.None, {
-				snippets: 'inline',
-				snippetsPreventQuickSuggestions: true,
-				filterGraceful: true,
-				localityBonus: false,
-				shareSuggestSelections: false,
-				showIcons: true,
-				maxVisibleSuggestions: 12,
-				largeDetail: false,
-				filteredTypes: Object.create(null)
-			});
-=======
 			leadingLineContent: 's',
 			characterCountDelta: 0
 		}, WordDistance.None, {
@@ -267,7 +220,6 @@
 			maxVisibleSuggestions: 12,
 			filteredTypes: Object.create(null)
 		}, 'inline');
->>>>>>> 0a335ea6
 
 		assert.equal(model.items.length, 2);
 		const [a, b] = model.items;
