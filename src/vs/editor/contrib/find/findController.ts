--- conflicted
+++ resolved
@@ -503,31 +503,15 @@
 	}
 }));
 
-<<<<<<< HEAD
-	public async run(accessor: ServicesAccessor | null, editor: ICodeEditor): Promise<void> {
-		let controller = CommonFindController.get(editor);
-		if (controller) {
-			await controller.start({
-				forceRevealReplace: false,
-				seedSearchStringFromSelection: editor.getOption(EditorOption.find).seedSearchStringFromSelection ? 'single' : 'none',
-				seedSearchStringFromCursor: editor.getOption(EditorOption.find).seedSearchStringFromCursor,
-				seedSearchStringFromGlobalClipboard: editor.getOption(EditorOption.find).globalFindClipboard,
-				shouldFocus: FindStartFocusAction.FocusFindInput,
-				shouldAnimate: true,
-				updateSearchScope: false,
-				loop: editor.getOption(EditorOption.find).loop
-			});
-		}
-=======
 StartFindAction.addImplementation(0, (accessor: ServicesAccessor, editor: ICodeEditor, args: any): boolean | Promise<void> => {
 	const controller = CommonFindController.get(editor);
 	if (!controller) {
 		return false;
->>>>>>> 6afedfda
 	}
 	return controller.start({
 		forceRevealReplace: false,
 		seedSearchStringFromSelection: editor.getOption(EditorOption.find).seedSearchStringFromSelection ? 'single' : 'none',
+		seedSearchStringFromCursor: editor.getOption(EditorOption.find).seedSearchStringFromCursor,
 		seedSearchStringFromGlobalClipboard: editor.getOption(EditorOption.find).globalFindClipboard,
 		shouldFocus: FindStartFocusAction.FocusFindInput,
 		shouldAnimate: true,
@@ -659,7 +643,7 @@
 		if (!controller) {
 			return;
 		}
-		let selectionSearchString = getSelectionSearchString(editor);
+		let selectionSearchString = getSelectionSearchString(editor, 'single', editor.getOption(EditorOption.find).seedSearchStringFromCursor);
 		if (selectionSearchString) {
 			controller.setSearchString(selectionSearchString);
 		}
@@ -742,48 +726,9 @@
 	}
 }));
 
-<<<<<<< HEAD
-	public async run(accessor: ServicesAccessor | null, editor: ICodeEditor): Promise<void> {
-		if (!editor.hasModel() || editor.getOption(EditorOption.readOnly)) {
-			return;
-		}
-
-		let controller = CommonFindController.get(editor);
-		let currentSelection = editor.getSelection();
-		let findInputFocused = controller.isFindInputFocused();
-		// we only seed search string from selection when the current selection is single line and not empty,
-		// + the find input is not focused
-		let seedSearchStringFromSelection = !currentSelection.isEmpty()
-			&& currentSelection.startLineNumber === currentSelection.endLineNumber && editor.getOption(EditorOption.find).seedSearchStringFromSelection
-			&& !findInputFocused;
-		/*
-		 * if the existing search string in find widget is empty and we don't seed search string from selection, it means the Find Input is still empty, so we should focus the Find Input instead of Replace Input.
-
-		 * findInputFocused true -> seedSearchStringFromSelection false, FocusReplaceInput
-		 * findInputFocused false, seedSearchStringFromSelection true FocusReplaceInput
-		 * findInputFocused false seedSearchStringFromSelection false FocusFindInput
-		 */
-		let shouldFocus = (findInputFocused || seedSearchStringFromSelection) ?
-			FindStartFocusAction.FocusReplaceInput : FindStartFocusAction.FocusFindInput;
-
-
-		if (controller) {
-			await controller.start({
-				forceRevealReplace: true,
-				seedSearchStringFromSelection: seedSearchStringFromSelection ? 'single' : 'none',
-				seedSearchStringFromCursor: editor.getOption(EditorOption.find).seedSearchStringFromCursor,
-				seedSearchStringFromGlobalClipboard: editor.getOption(EditorOption.find).seedSearchStringFromSelection,
-				shouldFocus: shouldFocus,
-				shouldAnimate: true,
-				updateSearchScope: false,
-				loop: editor.getOption(EditorOption.find).loop
-			});
-		}
-=======
 StartFindReplaceAction.addImplementation(0, (accessor: ServicesAccessor, editor: ICodeEditor, args: any): boolean | Promise<void> => {
 	if (!editor.hasModel() || editor.getOption(EditorOption.readOnly)) {
 		return false;
->>>>>>> 6afedfda
 	}
 	const controller = CommonFindController.get(editor);
 	if (!controller) {
@@ -810,6 +755,7 @@
 	return controller.start({
 		forceRevealReplace: true,
 		seedSearchStringFromSelection: seedSearchStringFromSelection ? 'single' : 'none',
+		seedSearchStringFromCursor: editor.getOption(EditorOption.find).seedSearchStringFromCursor,
 		seedSearchStringFromGlobalClipboard: editor.getOption(EditorOption.find).seedSearchStringFromSelection,
 		shouldFocus: shouldFocus,
 		shouldAnimate: true,
