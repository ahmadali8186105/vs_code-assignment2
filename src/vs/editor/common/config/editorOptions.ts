--- conflicted
+++ resolved
@@ -2889,17 +2889,15 @@
 					default: true,
 					markdownDescription: nls.localize('editor.suggest.showSnippets', "When enabled IntelliSense shows `snippet`-suggestions.")
 				},
-<<<<<<< HEAD
 				'editor.suggest.largeDetail': {
 					type: 'boolean',
 					default: true,
 					markdownDescription: nls.localize('editor.suggest.largeDetail', "When enabled IntelliSense shows larger details.")
-=======
+				},
 				'editor.suggest.hideStatusBar': {
 					type: 'boolean',
 					default: true,
 					markdownDescription: nls.localize('editor.suggest.hideStatusBar', "Controls the visibility of the status bar at the bottom of the suggest widget.")
->>>>>>> 64d55c50
 				}
 			}
 		);
