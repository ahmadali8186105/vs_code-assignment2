--- conflicted
+++ resolved
@@ -571,17 +571,15 @@
 			'default': EDITOR_DEFAULTS.accessibilitySupport,
 			'description': nls.localize('accessibilitySupport', "Controls whether the editor should run in a mode where it is optimized for screen readers.")
 		},
-<<<<<<< HEAD
+    'editor.links': {
+			'type': 'boolean',
+			'default': EDITOR_DEFAULTS.contribInfo.links,
+			'description': nls.localize('links', "Controls whether the editor should detect links and make them clickable")
+    },
 		'editor.showChangesInGutter': {
 			'type': 'boolean',
 			'default': EDITOR_DEFAULTS.showChangesInGutter,
 			'description': nls.localize('showChangesInGutter', "Controls whether changes are visible in the gutter.")
-=======
-		'editor.links': {
-			'type': 'boolean',
-			'default': EDITOR_DEFAULTS.contribInfo.links,
-			'description': nls.localize('links', "Controls whether the editor should detect links and make them clickable")
->>>>>>> c2d0d459
 		},
 		'diffEditor.renderSideBySide': {
 			'type': 'boolean',
