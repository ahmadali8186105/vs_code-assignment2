--- conflicted
+++ resolved
@@ -133,7 +133,6 @@
 		this._resetTokenizationState();
 	}
 
-<<<<<<< HEAD
 	protected _computeIndentRanges(): IndentRange[] {
 		var foldEndPattern = LanguageConfigurationRegistry.getFoldEndPattern(this.getMode().getId());
 		return computeRanges(this, foldEndPattern);
@@ -169,9 +168,6 @@
 	_resetTokenizationState(): void {
 		this._retokenizers = dispose(this._retokenizers);
 		this._scheduleRetokenizeNow.cancel();
-=======
-	protected _resetTokenizationState(): void {
->>>>>>> 01acb0eb
 		this._clearTimers();
 		for (let i = 0; i < this._lines.length; i++) {
 			this._lines[i].resetTokenizationState();
