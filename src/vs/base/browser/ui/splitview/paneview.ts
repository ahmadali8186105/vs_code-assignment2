/*---------------------------------------------------------------------------------------------
 *  Copyright (c) Microsoft Corporation. All rights reserved.
 *  Licensed under the MIT License. See License.txt in the project root for license information.
 *--------------------------------------------------------------------------------------------*/

import 'vs/css!./paneview';
import { IDisposable, Disposable, DisposableStore } from 'vs/base/common/lifecycle';
import { Event, Emitter } from 'vs/base/common/event';
import { domEvent } from 'vs/base/browser/event';
import { StandardKeyboardEvent } from 'vs/base/browser/keyboardEvent';
import { KeyCode } from 'vs/base/common/keyCodes';
import { $, append, addClass, removeClass, toggleClass, trackFocus, EventHelper } from 'vs/base/browser/dom';
import { firstIndex } from 'vs/base/common/arrays';
import { Color, RGBA } from 'vs/base/common/color';
import { SplitView, IView } from './splitview';
import { isFirefox } from 'vs/base/browser/browser';
import { DataTransfers } from 'vs/base/browser/dnd';
<<<<<<< HEAD
import { Orientation } from 'vs/base/browser/ui/sash/sash';
=======
import { localize } from 'vs/nls';
>>>>>>> 4b716ca5

export interface IPaneOptions {
	minimumBodySize?: number;
	maximumBodySize?: number;
	expanded?: boolean;
	title: string;
}

export interface IPaneStyles {
	dropBackground?: Color;
	headerForeground?: Color;
	headerBackground?: Color;
	headerBorder?: Color;
}

/**
 * A Pane is a structured SplitView view.
 *
 * WARNING: You must call `render()` after you contruct it.
 * It can't be done automatically at the end of the ctor
 * because of the order of property initialization in TypeScript.
 * Subclasses wouldn't be able to set own properties
 * before the `render()` call, thus forbiding their use.
 */
export abstract class Pane extends Disposable implements IView {

	private static readonly HEADER_SIZE = 22;

	readonly element: HTMLElement;
	private header!: HTMLElement;
	private body!: HTMLElement;

	protected _expanded: boolean;
	protected _preventCollapse?: boolean;

	private expandedSize: number | undefined = undefined;
	private _headerVisible = true;
	private _minimumBodySize: number;
	private _maximumBodySize: number;
	private ariaHeaderLabel: string;
	private styles: IPaneStyles = {};
	private animationTimer: number | undefined = undefined;

	private readonly _onDidChange = this._register(new Emitter<number | undefined>());
	readonly onDidChange: Event<number | undefined> = this._onDidChange.event;

	private readonly _onDidChangeExpansionState = this._register(new Emitter<boolean>());
	readonly onDidChangeExpansionState: Event<boolean> = this._onDidChangeExpansionState.event;

	get draggableElement(): HTMLElement {
		return this.header;
	}

	get dropTargetElement(): HTMLElement {
		return this.element;
	}

	private _dropBackground: Color | undefined;
	get dropBackground(): Color | undefined {
		return this._dropBackground;
	}

	get minimumBodySize(): number {
		return this._minimumBodySize;
	}

	set minimumBodySize(size: number) {
		this._minimumBodySize = size;
		this._onDidChange.fire(undefined);
	}

	get maximumBodySize(): number {
		return this._maximumBodySize;
	}

	set maximumBodySize(size: number) {
		this._maximumBodySize = size;
		this._onDidChange.fire(undefined);
	}

	private get headerSize(): number {
		return this.headerVisible ? Pane.HEADER_SIZE : 0;
	}

	get minimumSize(): number {
		const headerSize = this.headerSize;
		const expanded = !this.headerVisible || this.isExpanded();
		const minimumBodySize = expanded ? this._minimumBodySize : 0;

		return headerSize + minimumBodySize;
	}

	get maximumSize(): number {
		const headerSize = this.headerSize;
		const expanded = !this.headerVisible || this.isExpanded();
		const maximumBodySize = expanded ? this._maximumBodySize : 0;

		return headerSize + maximumBodySize;
	}

	width: number = 0;

	constructor(options: IPaneOptions) {
		super();
		this._expanded = typeof options.expanded === 'undefined' ? true : !!options.expanded;
		this.ariaHeaderLabel = localize('viewSection', "{0} Section", options.title);
		this._minimumBodySize = typeof options.minimumBodySize === 'number' ? options.minimumBodySize : 120;
		this._maximumBodySize = typeof options.maximumBodySize === 'number' ? options.maximumBodySize : Number.POSITIVE_INFINITY;

		this.element = $('.pane');
	}

	isExpanded(): boolean {
		return this._expanded;
	}

	setExpanded(expanded: boolean): boolean {
		if (this._expanded === !!expanded) {
			return false;
		}

		this._expanded = !!expanded;
		this.updateHeader();

		if (expanded) {
			if (typeof this.animationTimer === 'number') {
				clearTimeout(this.animationTimer);
			}
			append(this.element, this.body);
		} else {
			this.animationTimer = window.setTimeout(() => {
				this.body.remove();
			}, 200);
		}

		this._onDidChangeExpansionState.fire(expanded);
		this._onDidChange.fire(expanded ? this.expandedSize : undefined);
		return true;
	}

	get headerVisible(): boolean {
		return this._headerVisible;
	}

	set headerVisible(visible: boolean) {
		if (this._headerVisible === !!visible) {
			return;
		}

		this._headerVisible = !!visible;
		this.updateHeader();
		this._onDidChange.fire(undefined);
	}

	render(): void {
		this.header = $('.pane-header');
		append(this.element, this.header);
		this.header.setAttribute('tabindex', '0');
		this.header.setAttribute('role', 'toolbar');
		this.header.setAttribute('aria-label', this.ariaHeaderLabel);
		this.renderHeader(this.header);

		const focusTracker = trackFocus(this.header);
		this._register(focusTracker);
		this._register(focusTracker.onDidFocus(() => addClass(this.header, 'focused'), null));
		this._register(focusTracker.onDidBlur(() => removeClass(this.header, 'focused'), null));

		this.updateHeader();


		if (!this._preventCollapse) {
			const onHeaderKeyDown = Event.chain(domEvent(this.header, 'keydown'))
				.map(e => new StandardKeyboardEvent(e));

			this._register(onHeaderKeyDown.filter(e => e.keyCode === KeyCode.Enter || e.keyCode === KeyCode.Space)
				.event(() => this.setExpanded(!this.isExpanded()), null));

			this._register(onHeaderKeyDown.filter(e => e.keyCode === KeyCode.LeftArrow)
				.event(() => this.setExpanded(false), null));

			this._register(onHeaderKeyDown.filter(e => e.keyCode === KeyCode.RightArrow)
				.event(() => this.setExpanded(true), null));

			this._register(domEvent(this.header, 'click')
				(() => this.setExpanded(!this.isExpanded()), null));
		}

		this.body = append(this.element, $('.pane-body'));
		this.renderBody(this.body);
	}

	layout(height: number): void {
		const headerSize = this.headerVisible ? Pane.HEADER_SIZE : 0;

		if (this.isExpanded()) {
			this.layoutBody(height - headerSize, this.width);
			this.expandedSize = height;
		}
	}

	style(styles: IPaneStyles): void {
		this.styles = styles;

		if (!this.header) {
			return;
		}

		this.updateHeader();
	}

	protected updateHeader(): void {
		const expanded = !this.headerVisible || this.isExpanded();

		this.header.style.height = `${this.headerSize}px`;
		this.header.style.lineHeight = `${this.headerSize}px`;
		toggleClass(this.header, 'hidden', !this.headerVisible);
		toggleClass(this.header, 'expanded', expanded);
		this.header.setAttribute('aria-expanded', String(expanded));

		this.header.style.color = this.styles.headerForeground ? this.styles.headerForeground.toString() : '';
		this.header.style.backgroundColor = this.styles.headerBackground ? this.styles.headerBackground.toString() : '';
		this.header.style.borderTop = this.styles.headerBorder ? `1px solid ${this.styles.headerBorder}` : '';
		this._dropBackground = this.styles.dropBackground;
	}

	protected abstract renderHeader(container: HTMLElement): void;
	protected abstract renderBody(container: HTMLElement): void;
	protected abstract layoutBody(height: number, width: number): void;
}

interface IDndContext {
	draggable: PaneDraggable | null;
}

class PaneDraggable extends Disposable {

	private static readonly DefaultDragOverBackgroundColor = new Color(new RGBA(128, 128, 128, 0.5));

	private dragOverCounter = 0; // see https://github.com/Microsoft/vscode/issues/14470

	private _onDidDrop = this._register(new Emitter<{ from: Pane, to: Pane }>());
	readonly onDidDrop = this._onDidDrop.event;

	constructor(private pane: Pane, private dnd: IPaneDndController, private context: IDndContext) {
		super();

		pane.draggableElement.draggable = true;
		this._register(domEvent(pane.draggableElement, 'dragstart')(this.onDragStart, this));
		this._register(domEvent(pane.dropTargetElement, 'dragenter')(this.onDragEnter, this));
		this._register(domEvent(pane.dropTargetElement, 'dragleave')(this.onDragLeave, this));
		this._register(domEvent(pane.dropTargetElement, 'dragend')(this.onDragEnd, this));
		this._register(domEvent(pane.dropTargetElement, 'drop')(this.onDrop, this));
	}

	private onDragStart(e: DragEvent): void {
		if (!this.dnd.canDrag(this.pane) || !e.dataTransfer) {
			e.preventDefault();
			e.stopPropagation();
			return;
		}

		e.dataTransfer.effectAllowed = 'move';

		if (isFirefox) {
			// Firefox: requires to set a text data transfer to get going
			e.dataTransfer?.setData(DataTransfers.TEXT, this.pane.draggableElement.textContent || '');
		}

		const dragImage = append(document.body, $('.monaco-drag-image', {}, this.pane.draggableElement.textContent || ''));
		e.dataTransfer.setDragImage(dragImage, -10, -10);
		setTimeout(() => document.body.removeChild(dragImage), 0);

		this.context.draggable = this;
	}

	private onDragEnter(e: DragEvent): void {
		if (!this.context.draggable || this.context.draggable === this) {
			return;
		}

		if (!this.dnd.canDrop(this.context.draggable.pane, this.pane)) {
			return;
		}

		this.dragOverCounter++;
		this.render();
	}

	private onDragLeave(e: DragEvent): void {
		if (!this.context.draggable || this.context.draggable === this) {
			return;
		}

		if (!this.dnd.canDrop(this.context.draggable.pane, this.pane)) {
			return;
		}

		this.dragOverCounter--;

		if (this.dragOverCounter === 0) {
			this.render();
		}
	}

	private onDragEnd(e: DragEvent): void {
		if (!this.context.draggable) {
			return;
		}

		this.dragOverCounter = 0;
		this.render();
		this.context.draggable = null;
	}

	private onDrop(e: DragEvent): void {
		if (!this.context.draggable) {
			return;
		}

		EventHelper.stop(e);

		this.dragOverCounter = 0;
		this.render();

		if (this.dnd.canDrop(this.context.draggable.pane, this.pane) && this.context.draggable !== this) {
			this._onDidDrop.fire({ from: this.context.draggable.pane, to: this.pane });
		}

		this.context.draggable = null;
	}

	private render(): void {
		let backgroundColor: string | null = null;

		if (this.dragOverCounter > 0) {
			backgroundColor = (this.pane.dropBackground || PaneDraggable.DefaultDragOverBackgroundColor).toString();
		}

		this.pane.dropTargetElement.style.backgroundColor = backgroundColor || '';
	}
}

export interface IPaneDndController {
	canDrag(pane: Pane): boolean;
	canDrop(pane: Pane, overPane: Pane): boolean;
}

export class DefaultPaneDndController implements IPaneDndController {

	canDrag(pane: Pane): boolean {
		return true;
	}

	canDrop(pane: Pane, overPane: Pane): boolean {
		return true;
	}
}

export interface IPaneViewOptions {
	dnd?: IPaneDndController;
	orientation?: Orientation;
}

interface IPaneItem {
	pane: Pane;
	disposable: IDisposable;
}

export class PaneView extends Disposable {

	private dnd: IPaneDndController | undefined;
	private dndContext: IDndContext = { draggable: null };
	private el: HTMLElement;
	private paneItems: IPaneItem[] = [];
	private width: number = 0;
	private splitview: SplitView;
	private orientation: Orientation;
	private animationTimer: number | undefined = undefined;

	private _onDidDrop = this._register(new Emitter<{ from: Pane, to: Pane }>());
	readonly onDidDrop: Event<{ from: Pane, to: Pane }> = this._onDidDrop.event;

	readonly onDidSashChange: Event<number>;

	constructor(container: HTMLElement, options: IPaneViewOptions = {}) {
		super();

		this.dnd = options.dnd;
		this.orientation = options.orientation ?? Orientation.VERTICAL;
		this.el = append(container, $('.monaco-pane-view'));
		this.splitview = this._register(new SplitView(this.el, { orientation: this.orientation }));
		this.onDidSashChange = this.splitview.onDidSashChange;
	}

	addPane(pane: Pane, size: number, index = this.splitview.length): void {
		const disposables = new DisposableStore();
		pane.onDidChangeExpansionState(this.setupAnimation, this, disposables);

		const paneItem = { pane: pane, disposable: disposables };
		this.paneItems.splice(index, 0, paneItem);
		pane.width = this.width;
		this.splitview.addView(pane, size, index);

		if (this.dnd) {
			const draggable = new PaneDraggable(pane, this.dnd, this.dndContext);
			disposables.add(draggable);
			disposables.add(draggable.onDidDrop(this._onDidDrop.fire, this._onDidDrop));
		}
	}

	removePane(pane: Pane): void {
		const index = firstIndex(this.paneItems, item => item.pane === pane);

		if (index === -1) {
			return;
		}

		this.splitview.removeView(index);
		const paneItem = this.paneItems.splice(index, 1)[0];
		paneItem.disposable.dispose();
	}

	movePane(from: Pane, to: Pane): void {
		const fromIndex = firstIndex(this.paneItems, item => item.pane === from);
		const toIndex = firstIndex(this.paneItems, item => item.pane === to);

		if (fromIndex === -1 || toIndex === -1) {
			return;
		}

		const [paneItem] = this.paneItems.splice(fromIndex, 1);
		this.paneItems.splice(toIndex, 0, paneItem);

		this.splitview.moveView(fromIndex, toIndex);
	}

	resizePane(pane: Pane, size: number): void {
		const index = firstIndex(this.paneItems, item => item.pane === pane);

		if (index === -1) {
			return;
		}

		this.splitview.resizeView(index, size);
	}

	getPaneSize(pane: Pane): number {
		const index = firstIndex(this.paneItems, item => item.pane === pane);

		if (index === -1) {
			return -1;
		}

		return this.splitview.getViewSize(index);
	}

	layout(height: number, width: number): void {
		this.width = width;

		for (const paneItem of this.paneItems) {
			paneItem.pane.width = width;
		}

		this.splitview.layout(this.orientation === Orientation.HORIZONTAL ? width : height);
	}

	private setupAnimation(): void {
		if (typeof this.animationTimer === 'number') {
			window.clearTimeout(this.animationTimer);
		}

		addClass(this.el, 'animated');

		this.animationTimer = window.setTimeout(() => {
			this.animationTimer = undefined;
			removeClass(this.el, 'animated');
		}, 200);
	}

	dispose(): void {
		super.dispose();

		this.paneItems.forEach(i => i.disposable.dispose());
	}
}<|MERGE_RESOLUTION|>--- conflicted
+++ resolved
@@ -15,11 +15,8 @@
 import { SplitView, IView } from './splitview';
 import { isFirefox } from 'vs/base/browser/browser';
 import { DataTransfers } from 'vs/base/browser/dnd';
-<<<<<<< HEAD
 import { Orientation } from 'vs/base/browser/ui/sash/sash';
-=======
 import { localize } from 'vs/nls';
->>>>>>> 4b716ca5
 
 export interface IPaneOptions {
 	minimumBodySize?: number;
