--- conflicted
+++ resolved
@@ -3850,19 +3850,13 @@
 		 */
 		fontFamily?: string;
 		/**
-<<<<<<< HEAD
 		 * Debounce delay in milliseconds for when inlay hints will update after you stop typing.
 		 * Defaults to 1250ms.
 		 */
 		typingDebounceDelay?: number;
 		/**
-		 * The display style to render inlay hints with.
-		 * Compact mode disables the borders and padding around the inlay hint.
-		 * Defaults to 'standard'.
-=======
 		 * Enables the padding around the inlay hint.
 		 * Defaults to false.
->>>>>>> 6d24a019
 		 */
 		padding?: boolean;
 	}
