/*---------------------------------------------------------------------------------------------
 *  Copyright (c) Microsoft Corporation. All rights reserved.
 *  Licensed under the MIT License. See License.txt in the project root for license information.
 *--------------------------------------------------------------------------------------------*/

import * as path from 'vs/base/common/path';
import * as objects from 'vs/base/common/objects';
import * as nls from 'vs/nls';
import { Emitter } from 'vs/base/common/event';
import { URI } from 'vs/base/common/uri';
import { screen, BrowserWindow, systemPreferences, app, TouchBar, nativeImage, Rectangle, Display, TouchBarSegmentedControl, NativeImage, BrowserWindowConstructorOptions, SegmentedControlSegment, nativeTheme, Event, Details } from 'electron';
import { IEnvironmentService, INativeEnvironmentService } from 'vs/platform/environment/common/environment';
import { ILogService } from 'vs/platform/log/common/log';
import { IConfigurationService } from 'vs/platform/configuration/common/configuration';
import { parseArgs, OPTIONS } from 'vs/platform/environment/node/argv';
import { NativeParsedArgs } from 'vs/platform/environment/common/argv';
import product from 'vs/platform/product/common/product';
import { IWindowSettings, MenuBarVisibility, getTitleBarStyle, getMenuBarVisibility, zoomLevelToZoomFactor, INativeWindowConfiguration } from 'vs/platform/windows/common/windows';
import { Disposable, toDisposable } from 'vs/base/common/lifecycle';
import { isLinux, isMacintosh, isWindows } from 'vs/base/common/platform';
import { ICodeWindow, IWindowState, WindowMode } from 'vs/platform/windows/electron-main/windows';
import { IWorkspaceIdentifier } from 'vs/platform/workspaces/common/workspaces';
import { IWorkspacesMainService } from 'vs/platform/workspaces/electron-main/workspacesMainService';
import { IBackupMainService } from 'vs/platform/backup/electron-main/backup';
import { ISerializableCommandAction } from 'vs/platform/actions/common/actions';
import * as perf from 'vs/base/common/performance';
import { resolveMarketplaceHeaders } from 'vs/platform/extensionManagement/common/extensionGalleryService';
import { IThemeMainService } from 'vs/platform/theme/electron-main/themeMainService';
import { RunOnceScheduler } from 'vs/base/common/async';
import { ITelemetryService } from 'vs/platform/telemetry/common/telemetry';
import { IDialogMainService } from 'vs/platform/dialogs/electron-main/dialogs';
import { mnemonicButtonLabel } from 'vs/base/common/labels';
import { ThemeIcon } from 'vs/platform/theme/common/themeService';
import { ILifecycleMainService } from 'vs/platform/lifecycle/electron-main/lifecycleMainService';
import { IStorageMainService } from 'vs/platform/storage/node/storageMainService';
import { IFileService } from 'vs/platform/files/common/files';
<<<<<<< HEAD
import { Schemas } from 'vs/base/common/network';
=======
import { ColorScheme } from 'vs/platform/theme/common/theme';
>>>>>>> e7514736

export interface IWindowCreationOptions {
	state: IWindowState;
	extensionDevelopmentPath?: string[];
	isExtensionTestHost?: boolean;
}

export const defaultWindowState = function (mode = WindowMode.Normal): IWindowState {
	return {
		width: 1024,
		height: 768,
		mode
	};
};

interface ITouchBarSegment extends SegmentedControlSegment {
	id: string;
}

const enum WindowError {
	UNRESPONSIVE = 1,
	CRASHED = 2
}

const enum ReadyState {

	/**
	 * This window has not loaded any HTML yet
	 */
	NONE,

	/**
	 * This window is loading HTML
	 */
	LOADING,

	/**
	 * This window is navigating to another HTML
	 */
	NAVIGATING,

	/**
	 * This window is done loading HTML
	 */
	READY
}

export class CodeWindow extends Disposable implements ICodeWindow {

	private static readonly MIN_WIDTH = 600;
	private static readonly MIN_HEIGHT = 270;

	private static readonly MAX_URL_LENGTH = 2 * 1024 * 1024; // https://cs.chromium.org/chromium/src/url/url_constants.cc?l=32

	private readonly _onLoad = this._register(new Emitter<void>());
	readonly onLoad = this._onLoad.event;

	private readonly _onReady = this._register(new Emitter<void>());
	readonly onReady = this._onReady.event;

	private readonly _onClose = this._register(new Emitter<void>());
	readonly onClose = this._onClose.event;

	private readonly _onDestroy = this._register(new Emitter<void>());
	readonly onDestroy = this._onDestroy.event;

	private hiddenTitleBarStyle: boolean | undefined;
	private showTimeoutHandle: NodeJS.Timeout | undefined;
	private _lastFocusTime: number;
	private _readyState: ReadyState;
	private windowState: IWindowState;
	private currentMenuBarVisibility: MenuBarVisibility | undefined;

	private representedFilename: string | undefined;
	private documentEdited: boolean | undefined;

	private readonly whenReadyCallbacks: { (window: ICodeWindow): void }[];

	private pendingLoadConfig?: INativeWindowConfiguration;

	private marketplaceHeadersPromise: Promise<object>;

	private readonly touchBarGroups: TouchBarSegmentedControl[];

	private currentHttpProxy?: string;
	private currentNoProxy?: string;

	constructor(
		config: IWindowCreationOptions,
		@ILogService private readonly logService: ILogService,
		@IEnvironmentService private readonly environmentService: INativeEnvironmentService,
		@IFileService private readonly fileService: IFileService,
		@IStorageMainService private readonly storageService: IStorageMainService,
		@IConfigurationService private readonly configurationService: IConfigurationService,
		@IThemeMainService private readonly themeMainService: IThemeMainService,
		@IWorkspacesMainService private readonly workspacesMainService: IWorkspacesMainService,
		@IBackupMainService private readonly backupMainService: IBackupMainService,
		@ITelemetryService private readonly telemetryService: ITelemetryService,
		@IDialogMainService private readonly dialogMainService: IDialogMainService,
		@ILifecycleMainService private readonly lifecycleMainService: ILifecycleMainService
	) {
		super();

		this.touchBarGroups = [];
		this._lastFocusTime = -1;
		this._readyState = ReadyState.NONE;
		this.whenReadyCallbacks = [];

		//#region create browser window
		{
			// Load window state
			const [state, hasMultipleDisplays] = this.restoreWindowState(config.state);
			this.windowState = state;
			this.logService.trace('window#ctor: using window state', state);

			// in case we are maximized or fullscreen, only show later after the call to maximize/fullscreen (see below)
			const isFullscreenOrMaximized = (this.windowState.mode === WindowMode.Maximized || this.windowState.mode === WindowMode.Fullscreen);

			const windowConfig = this.configurationService.getValue<IWindowSettings>('window');

			const options: BrowserWindowConstructorOptions = {
				width: this.windowState.width,
				height: this.windowState.height,
				x: this.windowState.x,
				y: this.windowState.y,
				backgroundColor: this.themeMainService.getBackgroundColor(),
				minWidth: CodeWindow.MIN_WIDTH,
				minHeight: CodeWindow.MIN_HEIGHT,
				show: !isFullscreenOrMaximized,
				title: product.nameLong,
				webPreferences: {
					preload: URI.parse(this.doGetPreloadUrl()).fsPath,
					enableWebSQL: false,
					enableRemoteModule: false,
					spellcheck: false,
					nativeWindowOpen: true,
					webviewTag: true,
					zoomFactor: zoomLevelToZoomFactor(windowConfig?.zoomLevel),
					...this.environmentService.sandbox ?

						// Sandbox
						{
							sandbox: true,
							contextIsolation: true
						} :

						// No Sandbox
						{
							nodeIntegration: true
						}
				}
			};

			// Apply icon to window
			// Linux: always
			// Windows: only when running out of sources, otherwise an icon is set by us on the executable
			if (isLinux) {
				options.icon = path.join(this.environmentService.appRoot, 'resources/linux/code.png');
			} else if (isWindows && !this.environmentService.isBuilt) {
				options.icon = path.join(this.environmentService.appRoot, 'resources/win32/code_150x150.png');
			}

			if (isMacintosh && !this.useNativeFullScreen()) {
				options.fullscreenable = false; // enables simple fullscreen mode
			}

			if (isMacintosh) {
				options.acceptFirstMouse = true; // enabled by default

				if (windowConfig?.clickThroughInactive === false) {
					options.acceptFirstMouse = false;
				}
			}

			const useNativeTabs = isMacintosh && windowConfig?.nativeTabs === true;
			if (useNativeTabs) {
				options.tabbingIdentifier = product.nameShort; // this opts in to sierra tabs
			}

			const useCustomTitleStyle = getTitleBarStyle(this.configurationService, this.environmentService, !!config.extensionDevelopmentPath) === 'custom';
			if (useCustomTitleStyle) {
				options.titleBarStyle = 'hidden';
				this.hiddenTitleBarStyle = true;
				if (!isMacintosh) {
					options.frame = false;
				}
			}

			// Create the browser window.
			this._win = new BrowserWindow(options);
			this._id = this._win.id;

			// Open devtools if instructed from command line args
			if (this.environmentService.args['open-devtools'] === true) {
				this._win.webContents.openDevTools();
			}

			if (isMacintosh && useCustomTitleStyle) {
				this._win.setSheetOffset(22); // offset dialogs by the height of the custom title bar if we have any
			}

			// TODO@Ben (Electron 4 regression): when running on multiple displays where the target display
			// to open the window has a larger resolution than the primary display, the window will not size
			// correctly unless we set the bounds again (https://github.com/microsoft/vscode/issues/74872)
			//
			// However, when running with native tabs with multiple windows we cannot use this workaround
			// because there is a potential that the new window will be added as native tab instead of being
			// a window on its own. In that case calling setBounds() would cause https://github.com/microsoft/vscode/issues/75830
			if (isMacintosh && hasMultipleDisplays && (!useNativeTabs || BrowserWindow.getAllWindows().length === 1)) {
				if ([this.windowState.width, this.windowState.height, this.windowState.x, this.windowState.y].every(value => typeof value === 'number')) {
					const ensuredWindowState = this.windowState as Required<IWindowState>;
					this._win.setBounds({
						width: ensuredWindowState.width,
						height: ensuredWindowState.height,
						x: ensuredWindowState.x,
						y: ensuredWindowState.y
					});
				}
			}

			if (isFullscreenOrMaximized) {
				this._win.maximize();

				if (this.windowState.mode === WindowMode.Fullscreen) {
					this.setFullScreen(true);
				}

				if (!this._win.isVisible()) {
					this._win.show(); // to reduce flicker from the default window size to maximize, we only show after maximize
				}
			}

			this._lastFocusTime = Date.now(); // since we show directly, we need to set the last focus time too
		}
		//#endregion

		// respect configured menu bar visibility
		this.onConfigurationUpdated();

		// macOS: touch bar support
		this.createTouchBar();

		// Request handling
		const that = this;
		this.marketplaceHeadersPromise = resolveMarketplaceHeaders(product.version, this.environmentService, this.fileService, {
			get(key) { return that.storageService.get(key); },
			store(key, value) { that.storageService.store(key, value); }
		});

		// Eventing
		this.registerListeners();
	}

	private currentConfig: INativeWindowConfiguration | undefined;
	get config(): INativeWindowConfiguration | undefined { return this.currentConfig; }

	private _id: number;
	get id(): number { return this._id; }

	private _win: BrowserWindow;
	get win(): BrowserWindow { return this._win; }

	get hasHiddenTitleBarStyle(): boolean { return !!this.hiddenTitleBarStyle; }

	get isExtensionDevelopmentHost(): boolean { return !!(this.config && this.config.extensionDevelopmentPath); }

	get isExtensionTestHost(): boolean { return !!(this.config && this.config.extensionTestsPath); }

	get isExtensionDevelopmentTestFromCli(): boolean { return this.isExtensionDevelopmentHost && this.isExtensionTestHost && !this.config?.debugId; }

	setRepresentedFilename(filename: string): void {
		if (isMacintosh) {
			this.win.setRepresentedFilename(filename);
		} else {
			this.representedFilename = filename;
		}
	}

	getRepresentedFilename(): string | undefined {
		if (isMacintosh) {
			return this.win.getRepresentedFilename();
		}

		return this.representedFilename;
	}

	setDocumentEdited(edited: boolean): void {
		if (isMacintosh) {
			this._win.setDocumentEdited(edited);
		}

		this.documentEdited = edited;
	}

	isDocumentEdited(): boolean {
		if (isMacintosh) {
			return this._win.isDocumentEdited();
		}

		return !!this.documentEdited;
	}

	focus(options?: { force: boolean }): void {
		// macOS: Electron > 7.x changed its behaviour to not
		// bring the application to the foreground when a window
		// is focused programmatically. Only via `app.focus` and
		// the option `steal: true` can you get the previous
		// behaviour back. The only reason to use this option is
		// when a window is getting focused while the application
		// is not in the foreground.
		if (isMacintosh && options?.force) {
			app.focus({ steal: true });
		}

		if (!this._win) {
			return;
		}

		if (this._win.isMinimized()) {
			this._win.restore();
		}

		this._win.focus();
	}

	get lastFocusTime(): number { return this._lastFocusTime; }

	get backupPath(): string | undefined { return this.currentConfig ? this.currentConfig.backupPath : undefined; }

	get openedWorkspace(): IWorkspaceIdentifier | undefined { return this.currentConfig ? this.currentConfig.workspace : undefined; }

	get openedFolderUri(): URI | undefined { return this.currentConfig ? this.currentConfig.folderUri : undefined; }

	get remoteAuthority(): string | undefined { return this.currentConfig ? this.currentConfig.remoteAuthority : undefined; }

	setReady(): void {
		this._readyState = ReadyState.READY;

		// inform all waiting promises that we are ready now
		while (this.whenReadyCallbacks.length) {
			this.whenReadyCallbacks.pop()!(this);
		}

		// Events
		this._onReady.fire();
	}

	ready(): Promise<ICodeWindow> {
		return new Promise<ICodeWindow>(resolve => {
			if (this.isReady) {
				return resolve(this);
			}

			// otherwise keep and call later when we are ready
			this.whenReadyCallbacks.push(resolve);
		});
	}

	get isReady(): boolean {
		return this._readyState === ReadyState.READY;
	}

	get whenClosedOrLoaded(): Promise<void> {
		return new Promise<void>(resolve => {

			function handle() {
				closeListener.dispose();
				loadListener.dispose();

				resolve();
			}

			const closeListener = this.onClose(() => handle());
			const loadListener = this.onLoad(() => handle());
		});
	}

	private registerListeners(): void {

		// Crashes & Unrsponsive
		this._win.webContents.on('render-process-gone', (event, details) => this.onWindowError(WindowError.CRASHED, details));
		this._win.on('unresponsive', () => this.onWindowError(WindowError.UNRESPONSIVE));

		// Window close
		this._win.on('closed', () => {
			this._onClose.fire();

			this.dispose();
		});

		// Prevent loading of svgs
		this._win.webContents.session.webRequest.onBeforeRequest(null!, (details, callback) => {
			if (details.url.indexOf('.svg') > 0) {
				const uri = URI.parse(details.url);
				if (uri && !uri.scheme.match(/file/i) && uri.path.endsWith('.svg')) {
					return callback({ cancel: true });
				}
			}

			return callback({});
		});

		this._win.webContents.session.webRequest.onHeadersReceived(null!, (details, callback) => {
			const responseHeaders = details.responseHeaders as Record<string, (string) | (string[])>;

			const contentType = (responseHeaders['content-type'] || responseHeaders['Content-Type']);
			if (contentType && Array.isArray(contentType) && contentType.some(x => x.toLowerCase().indexOf('image/svg') >= 0)) {
				return callback({ cancel: true });
			}

			return callback({ cancel: false });
		});

		// Remember that we loaded
		this._win.webContents.on('did-finish-load', () => {
			this._readyState = ReadyState.LOADING;

			// Associate properties from the load request if provided
			if (this.pendingLoadConfig) {
				this.currentConfig = this.pendingLoadConfig;

				this.pendingLoadConfig = undefined;
			}
		});

		// Window Focus
		this._win.on('focus', () => {
			this._lastFocusTime = Date.now();
		});

		if (isMacintosh) {
			const displayChangedScheduler = this._register(new RunOnceScheduler(() => {
				if (!this._win) {
					return; // disposed
				}

				// Notify renderers about displays changed
				this.sendWhenReady('vscode:displayChanged');

				// Simple fullscreen doesn't resize automatically when the resolution changes so as a workaround
				// we need to detect when display metrics change or displays are added/removed and toggle the
				// fullscreen manually.
				if (!this.useNativeFullScreen() && this.isFullScreen) {
					this.setFullScreen(false);
					this.setFullScreen(true);
				}
			}, 100));

			const displayChangedListener = (event: Event, display: Display, changedMetrics?: string[]) => {
				if (Array.isArray(changedMetrics) && changedMetrics.length === 1 && changedMetrics[0] === 'workArea') {
					// Electron will emit 'display-metrics-changed' events even when actually
					// going fullscreen, because the dock hides. However, we do not want to
					// react on this event as there is no change in display bounds.
					return;
				}

				displayChangedScheduler.schedule();
			};

			screen.on('display-metrics-changed', displayChangedListener);
			this._register(toDisposable(() => screen.removeListener('display-metrics-changed', displayChangedListener)));

			screen.on('display-added', displayChangedListener);
			this._register(toDisposable(() => screen.removeListener('display-added', displayChangedListener)));

			screen.on('display-removed', displayChangedListener);
			this._register(toDisposable(() => screen.removeListener('display-removed', displayChangedListener)));
		}

		// Window (Un)Maximize
		this._win.on('maximize', (e: Event) => {
			if (this.currentConfig) {
				this.currentConfig.maximized = true;
			}

			app.emit('browser-window-maximize', e, this._win);
		});

		this._win.on('unmaximize', (e: Event) => {
			if (this.currentConfig) {
				this.currentConfig.maximized = false;
			}

			app.emit('browser-window-unmaximize', e, this._win);
		});

		// Window Fullscreen
		this._win.on('enter-full-screen', () => {
			this.sendWhenReady('vscode:enterFullScreen');
		});

		this._win.on('leave-full-screen', () => {
			this.sendWhenReady('vscode:leaveFullScreen');
		});

		// Window Failed to load
		this._win.webContents.on('did-fail-load', (event: Event, errorCode: number, errorDescription: string, validatedURL: string, isMainFrame: boolean) => {
			this.logService.warn('[electron event]: fail to load, ', errorDescription);
		});

		// Handle configuration changes
		this._register(this.configurationService.onDidChangeConfiguration(e => this.onConfigurationUpdated()));

		// Handle Workspace events
		this._register(this.workspacesMainService.onUntitledWorkspaceDeleted(e => this.onUntitledWorkspaceDeleted(e)));

		// Inject headers when requests are incoming
		const urls = ['https://marketplace.visualstudio.com/*', 'https://*.vsassets.io/*'];
		this._win.webContents.session.webRequest.onBeforeSendHeaders({ urls }, (details, cb) =>
			this.marketplaceHeadersPromise.then(headers => cb({ cancel: false, requestHeaders: Object.assign(details.requestHeaders, headers) })));
	}

	private onWindowError(error: WindowError.UNRESPONSIVE): void;
	private onWindowError(error: WindowError.CRASHED, details: Details): void;
	private onWindowError(error: WindowError, details?: Details): void {
		this.logService.error(error === WindowError.CRASHED ? `[VS Code]: renderer process crashed (detail: ${details?.reason})` : '[VS Code]: detected unresponsive');

		// If we run extension tests from CLI, showing a dialog is not
		// very helpful in this case. Rather, we bring down the test run
		// to signal back a failing run.
		if (this.isExtensionDevelopmentTestFromCli) {
			this.lifecycleMainService.kill(1);
			return;
		}

		// Telemetry
		type WindowErrorClassification = {
			type: { classification: 'SystemMetaData', purpose: 'PerformanceAndHealth', isMeasurement: true };
		};
		type WindowErrorEvent = {
			type: WindowError;
		};
		this.telemetryService.publicLog2<WindowErrorEvent, WindowErrorClassification>('windowerror', { type: error });

		// Unresponsive
		if (error === WindowError.UNRESPONSIVE) {
			if (this.isExtensionDevelopmentHost || this.isExtensionTestHost || (this._win && this._win.webContents && this._win.webContents.isDevToolsOpened())) {
				// TODO@Ben Workaround for https://github.com/Microsoft/vscode/issues/56994
				// In certain cases the window can report unresponsiveness because a breakpoint was hit
				// and the process is stopped executing. The most typical cases are:
				// - devtools are opened and debugging happens
				// - window is an extensions development host that is being debugged
				// - window is an extension test development host that is being debugged
				return;
			}

			// Show Dialog
			this.dialogMainService.showMessageBox({
				title: product.nameLong,
				type: 'warning',
				buttons: [mnemonicButtonLabel(nls.localize({ key: 'reopen', comment: ['&& denotes a mnemonic'] }, "&&Reopen")), mnemonicButtonLabel(nls.localize({ key: 'wait', comment: ['&& denotes a mnemonic'] }, "&&Keep Waiting")), mnemonicButtonLabel(nls.localize({ key: 'close', comment: ['&& denotes a mnemonic'] }, "&&Close"))],
				message: nls.localize('appStalled', "The window is no longer responding"),
				detail: nls.localize('appStalledDetail', "You can reopen or close the window or keep waiting."),
				noLink: true
			}, this._win).then(result => {
				if (!this._win) {
					return; // Return early if the window has been going down already
				}

				if (result.response === 0) {
					this.reload();
				} else if (result.response === 2) {
					this.destroyWindow();
				}
			});
		}

		// Crashed
		else {
			let message: string;
			if (details && details.reason !== 'crashed') {
				message = nls.localize('appCrashedDetails', "The window has crashed (reason: '{0}')", details?.reason);
			} else {
				message = nls.localize('appCrashed', "The window has crashed", details?.reason);
			}

			this.dialogMainService.showMessageBox({
				title: product.nameLong,
				type: 'warning',
				buttons: [mnemonicButtonLabel(nls.localize({ key: 'reopen', comment: ['&& denotes a mnemonic'] }, "&&Reopen")), mnemonicButtonLabel(nls.localize({ key: 'close', comment: ['&& denotes a mnemonic'] }, "&&Close"))],
				message,
				detail: nls.localize('appCrashedDetail', "We are sorry for the inconvenience! You can reopen the window to continue where you left off."),
				noLink: true
			}, this._win).then(result => {
				if (!this._win) {
					return; // Return early if the window has been going down already
				}

				if (result.response === 0) {
					this.reload();
				} else if (result.response === 1) {
					this.destroyWindow();
				}
			});
		}
	}

	private destroyWindow(): void {
		this._onDestroy.fire(); // 'close' event will not be fired on destroy(), so signal crash via explicit event
		this._win.destroy(); 	// make sure to destroy the window as it has crashed
	}

	private onUntitledWorkspaceDeleted(workspace: IWorkspaceIdentifier): void {

		// Make sure to update our workspace config if we detect that it
		// was deleted
		if (this.openedWorkspace && this.openedWorkspace.id === workspace.id && this.currentConfig) {
			this.currentConfig.workspace = undefined;
		}
	}

	private onConfigurationUpdated(): void {
		const newMenuBarVisibility = this.getMenuBarVisibility();
		if (newMenuBarVisibility !== this.currentMenuBarVisibility) {
			this.currentMenuBarVisibility = newMenuBarVisibility;
			this.setMenuBarVisibility(newMenuBarVisibility);
		}
		// Do not set to empty configuration at startup if setting is empty to not override configuration through CLI options:
		const env = process.env;
		let newHttpProxy = (this.configurationService.getValue<string>('http.proxy') || '').trim()
			|| (env.https_proxy || process.env.HTTPS_PROXY || process.env.http_proxy || process.env.HTTP_PROXY || '').trim() // Not standardized.
			|| undefined;
		if (newHttpProxy?.endsWith('/')) {
			newHttpProxy = newHttpProxy.substr(0, newHttpProxy.length - 1);
		}
		const newNoProxy = (env.no_proxy || env.NO_PROXY || '').trim() || undefined; // Not standardized.
		if ((newHttpProxy || '').indexOf('@') === -1 && (newHttpProxy !== this.currentHttpProxy || newNoProxy !== this.currentNoProxy)) {
			this.currentHttpProxy = newHttpProxy;
			this.currentNoProxy = newNoProxy;
			const proxyRules = newHttpProxy || '';
			const proxyBypassRules = newNoProxy ? `${newNoProxy},<local>` : '<local>';
			this.logService.trace(`Setting proxy to '${proxyRules}', bypassing '${proxyBypassRules}'`);
			this._win.webContents.session.setProxy({
				proxyRules,
				proxyBypassRules,
				pacScript: '',
			});
		}
	}

	addTabbedWindow(window: ICodeWindow): void {
		if (isMacintosh) {
			this._win.addTabbedWindow(window.win);
		}
	}

	load(config: INativeWindowConfiguration, isReload?: boolean, disableExtensions?: boolean): void {

		// If this is the first time the window is loaded, we associate the paths
		// directly with the window because we assume the loading will just work
		if (this._readyState === ReadyState.NONE) {
			this.currentConfig = config;
		}

		// Otherwise, the window is currently showing a folder and if there is an
		// unload handler preventing the load, we cannot just associate the paths
		// because the loading might be vetoed. Instead we associate it later when
		// the window load event has fired.
		else {
			this.pendingLoadConfig = config;
			this._readyState = ReadyState.NAVIGATING;
		}

		// Add disable-extensions to the config, but do not preserve it on currentConfig or
		// pendingLoadConfig so that it is applied only on this load
		const configuration = { ...config };
		if (disableExtensions !== undefined) {
			configuration['disable-extensions'] = disableExtensions;
		}

		// Clear Document Edited if needed
		if (this.isDocumentEdited()) {
			if (!isReload || !this.backupMainService.isHotExitEnabled()) {
				this.setDocumentEdited(false);
			}
		}

		// Clear Title and Filename if needed
		if (!isReload) {
			if (this.getRepresentedFilename()) {
				this.setRepresentedFilename('');
			}

			this._win.setTitle(product.nameLong);
		}

		// Load URL
		perf.mark('main:loadWindow');
		this._win.loadURL(this.getUrl(configuration));

		// Make window visible if it did not open in N seconds because this indicates an error
		// Only do this when running out of sources and not when running tests
		if (!this.environmentService.isBuilt && !this.environmentService.extensionTestsLocationURI) {
			this.showTimeoutHandle = setTimeout(() => {
				if (this._win && !this._win.isVisible() && !this._win.isMinimized()) {
					this._win.show();
					this.focus({ force: true });
					this._win.webContents.openDevTools();
				}
			}, 10000);
		}

		// Event
		this._onLoad.fire();
	}

	reload(configurationIn?: INativeWindowConfiguration, cli?: NativeParsedArgs): void {

		// If config is not provided, copy our current one
		const configuration = configurationIn ? configurationIn : objects.mixin({}, this.currentConfig);

		// Delete some properties we do not want during reload
		delete configuration.filesToOpenOrCreate;
		delete configuration.filesToDiff;
		delete configuration.filesToWait;

		// Some configuration things get inherited if the window is being reloaded and we are
		// in extension development mode. These options are all development related.
		if (this.isExtensionDevelopmentHost && cli) {
			configuration.verbose = cli.verbose;
			configuration['inspect-extensions'] = cli['inspect-extensions'];
			configuration['inspect-brk-extensions'] = cli['inspect-brk-extensions'];
			configuration.debugId = cli.debugId;
			configuration['extensions-dir'] = cli['extensions-dir'];
		}

		configuration.isInitialStartup = false; // since this is a reload

		// Load config
		const disableExtensions = cli ? cli['disable-extensions'] : undefined;
		this.load(configuration, true, disableExtensions);
	}

	private getUrl(windowConfiguration: INativeWindowConfiguration): string {

		// Set window ID
		windowConfiguration.windowId = this._win.id;
		windowConfiguration.sessionId = `window:${this._win.id}`;
		windowConfiguration.logLevel = this.logService.getLevel();

		// Set zoomlevel
		const windowConfig = this.configurationService.getValue<IWindowSettings>('window');
		const zoomLevel = windowConfig?.zoomLevel;
		if (typeof zoomLevel === 'number') {
			windowConfiguration.zoomLevel = zoomLevel;
		}

		// Set fullscreen state
		windowConfiguration.fullscreen = this.isFullScreen;

		// Set Accessibility Config
		windowConfiguration.colorScheme = (nativeTheme.shouldUseInvertedColorScheme || nativeTheme.shouldUseHighContrastColors) ? ColorScheme.HIGH_CONTRAST : nativeTheme.shouldUseDarkColors ? ColorScheme.DARK : ColorScheme.LIGHT;
		windowConfiguration.autoDetectHighContrast = windowConfig?.autoDetectHighContrast ?? true;
		windowConfiguration.accessibilitySupport = app.accessibilitySupportEnabled;

		// Title style related
		windowConfiguration.maximized = this._win.isMaximized();

		// Dump Perf Counters
		windowConfiguration.perfEntries = perf.exportEntries();

		// Parts splash
		windowConfiguration.partsSplashPath = path.join(this.environmentService.userDataPath, 'rapid_render.json');

		// Config (combination of process.argv and window configuration)
		const environment = parseArgs(process.argv, OPTIONS);
		const config = Object.assign(environment, windowConfiguration) as unknown as { [key: string]: unknown };
		for (const key in config) {
			const configValue = config[key];
			if (configValue === undefined || configValue === null || configValue === '' || configValue === false) {
				delete config[key]; // only send over properties that have a true value
			}
		}

		// In the unlikely event of the URL becoming larger than 2MB, remove parts of
		// it that are not under our control. Mainly, the user environment can be very
		// large depending on user configuration, so we can only remove it in that case.
		let configUrl = this.doGetUrl(config);
		if (configUrl.length > CodeWindow.MAX_URL_LENGTH) {
			delete config.userEnv;
			this.logService.warn('Application URL exceeds maximum of 2MB and was shortened.');

			configUrl = this.doGetUrl(config);

			if (configUrl.length > CodeWindow.MAX_URL_LENGTH) {
				this.logService.error('Application URL exceeds maximum of 2MB and cannot be loaded.');
			}
		}

		return configUrl;
	}

	private doGetUrl(config: object): string {
<<<<<<< HEAD
		const url = `${require.toUrl('vs/code/electron-browser/workbench/workbench.html')}`;
		const fileUrl = URI.parse(url).with({
			scheme: Schemas.vscodeFileResource,
			authority: 'localhost',
			query: `config=${encodeURIComponent(JSON.stringify(config))}`
		}).toString(true);
		return fileUrl;
=======
		let workbench: string;
		if (this.environmentService.sandbox) {
			workbench = 'vs/code/electron-sandbox/workbench/workbench.html';
		} else {
			workbench = 'vs/code/electron-browser/workbench/workbench.html';
		}

		return `${require.toUrl(workbench)}?config=${encodeURIComponent(JSON.stringify(config))}`;
>>>>>>> e7514736
	}

	private doGetPreloadUrl(): string {
		return require.toUrl('vs/base/parts/sandbox/electron-browser/preload.js');
	}

	serializeWindowState(): IWindowState {
		if (!this._win) {
			return defaultWindowState();
		}

		// fullscreen gets special treatment
		if (this.isFullScreen) {
			let display: Display | undefined;
			try {
				display = screen.getDisplayMatching(this.getBounds());
			} catch (error) {
				// Electron has weird conditions under which it throws errors
				// e.g. https://github.com/microsoft/vscode/issues/100334 when
				// large numbers are passed in
			}

			const defaultState = defaultWindowState();

			const res = {
				mode: WindowMode.Fullscreen,
				display: display ? display.id : undefined,

				// Still carry over window dimensions from previous sessions
				// if we can compute it in fullscreen state.
				// does not seem possible in all cases on Linux for example
				// (https://github.com/Microsoft/vscode/issues/58218) so we
				// fallback to the defaults in that case.
				width: this.windowState.width || defaultState.width,
				height: this.windowState.height || defaultState.height,
				x: this.windowState.x || 0,
				y: this.windowState.y || 0
			};

			return res;
		}

		const state: IWindowState = Object.create(null);
		let mode: WindowMode;

		// get window mode
		if (!isMacintosh && this._win.isMaximized()) {
			mode = WindowMode.Maximized;
		} else {
			mode = WindowMode.Normal;
		}

		// we don't want to save minimized state, only maximized or normal
		if (mode === WindowMode.Maximized) {
			state.mode = WindowMode.Maximized;
		} else {
			state.mode = WindowMode.Normal;
		}

		// only consider non-minimized window states
		if (mode === WindowMode.Normal || mode === WindowMode.Maximized) {
			let bounds: Rectangle;
			if (mode === WindowMode.Normal) {
				bounds = this.getBounds();
			} else {
				bounds = this._win.getNormalBounds(); // make sure to persist the normal bounds when maximized to be able to restore them
			}

			state.x = bounds.x;
			state.y = bounds.y;
			state.width = bounds.width;
			state.height = bounds.height;
		}

		return state;
	}

	private restoreWindowState(state?: IWindowState): [IWindowState, boolean? /* has multiple displays */] {
		let hasMultipleDisplays = false;
		if (state) {
			try {
				const displays = screen.getAllDisplays();
				hasMultipleDisplays = displays.length > 1;

				state = this.validateWindowState(state, displays);
			} catch (err) {
				this.logService.warn(`Unexpected error validating window state: ${err}\n${err.stack}`); // somehow display API can be picky about the state to validate
			}
		}

		return [state || defaultWindowState(), hasMultipleDisplays];
	}

	private validateWindowState(state: IWindowState, displays: Display[]): IWindowState | undefined {
		this.logService.trace(`window#validateWindowState: validating window state on ${displays.length} display(s)`, state);

		if (typeof state.x !== 'number'
			|| typeof state.y !== 'number'
			|| typeof state.width !== 'number'
			|| typeof state.height !== 'number'
		) {
			this.logService.trace('window#validateWindowState: unexpected type of state values');
			return undefined;
		}

		if (state.width <= 0 || state.height <= 0) {
			this.logService.trace('window#validateWindowState: unexpected negative values');
			return undefined;
		}

		// Single Monitor: be strict about x/y positioning
		// macOS & Linux: these OS seem to be pretty good in ensuring that a window is never outside of it's bounds.
		// Windows: it is possible to have a window with a size that makes it fall out of the window. our strategy
		//          is to try as much as possible to keep the window in the monitor bounds. we are not as strict as
		//          macOS and Linux and allow the window to exceed the monitor bounds as long as the window is still
		//          some pixels (128) visible on the screen for the user to drag it back.
		if (displays.length === 1) {
			const displayWorkingArea = this.getWorkingArea(displays[0]);
			if (displayWorkingArea) {
				this.logService.trace('window#validateWindowState: 1 monitor working area', displayWorkingArea);

				function ensureStateInDisplayWorkingArea(): void {
					if (!state || typeof state.x !== 'number' || typeof state.y !== 'number' || !displayWorkingArea) {
						return;
					}

					if (state.x < displayWorkingArea.x) {
						// prevent window from falling out of the screen to the left
						state.x = displayWorkingArea.x;
					}

					if (state.y < displayWorkingArea.y) {
						// prevent window from falling out of the screen to the top
						state.y = displayWorkingArea.y;
					}
				}

				// ensure state is not outside display working area (top, left)
				ensureStateInDisplayWorkingArea();

				if (state.width > displayWorkingArea.width) {
					// prevent window from exceeding display bounds width
					state.width = displayWorkingArea.width;
				}

				if (state.height > displayWorkingArea.height) {
					// prevent window from exceeding display bounds height
					state.height = displayWorkingArea.height;
				}

				if (state.x > (displayWorkingArea.x + displayWorkingArea.width - 128)) {
					// prevent window from falling out of the screen to the right with
					// 128px margin by positioning the window to the far right edge of
					// the screen
					state.x = displayWorkingArea.x + displayWorkingArea.width - state.width;
				}

				if (state.y > (displayWorkingArea.y + displayWorkingArea.height - 128)) {
					// prevent window from falling out of the screen to the bottom with
					// 128px margin by positioning the window to the far bottom edge of
					// the screen
					state.y = displayWorkingArea.y + displayWorkingArea.height - state.height;
				}

				// again ensure state is not outside display working area
				// (it may have changed from the previous validation step)
				ensureStateInDisplayWorkingArea();
			}

			return state;
		}

		// Multi Montior (fullscreen): try to find the previously used display
		if (state.display && state.mode === WindowMode.Fullscreen) {
			const display = displays.find(d => d.id === state.display);
			if (display && typeof display.bounds?.x === 'number' && typeof display.bounds?.y === 'number') {
				this.logService.trace('window#validateWindowState: restoring fullscreen to previous display');

				const defaults = defaultWindowState(WindowMode.Fullscreen); // make sure we have good values when the user restores the window
				defaults.x = display.bounds.x; // carefull to use displays x/y position so that the window ends up on the correct monitor
				defaults.y = display.bounds.y;

				return defaults;
			}
		}

		// Multi Monitor (non-fullscreen): ensure window is within display bounds
		let display: Display | undefined;
		let displayWorkingArea: Rectangle | undefined;
		try {
			display = screen.getDisplayMatching({ x: state.x, y: state.y, width: state.width, height: state.height });
			displayWorkingArea = this.getWorkingArea(display);
		} catch (error) {
			// Electron has weird conditions under which it throws errors
			// e.g. https://github.com/microsoft/vscode/issues/100334 when
			// large numbers are passed in
		}

		if (
			display &&														// we have a display matching the desired bounds
			displayWorkingArea &&											// we have valid working area bounds
			state.x + state.width > displayWorkingArea.x &&					// prevent window from falling out of the screen to the left
			state.y + state.height > displayWorkingArea.y &&				// prevent window from falling out of the screen to the top
			state.x < displayWorkingArea.x + displayWorkingArea.width &&	// prevent window from falling out of the screen to the right
			state.y < displayWorkingArea.y + displayWorkingArea.height		// prevent window from falling out of the screen to the bottom
		) {
			this.logService.trace('window#validateWindowState: multi-monitor working area', displayWorkingArea);

			return state;
		}

		return undefined;
	}

	private getWorkingArea(display: Display): Rectangle | undefined {

		// Prefer the working area of the display to account for taskbars on the
		// desktop being positioned somewhere (https://github.com/Microsoft/vscode/issues/50830).
		//
		// Linux X11 sessions sometimes report wrong display bounds, so we validate
		// the reported sizes are positive.
		if (display.workArea.width > 0 && display.workArea.height > 0) {
			return display.workArea;
		}

		if (display.bounds.width > 0 && display.bounds.height > 0) {
			return display.bounds;
		}

		return undefined;
	}

	getBounds(): Rectangle {
		const pos = this._win.getPosition();
		const dimension = this._win.getSize();

		return { x: pos[0], y: pos[1], width: dimension[0], height: dimension[1] };
	}

	toggleFullScreen(): void {
		this.setFullScreen(!this.isFullScreen);
	}

	private setFullScreen(fullscreen: boolean): void {

		// Set fullscreen state
		if (this.useNativeFullScreen()) {
			this.setNativeFullScreen(fullscreen);
		} else {
			this.setSimpleFullScreen(fullscreen);
		}

		// Events
		this.sendWhenReady(fullscreen ? 'vscode:enterFullScreen' : 'vscode:leaveFullScreen');

		// Respect configured menu bar visibility or default to toggle if not set
		if (this.currentMenuBarVisibility) {
			this.setMenuBarVisibility(this.currentMenuBarVisibility, false);
		}
	}

	get isFullScreen(): boolean { return this._win.isFullScreen() || this._win.isSimpleFullScreen(); }

	private setNativeFullScreen(fullscreen: boolean): void {
		if (this._win.isSimpleFullScreen()) {
			this._win.setSimpleFullScreen(false);
		}

		this._win.setFullScreen(fullscreen);
	}

	private setSimpleFullScreen(fullscreen: boolean): void {
		if (this._win.isFullScreen()) {
			this._win.setFullScreen(false);
		}

		this._win.setSimpleFullScreen(fullscreen);
		this._win.webContents.focus(); // workaround issue where focus is not going into window
	}

	private useNativeFullScreen(): boolean {
		const windowConfig = this.configurationService.getValue<IWindowSettings>('window');
		if (!windowConfig || typeof windowConfig.nativeFullScreen !== 'boolean') {
			return true; // default
		}

		if (windowConfig.nativeTabs) {
			return true; // https://github.com/electron/electron/issues/16142
		}

		return windowConfig.nativeFullScreen !== false;
	}

	isMinimized(): boolean {
		return this._win.isMinimized();
	}

	private getMenuBarVisibility(): MenuBarVisibility {
		let menuBarVisibility = getMenuBarVisibility(this.configurationService, this.environmentService, !!this.config?.extensionDevelopmentPath);
		if (['visible', 'toggle', 'hidden'].indexOf(menuBarVisibility) < 0) {
			menuBarVisibility = 'default';
		}

		return menuBarVisibility;
	}

	private setMenuBarVisibility(visibility: MenuBarVisibility, notify: boolean = true): void {
		if (isMacintosh) {
			return; // ignore for macOS platform
		}

		if (visibility === 'toggle') {
			if (notify) {
				this.send('vscode:showInfoMessage', nls.localize('hiddenMenuBar', "You can still access the menu bar by pressing the Alt-key."));
			}
		}

		if (visibility === 'hidden') {
			// for some weird reason that I have no explanation for, the menu bar is not hiding when calling
			// this without timeout (see https://github.com/Microsoft/vscode/issues/19777). there seems to be
			// a timing issue with us opening the first window and the menu bar getting created. somehow the
			// fact that we want to hide the menu without being able to bring it back via Alt key makes Electron
			// still show the menu. Unable to reproduce from a simple Hello World application though...
			setTimeout(() => {
				this.doSetMenuBarVisibility(visibility);
			});
		} else {
			this.doSetMenuBarVisibility(visibility);
		}
	}

	private doSetMenuBarVisibility(visibility: MenuBarVisibility): void {
		const isFullscreen = this.isFullScreen;

		switch (visibility) {
			case ('default'):
				this._win.setMenuBarVisibility(!isFullscreen);
				this._win.autoHideMenuBar = isFullscreen;
				break;

			case ('visible'):
				this._win.setMenuBarVisibility(true);
				this._win.autoHideMenuBar = false;
				break;

			case ('toggle'):
				this._win.setMenuBarVisibility(false);
				this._win.autoHideMenuBar = true;
				break;

			case ('hidden'):
				this._win.setMenuBarVisibility(false);
				this._win.autoHideMenuBar = false;
				break;
		}
	}

	handleTitleDoubleClick(): void {

		// Respect system settings on mac with regards to title click on windows title
		if (isMacintosh) {
			const action = systemPreferences.getUserDefault('AppleActionOnDoubleClick', 'string');
			switch (action) {
				case 'Minimize':
					this.win.minimize();
					break;
				case 'None':
					break;
				case 'Maximize':
				default:
					if (this.win.isMaximized()) {
						this.win.unmaximize();
					} else {
						this.win.maximize();
					}
			}
		}

		// Linux/Windows: just toggle maximize/minimized state
		else {
			if (this.win.isMaximized()) {
				this.win.unmaximize();
			} else {
				this.win.maximize();
			}
		}
	}

	close(): void {
		if (this._win) {
			this._win.close();
		}
	}

	sendWhenReady(channel: string, ...args: any[]): void {
		if (this.isReady) {
			this.send(channel, ...args);
		} else {
			this.ready().then(() => this.send(channel, ...args));
		}
	}

	send(channel: string, ...args: any[]): void {
		if (this._win) {
			this._win.webContents.send(channel, ...args);
		}
	}

	updateTouchBar(groups: ISerializableCommandAction[][]): void {
		if (!isMacintosh) {
			return; // only supported on macOS
		}

		// Update segments for all groups. Setting the segments property
		// of the group directly prevents ugly flickering from happening
		this.touchBarGroups.forEach((touchBarGroup, index) => {
			const commands = groups[index];
			touchBarGroup.segments = this.createTouchBarGroupSegments(commands);
		});
	}

	private createTouchBar(): void {
		if (!isMacintosh) {
			return; // only supported on macOS
		}

		// To avoid flickering, we try to reuse the touch bar group
		// as much as possible by creating a large number of groups
		// for reusing later.
		for (let i = 0; i < 10; i++) {
			const groupTouchBar = this.createTouchBarGroup();
			this.touchBarGroups.push(groupTouchBar);
		}

		this._win.setTouchBar(new TouchBar({ items: this.touchBarGroups }));
	}

	private createTouchBarGroup(items: ISerializableCommandAction[] = []): TouchBarSegmentedControl {

		// Group Segments
		const segments = this.createTouchBarGroupSegments(items);

		// Group Control
		const control = new TouchBar.TouchBarSegmentedControl({
			segments,
			mode: 'buttons',
			segmentStyle: 'automatic',
			change: (selectedIndex) => {
				this.sendWhenReady('vscode:runAction', { id: (control.segments[selectedIndex] as ITouchBarSegment).id, from: 'touchbar' });
			}
		});

		return control;
	}

	private createTouchBarGroupSegments(items: ISerializableCommandAction[] = []): ITouchBarSegment[] {
		const segments: ITouchBarSegment[] = items.map(item => {
			let icon: NativeImage | undefined;
			if (item.icon && !ThemeIcon.isThemeIcon(item.icon) && item.icon?.dark?.scheme === 'file') {
				icon = nativeImage.createFromPath(URI.revive(item.icon.dark).fsPath);
				if (icon.isEmpty()) {
					icon = undefined;
				}
			}

			let title: string;
			if (typeof item.title === 'string') {
				title = item.title;
			} else {
				title = item.title.value;
			}

			return {
				id: item.id,
				label: !icon ? title : undefined,
				icon
			};
		});

		return segments;
	}

	dispose(): void {
		super.dispose();

		if (this.showTimeoutHandle) {
			clearTimeout(this.showTimeoutHandle);
		}

		this._win = null!; // Important to dereference the window object to allow for GC
	}
}<|MERGE_RESOLUTION|>--- conflicted
+++ resolved
@@ -34,11 +34,8 @@
 import { ILifecycleMainService } from 'vs/platform/lifecycle/electron-main/lifecycleMainService';
 import { IStorageMainService } from 'vs/platform/storage/node/storageMainService';
 import { IFileService } from 'vs/platform/files/common/files';
-<<<<<<< HEAD
 import { Schemas } from 'vs/base/common/network';
-=======
 import { ColorScheme } from 'vs/platform/theme/common/theme';
->>>>>>> e7514736
 
 export interface IWindowCreationOptions {
 	state: IWindowState;
@@ -832,24 +829,21 @@
 	}
 
 	private doGetUrl(config: object): string {
-<<<<<<< HEAD
-		const url = `${require.toUrl('vs/code/electron-browser/workbench/workbench.html')}`;
+		let workbench: string;
+		if (this.environmentService.sandbox) {
+			workbench = 'vs/code/electron-sandbox/workbench/workbench.html';
+		} else {
+			workbench = 'vs/code/electron-browser/workbench/workbench.html';
+		}
+
+		const url = `${require.toUrl(workbench)}`;
 		const fileUrl = URI.parse(url).with({
 			scheme: Schemas.vscodeFileResource,
 			authority: 'localhost',
 			query: `config=${encodeURIComponent(JSON.stringify(config))}`
 		}).toString(true);
+
 		return fileUrl;
-=======
-		let workbench: string;
-		if (this.environmentService.sandbox) {
-			workbench = 'vs/code/electron-sandbox/workbench/workbench.html';
-		} else {
-			workbench = 'vs/code/electron-browser/workbench/workbench.html';
-		}
-
-		return `${require.toUrl(workbench)}?config=${encodeURIComponent(JSON.stringify(config))}`;
->>>>>>> e7514736
 	}
 
 	private doGetPreloadUrl(): string {
