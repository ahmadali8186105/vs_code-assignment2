--- conflicted
+++ resolved
@@ -142,9 +142,6 @@
 		treeData: FileTreeData;
 	}
 
-<<<<<<< HEAD
-	export type InteractiveProgress = InteractiveProgressContent | InteractiveProgressId | InteractiveProgressTask | InteractiveProgressFileTree | InteractiveContentReference;
-=======
 	export interface DocumentContext {
 		uri: Uri;
 		version: number;
@@ -160,8 +157,8 @@
 		| InteractiveProgressId
 		| InteractiveProgressTask
 		| InteractiveProgressFileTree
-		| InteractiveProgressUsedContext;
->>>>>>> e8fa82b6
+		| InteractiveProgressUsedContext
+		| InteractiveContentReference;
 
 	export interface InteractiveResponseCommand {
 		commandId: string;
