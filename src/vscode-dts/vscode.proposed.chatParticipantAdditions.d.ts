--- conflicted
+++ resolved
@@ -102,7 +102,6 @@
 		constructor(uri: Uri, edits: TextEdit | TextEdit[]);
 	}
 
-<<<<<<< HEAD
 	export class ChatResponseConfirmationPart {
 		title: string;
 		message: string;
@@ -112,18 +111,15 @@
 
 	export type ExtendedChatResponsePart = ChatResponsePart | ChatResponseTextEditPart | ChatResponseDetectedParticipantPart | ChatResponseConfirmationPart;
 
-=======
 	export class ChatResponseWarningPart {
 		value: MarkdownString;
 		constructor(value: string | MarkdownString);
 	}
 
->>>>>>> 8d282e97
 	export interface ChatResponseStream {
 		textEdit(target: Uri, edits: TextEdit | TextEdit[]): ChatResponseStream;
 		markdownWithVulnerabilities(value: string | MarkdownString, vulnerabilities: ChatVulnerability[]): ChatResponseStream;
 		detectedParticipant(participant: string, command?: ChatCommand): ChatResponseStream;
-<<<<<<< HEAD
 
 		/**
 		 * Show an inline message in the chat view asking the user to confirm an action.
@@ -134,22 +130,6 @@
 		 * the confirmation is accepted or rejected
 		 */
 		confirmation(title: string, message: string, data: any): ChatResponseStream;
-
-		push(part: ExtendedChatResponsePart): ChatResponseStream;
-	}
-
-	export interface ChatRequest {
-		/**
-		 * The `data` for any confirmations that were accepted
-		 */
-		acceptedConfirmationData?: any[];
-
-		/**
-		 * The `data` for any confirmations that were rejected
-		 */
-		rejectedConfirmationData?: any[];
-=======
-		push(part: ChatResponsePart | ChatResponseTextEditPart | ChatResponseDetectedParticipantPart | ChatResponseWarningPart): ChatResponseStream;
 		/**
 		 * Push a warning to this stream. Short-hand for
 		 * `push(new ChatResponseWarningPart(message))`.
@@ -159,7 +139,19 @@
 		 */
 		warning(message: string | MarkdownString): ChatResponseStream;
 
->>>>>>> 8d282e97
+		push(part: ExtendedChatResponsePart): ChatResponseStream;
+	}
+
+	export interface ChatRequest {
+		/**
+		 * The `data` for any confirmations that were accepted
+		 */
+		acceptedConfirmationData?: any[];
+
+		/**
+		 * The `data` for any confirmations that were rejected
+		 */
+		rejectedConfirmationData?: any[];
 	}
 
 	// TODO@API fit this into the stream
