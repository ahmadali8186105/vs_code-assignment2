/*---------------------------------------------------------------------------------------------
 *  Copyright (c) Microsoft Corporation. All rights reserved.
 *  Licensed under the MIT License. See License.txt in the project root for license information.
 *--------------------------------------------------------------------------------------------*/

<<<<<<< HEAD
import { commands, env, ProgressLocation, Uri, window, workspace } from 'vscode';
=======
import { TextDecoder } from 'util';
import { commands, env, ProgressLocation, Uri, window, workspace, QuickPickOptions, FileType } from 'vscode';
>>>>>>> 80f8b99e
import * as nls from 'vscode-nls';
import { getOctokit } from './auth';
import { GitErrorCodes, PushErrorHandler, Remote, Repository } from './typings/git';
import path = require('path');

const localize = nls.loadMessageBundle();

type Awaited<T> = T extends PromiseLike<infer U> ? Awaited<U> : T;

export function isInCodespaces(): boolean {
	return env.remoteName === 'codespaces';
}

async function handlePushError(repository: Repository, remote: Remote, refspec: string, owner: string, repo: string): Promise<void> {
	const yes = localize('create a fork', "Create Fork");
	const no = localize('no', "No");

	const answer = await window.showInformationMessage(localize('fork', "You don't have permissions to push to '{0}/{1}' on GitHub. Would you like to create a fork and push to it instead?", owner, repo), yes, no);
	if (answer === no) {
		return;
	}

	const match = /^([^:]*):([^:]*)$/.exec(refspec);
	const localName = match ? match[1] : refspec;
	let remoteName = match ? match[2] : refspec;

	const [octokit, ghRepository] = await window.withProgress({ location: ProgressLocation.Notification, cancellable: false, title: localize('create fork', 'Create GitHub fork') }, async progress => {
		progress.report({ message: localize('forking', "Forking '{0}/{1}'...", owner, repo), increment: 33 });

		const octokit = await getOctokit();

		type CreateForkResponseData = Awaited<ReturnType<typeof octokit.repos.createFork>>['data'];

		// Issue: what if the repo already exists?
		let ghRepository: CreateForkResponseData;
		try {
			if (isInCodespaces()) {
				// Call into the codespaces extension to fork the repository
				const resp = await commands.executeCommand<{ repository: CreateForkResponseData; ref: string }>('github.codespaces.forkRepository');
				if (!resp) {
					throw new Error('Unable to fork respository');
				}

				ghRepository = resp.repository;

				if (resp.ref) {
					let ref = resp.ref;
					if (ref.startsWith('refs/heads/')) {
						ref = ref.substr(11);
					}

					remoteName = ref;
				}
			} else {
				const resp = await octokit.repos.createFork({ owner, repo });
				ghRepository = resp.data;
			}
		} catch (ex) {
			console.error(ex);
			throw ex;
		}

		progress.report({ message: localize('forking_pushing', "Pushing changes..."), increment: 33 });

		// Issue: what if there's already an `upstream` repo?
		await repository.renameRemote(remote.name, 'upstream');

		// Issue: what if there's already another `origin` repo?
		const protocol = workspace.getConfiguration('github').get<'https' | 'ssh'>('gitProtocol');
		const remoteUrl = protocol === 'https' ? ghRepository.clone_url : ghRepository.ssh_url;
		await repository.addRemote('origin', remoteUrl);

		try {
			await repository.fetch('origin', remoteName);
			await repository.setBranchUpstream(localName, `origin/${remoteName}`);
		} catch {
			// noop
		}

		await repository.push('origin', localName, true);

		return [octokit, ghRepository] as const;
	});

	// yield
	(async () => {
		const openOnGitHub = localize('openingithub', "Open on GitHub");
		const createPR = localize('createpr', "Create PR");
		const action = await window.showInformationMessage(localize('forking_done', "The fork '{0}' was successfully created on GitHub.", ghRepository.full_name), openOnGitHub, createPR);

		if (action === openOnGitHub) {
			await commands.executeCommand('vscode.open', Uri.parse(ghRepository.html_url));
		} else if (action === createPR) {
			const pr = await window.withProgress({ location: ProgressLocation.Notification, cancellable: false, title: localize('createghpr', "Creating GitHub Pull Request...") }, async _ => {
				let title = `Update ${remoteName}`;
				const head = repository.state.HEAD?.name;

				if (head) {
					const commit = await repository.getCommit(head);
					title = commit.message.replace(/\n.*$/m, '');
				}

				let body: string | undefined;

				const templates = await findPullRequestTemplates(repository.rootUri);
				if (templates.length > 0) {
					templates.sort((a, b) => a.path.localeCompare(b.path));

					const template = await pickPullRequestTemplate(templates);

					if (template) {
						body = new TextDecoder('utf-8').decode(await workspace.fs.readFile(template));
					}
				}

				const res = await octokit.pulls.create({
					owner,
					repo,
					title,
					body,
					head: `${ghRepository.owner.login}:${remoteName}`,
					base: remoteName
				});

				await repository.setConfig(`branch.${localName}.remote`, 'upstream');
				await repository.setConfig(`branch.${localName}.merge`, `refs/heads/${remoteName}`);
				await repository.setConfig(`branch.${localName}.github-pr-owner-number`, `${owner}#${repo}#${pr.number}`);

				return res.data;
			});

			const openPR = localize('openpr', "Open PR");
			const action = await window.showInformationMessage(localize('donepr', "The PR '{0}/{1}#{2}' was successfully created on GitHub.", owner, repo, pr.number), openPR);

			if (action === openPR) {
				await commands.executeCommand('vscode.open', Uri.parse(pr.html_url));
			}
		}
	})();
}

const PR_TEMPLATE_FILES = [
	{ dir: '.', files: ['pull_request_template.md', 'PULL_REQUEST_TEMPLATE.md'] },
	{ dir: 'docs', files: ['pull_request_template.md', 'PULL_REQUEST_TEMPLATE.md'] },
	{ dir: '.github', files: ['PULL_REQUEST_TEMPLATE.md', 'PULL_REQUEST_TEMPLATE.md'] }
];

const PR_TEMPLATE_DIRECTORY_NAMES = [
	'PULL_REQUEST_TEMPLATE',
	'docs/PULL_REQUEST_TEMPLATE',
	'.github/PULL_REQUEST_TEMPLATE'
];

async function assertMarkdownFiles(dir: Uri, files: string[]): Promise<Uri[]> {
	const dirFiles = await workspace.fs.readDirectory(dir);
	return dirFiles
		.filter(([name, type]) => Boolean(type & FileType.File) && files.indexOf(name) !== -1)
		.map(([name]) => Uri.joinPath(dir, name));
}

async function findMarkdownFilesInDir(uri: Uri): Promise<Uri[]> {
	const files = await workspace.fs.readDirectory(uri);
	return files
		.filter(([name, type]) => Boolean(type & FileType.File) && path.extname(name) === '.md')
		.map(([name]) => Uri.joinPath(uri, name));
}

/**
 * PR templates can be:
 * - In the root, `docs`, or `.github` folders, called `pull_request_template.md` or `PULL_REQUEST_TEMPLATE.md`
 * - Or, in a `PULL_REQUEST_TEMPLATE` directory directly below the root, `docs`, or `.github` folders, called `*.md`
 *
 * NOTE This method is a modified copy of a method with same name at microsoft/vscode-pull-request-github repository:
 *   https://github.com/microsoft/vscode-pull-request-github/blob/0a0c3c6c21c0b9c2f4d5ffbc3f8c6a825472e9e6/src/github/folderRepositoryManager.ts#L1061
 *
 */
export async function findPullRequestTemplates(repositoryRootUri: Uri): Promise<Uri[]> {
	const results = await Promise.allSettled([
		...PR_TEMPLATE_FILES.map(x => assertMarkdownFiles(Uri.joinPath(repositoryRootUri, x.dir), x.files)),
		...PR_TEMPLATE_DIRECTORY_NAMES.map(x => findMarkdownFilesInDir(Uri.joinPath(repositoryRootUri, x)))
	]);

	return results.flatMap(x => x.status === 'fulfilled' && x.value || []);
}

export async function pickPullRequestTemplate(templates: Uri[]): Promise<Uri | undefined> {
	const quickPickItemFromUri = (x: Uri) => ({ label: x.path, template: x });
	const quickPickItems = [
		{
			label: localize('no pr template', "No template"),
			picked: true,
			template: undefined,
		},
		...templates.map(quickPickItemFromUri)
	];
	const quickPickOptions: QuickPickOptions = {
		placeHolder: localize('select pr template', "Select the Pull Request template")
	};
	const pickedTemplate = await window.showQuickPick(quickPickItems, quickPickOptions);
	return pickedTemplate?.template;
}

export class GithubPushErrorHandler implements PushErrorHandler {

	async handlePushError(repository: Repository, remote: Remote, refspec: string, error: Error & { gitErrorCode: GitErrorCodes }): Promise<boolean> {
		if (error.gitErrorCode !== GitErrorCodes.PermissionDenied) {
			return false;
		}

		const remoteUrl = remote.pushUrl || (isInCodespaces() ? remote.fetchUrl : undefined);
		if (!remoteUrl) {
			return false;
		}

		const match = /^(?:https:\/\/github\.com\/|git@github\.com:)([^/]+)\/([^/.]+)(?:\.git)?$/i.exec(remoteUrl);
		if (!match) {
			return false;
		}

		if (/^:/.test(refspec)) {
			return false;
		}

		const [, owner, repo] = match;
		await handlePushError(repository, remote, refspec, owner, repo);

		return true;
	}
}<|MERGE_RESOLUTION|>--- conflicted
+++ resolved
@@ -3,12 +3,8 @@
  *  Licensed under the MIT License. See License.txt in the project root for license information.
  *--------------------------------------------------------------------------------------------*/
 
-<<<<<<< HEAD
-import { commands, env, ProgressLocation, Uri, window, workspace } from 'vscode';
-=======
 import { TextDecoder } from 'util';
 import { commands, env, ProgressLocation, Uri, window, workspace, QuickPickOptions, FileType } from 'vscode';
->>>>>>> 80f8b99e
 import * as nls from 'vscode-nls';
 import { getOctokit } from './auth';
 import { GitErrorCodes, PushErrorHandler, Remote, Repository } from './typings/git';
