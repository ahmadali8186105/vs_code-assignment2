{
  "name": "vscode-html-languageserver",
  "description": "HTML language server",
  "version": "1.0.0",
  "author": "Microsoft Corporation",
  "license": "MIT",
  "engines": {
    "node": "*"
  },
  "main": "./out/node/htmlServerMain",
  "dependencies": {
<<<<<<< HEAD
    "vscode-css-languageservice": "^4.3.1",
    "vscode-html-languageservice": "^3.1.5",
    "vscode-languageserver": "7.0.0-next.3",
    "vscode-nls": "^4.1.2",
    "vscode-uri": "^2.1.2"
=======
    "vscode-css-languageservice": "^5.1.4",
    "vscode-html-languageservice": "^4.0.7",
    "vscode-languageserver": "^7.0.0",
    "vscode-languageserver-textdocument": "^1.0.1",
    "vscode-nls": "^5.0.0",
    "vscode-uri": "^3.0.2"
>>>>>>> 70fed3b9
  },
  "devDependencies": {
    "@types/mocha": "^8.2.0",
    "@types/node": "14.x"
  },
  "scripts": {
    "compile": "npx gulp compile-extension:html-language-features-server",
    "watch": "npx gulp watch-extension:html-language-features-server",
    "install-service-next": "yarn add vscode-css-languageservice@next && yarn add vscode-html-languageservice@next",
    "install-service-local": "yarn link vscode-css-languageservice && yarn link vscode-html-languageservice",
    "install-server-next": "yarn add vscode-languageserver@next",
    "install-server-local": "yarn link vscode-languageserver",
    "test": "npm run compile && node ./test/index.js"
  }
}<|MERGE_RESOLUTION|>--- conflicted
+++ resolved
@@ -9,20 +9,13 @@
   },
   "main": "./out/node/htmlServerMain",
   "dependencies": {
-<<<<<<< HEAD
-    "vscode-css-languageservice": "^4.3.1",
-    "vscode-html-languageservice": "^3.1.5",
-    "vscode-languageserver": "7.0.0-next.3",
-    "vscode-nls": "^4.1.2",
-    "vscode-uri": "^2.1.2"
-=======
     "vscode-css-languageservice": "^5.1.4",
     "vscode-html-languageservice": "^4.0.7",
     "vscode-languageserver": "^7.0.0",
     "vscode-languageserver-textdocument": "^1.0.1",
     "vscode-nls": "^5.0.0",
     "vscode-uri": "^3.0.2"
->>>>>>> 70fed3b9
+ master
   },
   "devDependencies": {
     "@types/mocha": "^8.2.0",
