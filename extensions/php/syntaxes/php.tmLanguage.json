{
	"information_for_contributors": [
		"This file has been converted from https://github.com/atom/language-php/blob/master/grammars/php.cson",
		"If you want to provide a fix or improvement, please create a pull request against the original repository.",
		"Once accepted there, we are happy to receive an update request."
	],
<<<<<<< HEAD
	"version": "https://github.com/atom/language-php/commit/f7ebbddbbc073fe483c1d82dc89fde6004f48aca",
=======
	"version": "https://github.com/atom/language-php/commit/e2637e1c522c932459eb2d5cf1651c5cc38058a1",
>>>>>>> 72420829
	"scopeName": "source.php",
	"patterns": [
		{
			"include": "#attribute"
		},
		{
			"include": "#comments"
		},
		{
			"begin": "(?i)^\\s*(interface)\\s+([a-z_\\x{7f}-\\x{7fffffff}][a-z0-9_\\x{7f}-\\x{7fffffff}]*)\\s*(extends)?\\s*",
			"beginCaptures": {
				"1": {
					"name": "storage.type.interface.php"
				},
				"2": {
					"name": "entity.name.type.interface.php"
				},
				"3": {
					"name": "storage.modifier.extends.php"
				}
			},
			"end": "(?i)((?:[a-z_\\x{7f}-\\x{7fffffff}][a-z0-9_\\x{7f}-\\x{7fffffff}]*\\s*,\\s*)*)([a-z_\\x{7f}-\\x{7fffffff}][a-z0-9_\\x{7f}-\\x{7fffffff}]*)?\\s*(?:(?={)|$)",
			"endCaptures": {
				"1": {
					"patterns": [
						{
							"match": "(?i)[a-z_\\x{7f}-\\x{7fffffff}][a-z0-9_\\x{7f}-\\x{7fffffff}]*",
							"name": "entity.other.inherited-class.php"
						},
						{
							"match": ",",
							"name": "punctuation.separator.classes.php"
						}
					]
				},
				"2": {
					"name": "entity.other.inherited-class.php"
				}
			},
			"name": "meta.interface.php",
			"patterns": [
				{
					"include": "#namespace"
				}
			]
		},
		{
			"begin": "(?i)^\\s*(trait)\\s+([a-z_\\x{7f}-\\x{7fffffff}][a-z0-9_\\x{7f}-\\x{7fffffff}]*)",
			"beginCaptures": {
				"1": {
					"name": "storage.type.trait.php"
				},
				"2": {
					"name": "entity.name.type.trait.php"
				}
			},
			"end": "(?={)",
			"name": "meta.trait.php",
			"patterns": [
				{
					"include": "#comments"
				}
			]
		},
		{
			"match": "(?i)(?:^|(?<=<\\?php))\\s*(namespace)\\s+([a-z0-9_\\x{7f}-\\x{7fffffff}\\\\]+)(?=\\s*;)",
			"name": "meta.namespace.php",
			"captures": {
				"1": {
					"name": "keyword.other.namespace.php"
				},
				"2": {
					"name": "entity.name.type.namespace.php",
					"patterns": [
						{
							"match": "\\\\",
							"name": "punctuation.separator.inheritance.php"
						}
					]
				}
			}
		},
		{
			"begin": "(?i)(?:^|(?<=<\\?php))\\s*(namespace)\\s+",
			"beginCaptures": {
				"1": {
					"name": "keyword.other.namespace.php"
				}
			},
			"end": "(?<=})|(?=\\?>)",
			"name": "meta.namespace.php",
			"patterns": [
				{
					"include": "#comments"
				},
				{
					"match": "(?i)[a-z0-9_\\x{7f}-\\x{7fffffff}\\\\]+",
					"name": "entity.name.type.namespace.php",
					"captures": {
						"0": {
							"patterns": [
								{
									"match": "\\\\",
									"name": "punctuation.separator.inheritance.php"
								}
							]
						}
					}
				},
				{
					"begin": "{",
					"beginCaptures": {
						"0": {
							"name": "punctuation.definition.namespace.begin.bracket.curly.php"
						}
					},
					"end": "}|(?=\\?>)",
					"endCaptures": {
						"0": {
							"name": "punctuation.definition.namespace.end.bracket.curly.php"
						}
					},
					"patterns": [
						{
							"include": "$self"
						}
					]
				},
				{
					"match": "[^\\s]+",
					"name": "invalid.illegal.identifier.php"
				}
			]
		},
		{
			"match": "\\s+(?=use\\b)"
		},
		{
			"begin": "(?i)\\buse\\b",
			"beginCaptures": {
				"0": {
					"name": "keyword.other.use.php"
				}
			},
			"end": "(?<=})|(?=;)|(?=\\?>)",
			"name": "meta.use.php",
			"patterns": [
				{
					"match": "\\b(const|function)\\b",
					"name": "storage.type.${1:/downcase}.php"
				},
				{
					"begin": "{",
					"beginCaptures": {
						"0": {
							"name": "punctuation.definition.use.begin.bracket.curly.php"
						}
					},
					"end": "}",
					"endCaptures": {
						"0": {
							"name": "punctuation.definition.use.end.bracket.curly.php"
						}
					},
					"patterns": [
						{
							"include": "#scope-resolution"
						},
						{
							"match": "(?xi)\n\\b(as)\n\\s+(final|abstract|public|private|protected|static)\n\\s+([a-z_\\x{7f}-\\x{7fffffff}][a-z0-9_\\x{7f}-\\x{7fffffff}]*)",
							"captures": {
								"1": {
									"name": "keyword.other.use-as.php"
								},
								"2": {
									"name": "storage.modifier.php"
								},
								"3": {
									"name": "entity.other.alias.php"
								}
							}
						},
						{
							"match": "(?xi)\n\\b(as)\n\\s+([a-z_\\x{7f}-\\x{7fffffff}][a-z0-9_\\x{7f}-\\x{7fffffff}]*)",
							"captures": {
								"1": {
									"name": "keyword.other.use-as.php"
								},
								"2": {
									"patterns": [
										{
											"match": "^(?:final|abstract|public|private|protected|static)$",
											"name": "storage.modifier.php"
										},
										{
											"match": ".+",
											"name": "entity.other.alias.php"
										}
									]
								}
							}
						},
						{
							"match": "(?i)\\b(insteadof)\\s+([a-z_\\x{7f}-\\x{7fffffff}][a-z0-9_\\x{7f}-\\x{7fffffff}]*)",
							"captures": {
								"1": {
									"name": "keyword.other.use-insteadof.php"
								},
								"2": {
									"name": "support.class.php"
								}
							}
						},
						{
							"match": ";",
							"name": "punctuation.terminator.expression.php"
						},
						{
							"include": "#use-inner"
						}
					]
				},
				{
					"include": "#use-inner"
				}
			]
		},
		{
			"begin": "(?ix)\n(?:\n  \\b(?:(abstract|final)\\s+)?(class)\\s+([a-z_\\x{7f}-\\x{7fffffff}][a-z0-9_\\x{7f}-\\x{7fffffff}]*)\n  |\\b(new)\\b\\s*(\\#\\[.*\\])?\\s*\\b(class)\\b # anonymous class\n)",
			"beginCaptures": {
				"1": {
					"name": "storage.modifier.${1:/downcase}.php"
				},
				"2": {
					"name": "storage.type.class.php"
				},
				"3": {
					"name": "entity.name.type.class.php"
				},
				"4": {
					"name": "keyword.other.new.php"
				},
				"5": {
					"patterns": [
						{
							"include": "#attribute"
						}
					]
				},
				"6": {
					"name": "storage.type.class.php"
				}
			},
			"end": "}|(?=\\?>)",
			"endCaptures": {
				"0": {
					"name": "punctuation.definition.class.end.bracket.curly.php"
				}
			},
			"name": "meta.class.php",
			"patterns": [
				{
					"include": "#comments"
				},
				{
					"begin": "(?i)(extends)\\s+",
					"beginCaptures": {
						"1": {
							"name": "storage.modifier.extends.php"
						}
					},
					"contentName": "meta.other.inherited-class.php",
					"end": "(?i)(?=[^a-z0-9_\\x{7f}-\\x{7fffffff}\\\\])",
					"patterns": [
						{
							"begin": "(?i)(?=\\\\?[a-z_\\x{7f}-\\x{7fffffff}][a-z0-9_\\x{7f}-\\x{7fffffff}]*\\\\)",
							"end": "(?i)([a-z_\\x{7f}-\\x{7fffffff}][a-z0-9_\\x{7f}-\\x{7fffffff}]*)?(?=[^a-z0-9_\\x{7f}-\\x{7fffffff}\\\\])",
							"endCaptures": {
								"1": {
									"name": "entity.other.inherited-class.php"
								}
							},
							"patterns": [
								{
									"include": "#namespace"
								}
							]
						},
						{
							"include": "#class-builtin"
						},
						{
							"include": "#namespace"
						},
						{
							"match": "(?i)[a-z_\\x{7f}-\\x{7fffffff}][a-z0-9_\\x{7f}-\\x{7fffffff}]*",
							"name": "entity.other.inherited-class.php"
						}
					]
				},
				{
					"begin": "(?i)(implements)\\s+",
					"beginCaptures": {
						"1": {
							"name": "storage.modifier.implements.php"
						}
					},
					"end": "(?i)(?=[;{])",
					"patterns": [
						{
							"include": "#comments"
						},
						{
							"begin": "(?i)(?=[a-z0-9_\\x{7f}-\\x{7fffffff}\\\\]+)",
							"contentName": "meta.other.inherited-class.php",
							"end": "(?i)(?:\\s*(?:,|(?=[^a-z0-9_\\x{7f}-\\x{7fffffff}\\\\\\s]))\\s*)",
							"patterns": [
								{
									"begin": "(?i)(?=\\\\?[a-z_\\x{7f}-\\x{7fffffff}][a-z0-9_\\x{7f}-\\x{7fffffff}]*\\\\)",
									"end": "(?i)([a-z_\\x{7f}-\\x{7fffffff}][a-z0-9_\\x{7f}-\\x{7fffffff}]*)?(?=[^a-z0-9_\\x{7f}-\\x{7fffffff}\\\\])",
									"endCaptures": {
										"1": {
											"name": "entity.other.inherited-class.php"
										}
									},
									"patterns": [
										{
											"include": "#namespace"
										}
									]
								},
								{
									"include": "#class-builtin"
								},
								{
									"include": "#namespace"
								},
								{
									"match": "(?i)[a-z_\\x{7f}-\\x{7fffffff}][a-z0-9_\\x{7f}-\\x{7fffffff}]*",
									"name": "entity.other.inherited-class.php"
								}
							]
						}
					]
				},
				{
					"begin": "{",
					"beginCaptures": {
						"0": {
							"name": "punctuation.definition.class.begin.bracket.curly.php"
						}
					},
					"end": "(?=}|\\?>)",
					"contentName": "meta.class.body.php",
					"patterns": [
						{
							"include": "$self"
						}
					]
				}
			]
		},
		{
			"include": "#switch_statement"
		},
		{
			"match": "\\s*\\b(yield\\s+from)\\b",
			"captures": {
				"1": {
					"name": "keyword.control.yield-from.php"
				}
			}
		},
		{
			"match": "(?x)\n\\s* # FIXME: Removing this causes specs to fail. Investigate.\n\\b(\n  break|case|continue|declare|default|die|do|\n  else(if)?|end(declare|for(each)?|if|switch|while)|exit|\n  for(each)?|if|return|switch|use|while|yield\n)\\b",
			"captures": {
				"1": {
					"name": "keyword.control.${1:/downcase}.php"
				}
			}
		},
		{
			"begin": "(?i)\\b((?:require|include)(?:_once)?)\\s+",
			"beginCaptures": {
				"1": {
					"name": "keyword.control.import.include.php"
				}
			},
			"end": "(?=\\s|;|$|\\?>)",
			"name": "meta.include.php",
			"patterns": [
				{
					"include": "$self"
				}
			]
		},
		{
			"begin": "\\b(catch)\\s*(\\()",
			"beginCaptures": {
				"1": {
					"name": "keyword.control.exception.catch.php"
				},
				"2": {
					"name": "punctuation.definition.parameters.begin.bracket.round.php"
				}
			},
			"end": "\\)",
			"endCaptures": {
				"0": {
					"name": "punctuation.definition.parameters.end.bracket.round.php"
				}
			},
			"name": "meta.catch.php",
			"patterns": [
				{
					"match": "(?xi)\n([a-z0-9_\\x{7f}-\\x{7fffffff}\\\\]+ (?: \\s*\\|\\s* [a-z0-9_\\x{7f}-\\x{7fffffff}\\\\]+)*) # union or single exception class\n\\s*\n((\\$+)[a-z_\\x{7f}-\\x{7fffffff}][a-z0-9_\\x{7f}-\\x{7fffffff}]*)?           # Variable",
					"captures": {
						"1": {
							"patterns": [
								{
									"match": "\\|",
									"name": "punctuation.separator.delimiter.php"
								},
								{
									"begin": "(?i)(?=[\\\\a-z_\\x{7f}-\\x{7fffffff}])",
									"end": "(?xi)\n( [a-z_\\x{7f}-\\x{7fffffff}] [a-z0-9_\\x{7f}-\\x{7fffffff}]* )\n(?![a-z0-9_\\x{7f}-\\x{7fffffff}\\\\])",
									"endCaptures": {
										"1": {
											"name": "support.class.exception.php"
										}
									},
									"patterns": [
										{
											"include": "#namespace"
										}
									]
								}
							]
						},
						"2": {
							"name": "variable.other.php"
						},
						"3": {
							"name": "punctuation.definition.variable.php"
						}
					}
				}
			]
		},
		{
			"match": "\\b(catch|try|throw|exception|finally)\\b",
			"name": "keyword.control.exception.php"
		},
		{
			"begin": "(?i)\\b(function)\\s*(?=&?\\s*\\()",
			"beginCaptures": {
				"1": {
					"name": "storage.type.function.php"
				}
			},
			"end": "(?=\\s*{)",
			"name": "meta.function.closure.php",
			"patterns": [
				{
					"include": "#comments"
				},
				{
					"begin": "(&)?\\s*(\\()",
					"beginCaptures": {
						"1": {
							"name": "storage.modifier.reference.php"
						},
						"2": {
							"name": "punctuation.definition.parameters.begin.bracket.round.php"
						}
					},
					"contentName": "meta.function.parameters.php",
					"end": "\\)",
					"endCaptures": {
						"0": {
							"name": "punctuation.definition.parameters.end.bracket.round.php"
						}
					},
					"patterns": [
						{
							"include": "#function-parameters"
						}
					]
				},
				{
					"begin": "(?i)(use)\\s*(\\()",
					"beginCaptures": {
						"1": {
							"name": "keyword.other.function.use.php"
						},
						"2": {
							"name": "punctuation.definition.parameters.begin.bracket.round.php"
						}
					},
					"end": "\\)",
					"endCaptures": {
						"0": {
							"name": "punctuation.definition.parameters.end.bracket.round.php"
						}
					},
					"name": "meta.function.closure.use.php",
					"patterns": [
						{
							"match": ",",
							"name": "punctuation.separator.delimiter.php"
						},
						{
							"captures": {
								"1": {
									"name": "variable.other.php"
								},
								"2": {
									"name": "storage.modifier.reference.php"
								},
								"3": {
									"name": "punctuation.definition.variable.php"
								}
							},
							"match": "(?i)((?:(&)\\s*)?(\\$+)[a-z_\\x{7f}-\\x{7fffffff}][a-z0-9_\\x{7f}-\\x{7fffffff}]*)\\s*(?=,|\\))"
						}
					]
				},
				{
					"match": "(?xi)\n(:)\\s*\n(\n  (?:\\?\\s*)? [a-z0-9_\\x{7f}-\\x{7fffffff}\\\\]+ |                                        # nullable type\n  [a-z0-9_\\x{7f}-\\x{7fffffff}\\\\]+ (?: \\s*\\|\\s* [a-z0-9_\\x{7f}-\\x{7fffffff}\\\\]+)+ # union type\n)\n(?=\\s*(?:{|/[/*]|\\#|$))",
					"captures": {
						"1": {
							"name": "keyword.operator.return-value.php"
						},
						"2": {
							"patterns": [
								{
									"include": "#php-types"
								}
							]
						}
					}
				}
			]
		},
		{
			"begin": "(?i)\\b(fn)\\s*(?=&?\\s*\\()",
			"beginCaptures": {
				"1": {
					"name": "storage.type.function.php"
				}
			},
			"end": "=>",
			"endCaptures": {
				"0": {
					"name": "punctuation.definition.arrow.php"
				}
			},
			"name": "meta.function.closure.php",
			"patterns": [
				{
					"begin": "(?:(&)\\s*)?(\\()",
					"beginCaptures": {
						"1": {
							"name": "storage.modifier.reference.php"
						},
						"2": {
							"name": "punctuation.definition.parameters.begin.bracket.round.php"
						}
					},
					"contentName": "meta.function.parameters.php",
					"end": "\\)",
					"endCaptures": {
						"0": {
							"name": "punctuation.definition.parameters.end.bracket.round.php"
						}
					},
					"patterns": [
						{
							"include": "#function-parameters"
						}
					]
				},
				{
					"match": "(?xi)\n(:)\\s*\n(\n  (?:\\?\\s*)? [a-z0-9_\\x{7f}-\\x{7fffffff}\\\\]+ |                                        # nullable type\n  [a-z0-9_\\x{7f}-\\x{7fffffff}\\\\]+ (?: \\s*\\|\\s* [a-z0-9_\\x{7f}-\\x{7fffffff}\\\\]+)+ # union type\n)\n(?=\\s*(?:=>|/[/*]|\\#|$))",
					"captures": {
						"1": {
							"name": "keyword.operator.return-value.php"
						},
						"2": {
							"patterns": [
								{
									"include": "#php-types"
								}
							]
						}
					}
				}
			]
		},
		{
			"begin": "(?x)\n((?:(?:final|abstract|public|private|protected)\\s+)*)\n(function)\\s+(__construct)\n\\s*(\\()",
			"beginCaptures": {
				"1": {
					"patterns": [
						{
							"match": "final|abstract|public|private|protected",
							"name": "storage.modifier.php"
						}
					]
				},
				"2": {
					"name": "storage.type.function.php"
				},
				"3": {
					"name": "support.function.constructor.php"
				},
				"4": {
					"name": "punctuation.definition.parameters.begin.bracket.round.php"
				}
			},
			"contentName": "meta.function.parameters.php",
			"end": "(?xi)\n(\\)) \\s* ( : \\s*\n  (?:\\?\\s*)? (?!\\s) [a-z0-9_\\x{7f}-\\x{7fffffff}\\\\\\s\\|]+ (?<!\\s)\n)?\n(?=\\s*(?:{|/[/*]|\\#|$))",
			"endCaptures": {
				"1": {
					"name": "punctuation.definition.parameters.end.bracket.round.php"
				},
				"2": {
					"name": "invalid.illegal.return-type.php"
				}
			},
			"name": "meta.function.php",
			"patterns": [
				{
					"include": "#comments"
				},
				{
					"match": ",",
					"name": "punctuation.separator.delimiter.php"
				},
				{
					"begin": "(?xi)\n(public|private|protected) \\s+\n(?: (\n  (?:\\?\\s*)? [a-z0-9_\\x{7f}-\\x{7fffffff}\\\\]+ |                                        # nullable type\n  [a-z0-9_\\x{7f}-\\x{7fffffff}\\\\]+ (?: \\s*\\|\\s* [a-z0-9_\\x{7f}-\\x{7fffffff}\\\\]+)+ # union type\n) \\s+ )?\n((?:(&)\\s*)?(\\$)[a-z_\\x{7f}-\\x{7fffffff}][a-z0-9_\\x{7f}-\\x{7fffffff}]*) # Variable name with possible reference",
					"beginCaptures": {
						"1": {
							"name": "storage.modifier.php"
						},
						"2": {
							"patterns": [
								{
									"include": "#php-types"
								}
							]
						},
						"3": {
							"name": "variable.other.php"
						},
						"4": {
							"name": "storage.modifier.reference.php"
						},
						"5": {
							"name": "punctuation.definition.variable.php"
						}
					},
					"end": "(?=\\s*(?:,|\\)|/[/*]|\\#))",
					"name": "meta.function.parameter.promoted-property.php",
					"patterns": [
						{
							"begin": "=",
							"beginCaptures": {
								"0": {
									"name": "keyword.operator.assignment.php"
								}
							},
							"end": "(?=\\s*(?:,|\\)|/[/*]|\\#))",
							"patterns": [
								{
									"include": "#parameter-default-types"
								}
							]
						}
					]
				},
				{
					"include": "#function-parameters"
				}
			]
		},
		{
			"begin": "(?x)\n((?:(?:final|abstract|public|private|protected|static)\\s+)*)\n(function)\\s+\n(?i:\n  (__(?:call|construct|debugInfo|destruct|get|set|isset|unset|toString|\n        clone|set_state|sleep|wakeup|autoload|invoke|callStatic|serialize|unserialize))\n  |(?:(&)?\\s*([a-zA-Z_\\x{7f}-\\x{7fffffff}][a-zA-Z0-9_\\x{7f}-\\x{7fffffff}]*))\n)\n\\s*(\\()",
			"beginCaptures": {
				"1": {
					"patterns": [
						{
							"match": "final|abstract|public|private|protected|static",
							"name": "storage.modifier.php"
						}
					]
				},
				"2": {
					"name": "storage.type.function.php"
				},
				"3": {
					"name": "support.function.magic.php"
				},
				"4": {
					"name": "storage.modifier.reference.php"
				},
				"5": {
					"name": "entity.name.function.php"
				},
				"6": {
					"name": "punctuation.definition.parameters.begin.bracket.round.php"
				}
			},
			"contentName": "meta.function.parameters.php",
			"end": "(?xi)\n(\\)) (?: \\s* (:) \\s* (\n  (?:\\?\\s*)? [a-z0-9_\\x{7f}-\\x{7fffffff}\\\\]+ |                                        # nullable type\n  [a-z0-9_\\x{7f}-\\x{7fffffff}\\\\]+ (?: \\s*\\|\\s* [a-z0-9_\\x{7f}-\\x{7fffffff}\\\\]+)+ # union type\n) )?\n(?=\\s*(?:{|/[/*]|\\#|$))",
			"endCaptures": {
				"1": {
					"name": "punctuation.definition.parameters.end.bracket.round.php"
				},
				"2": {
					"name": "keyword.operator.return-value.php"
				},
				"3": {
					"patterns": [
						{
							"match": "\\b(static)\\b",
							"name": "storage.type.php"
						},
						{
							"include": "#php-types"
						}
					]
				}
			},
			"name": "meta.function.php",
			"patterns": [
				{
					"include": "#function-parameters"
				}
			]
		},
		{
			"match": "(?xi)\n((?:(?:public|private|protected|static)(?:\\s+|(?=\\?)))+)                     # At least one modifier\n(\n  (?:\\?\\s*)? [a-z0-9_\\x{7f}-\\x{7fffffff}\\\\]+ |                                        # nullable type\n  [a-z0-9_\\x{7f}-\\x{7fffffff}\\\\]+ (?: \\s*\\|\\s* [a-z0-9_\\x{7f}-\\x{7fffffff}\\\\]+)+ # union type\n)?\n\\s+ ((\\$)[a-z_\\x{7f}-\\x{7fffffff}][a-z0-9_\\x{7f}-\\x{7fffffff}]*)          # Variable name",
			"captures": {
				"1": {
					"patterns": [
						{
							"match": "public|private|protected|static",
							"name": "storage.modifier.php"
						}
					]
				},
				"2": {
					"patterns": [
						{
							"include": "#php-types"
						}
					]
				},
				"3": {
					"name": "variable.other.php"
				},
				"4": {
					"name": "punctuation.definition.variable.php"
				}
			}
		},
		{
			"include": "#invoke-call"
		},
		{
			"include": "#scope-resolution"
		},
		{
			"include": "#variables"
		},
		{
			"include": "#strings"
		},
		{
			"captures": {
				"1": {
					"name": "support.function.construct.php"
				},
				"2": {
					"name": "punctuation.definition.array.begin.bracket.round.php"
				},
				"3": {
					"name": "punctuation.definition.array.end.bracket.round.php"
				}
			},
			"match": "(array)(\\()(\\))",
			"name": "meta.array.empty.php"
		},
		{
			"begin": "(array)\\s*(\\()",
			"beginCaptures": {
				"1": {
					"name": "support.function.construct.php"
				},
				"2": {
					"name": "punctuation.definition.array.begin.bracket.round.php"
				}
			},
			"end": "\\)|(?=\\?>)",
			"endCaptures": {
				"0": {
					"name": "punctuation.definition.array.end.bracket.round.php"
				}
			},
			"name": "meta.array.php",
			"patterns": [
				{
					"include": "$self"
				}
			]
		},
		{
			"match": "(?i)(\\()\\s*(array|real|double|float|int(?:eger)?|bool(?:ean)?|string|object|binary|unset)\\s*(\\))",
			"captures": {
				"1": {
					"name": "punctuation.definition.storage-type.begin.bracket.round.php"
				},
				"2": {
					"name": "storage.type.php"
				},
				"3": {
					"name": "punctuation.definition.storage-type.end.bracket.round.php"
				}
			}
		},
		{
			"match": "(?i)\\b(array|real|double|float|int(eger)?|bool(ean)?|string|class|var|function|interface|trait|parent|self|object|mixed)\\b",
			"name": "storage.type.php"
		},
		{
			"match": "(?i)\\b(global|abstract|const|extends|implements|final|private|protected|public|static)\\b",
			"name": "storage.modifier.php"
		},
		{
			"include": "#object"
		},
		{
			"match": ";",
			"name": "punctuation.terminator.expression.php"
		},
		{
			"match": ":",
			"name": "punctuation.terminator.statement.php"
		},
		{
			"include": "#heredoc"
		},
		{
			"include": "#numbers"
		},
		{
			"match": "(?i)\\bclone\\b",
			"name": "keyword.other.clone.php"
		},
		{
			"match": "\\.\\.\\.",
			"name": "keyword.operator.spread.php"
		},
		{
			"match": "\\.=?",
			"name": "keyword.operator.string.php"
		},
		{
			"match": "=>",
			"name": "keyword.operator.key.php"
		},
		{
			"captures": {
				"1": {
					"name": "keyword.operator.assignment.php"
				},
				"2": {
					"name": "storage.modifier.reference.php"
				},
				"3": {
					"name": "storage.modifier.reference.php"
				}
			},
			"match": "(?i)(\\=)(&)|(&)(?=[$a-z_])"
		},
		{
			"match": "@",
			"name": "keyword.operator.error-control.php"
		},
		{
			"match": "===|==|!==|!=|<>",
			"name": "keyword.operator.comparison.php"
		},
		{
			"match": "=|\\+=|\\-=|\\*\\*?=|/=|%=|&=|\\|=|\\^=|<<=|>>=|\\?\\?=",
			"name": "keyword.operator.assignment.php"
		},
		{
			"match": "<=>|<=|>=|<|>",
			"name": "keyword.operator.comparison.php"
		},
		{
			"match": "\\-\\-|\\+\\+",
			"name": "keyword.operator.increment-decrement.php"
		},
		{
			"match": "\\-|\\+|\\*\\*?|/|%",
			"name": "keyword.operator.arithmetic.php"
		},
		{
			"match": "(?i)(!|&&|\\|\\|)|\\b(and|or|xor|as)\\b",
			"name": "keyword.operator.logical.php"
		},
		{
			"include": "#function-call"
		},
		{
			"match": "<<|>>|~|\\^|&|\\|",
			"name": "keyword.operator.bitwise.php"
		},
		{
			"begin": "(?i)\\b(instanceof)\\s+(?=[\\\\$a-z_])",
			"beginCaptures": {
				"1": {
					"name": "keyword.operator.type.php"
				}
			},
			"end": "(?i)(?=[^\\\\$a-z0-9_\\x{7f}-\\x{7fffffff}])",
			"patterns": [
				{
					"include": "#class-name"
				},
				{
					"include": "#variable-name"
				}
			]
		},
		{
			"include": "#instantiation"
		},
		{
			"captures": {
				"1": {
					"name": "keyword.control.goto.php"
				},
				"2": {
					"name": "support.other.php"
				}
			},
			"match": "(?i)(goto)\\s+([a-z_\\x{7f}-\\x{7fffffff}][a-z0-9_\\x{7f}-\\x{7fffffff}]*)"
		},
		{
			"captures": {
				"1": {
					"name": "entity.name.goto-label.php"
				}
			},
			"match": "(?i)^\\s*([a-z_\\x{7f}-\\x{7fffffff}][a-z0-9_\\x{7f}-\\x{7fffffff}]*)\\s*:(?!:)"
		},
		{
			"include": "#string-backtick"
		},
		{
			"include": "#ternary_shorthand"
		},
		{
			"include": "#null_coalescing"
		},
		{
			"include": "#ternary_expression"
		},
		{
			"begin": "{",
			"beginCaptures": {
				"0": {
					"name": "punctuation.definition.begin.bracket.curly.php"
				}
			},
			"end": "}|(?=\\?>)",
			"endCaptures": {
				"0": {
					"name": "punctuation.definition.end.bracket.curly.php"
				}
			},
			"patterns": [
				{
					"include": "$self"
				}
			]
		},
		{
			"begin": "\\[",
			"beginCaptures": {
				"0": {
					"name": "punctuation.section.array.begin.php"
				}
			},
			"end": "\\]|(?=\\?>)",
			"endCaptures": {
				"0": {
					"name": "punctuation.section.array.end.php"
				}
			},
			"patterns": [
				{
					"include": "$self"
				}
			]
		},
		{
			"begin": "\\(",
			"beginCaptures": {
				"0": {
					"name": "punctuation.definition.begin.bracket.round.php"
				}
			},
			"end": "\\)|(?=\\?>)",
			"endCaptures": {
				"0": {
					"name": "punctuation.definition.end.bracket.round.php"
				}
			},
			"patterns": [
				{
					"include": "$self"
				}
			]
		},
		{
			"include": "#constants"
		},
		{
			"match": ",",
			"name": "punctuation.separator.delimiter.php"
		}
	],
	"repository": {
		"attribute-name": {
			"patterns": [
				{
					"begin": "(?i)(?=\\\\?[a-z_\\x{7f}-\\x{7fffffff}][a-z0-9_\\x{7f}-\\x{7fffffff}]*\\\\)",
					"end": "(?xi)\n( [a-z_\\x{7f}-\\x{7fffffff}] [a-z0-9_\\x{7f}-\\x{7fffffff}]* )?\n(?![a-z0-9_\\x{7f}-\\x{7fffffff}\\\\])",
					"endCaptures": {
						"1": {
							"name": "support.attribute.php"
						}
					},
					"patterns": [
						{
							"include": "#namespace"
						}
					]
				},
				{
					"match": "(?xi)\n(\\\\)?\\b(Attribute)\\b",
					"name": "support.attribute.builtin.php",
					"captures": {
						"1": {
							"name": "punctuation.separator.inheritance.php"
						}
					}
				},
				{
					"begin": "(?i)(?=[\\\\a-z_\\x{7f}-\\x{7fffffff}])",
					"end": "(?xi)\n( [a-z_\\x{7f}-\\x{7fffffff}] [a-z0-9_\\x{7f}-\\x{7fffffff}]* )?\n(?![a-z0-9_\\x{7f}-\\x{7fffffff}\\\\])",
					"endCaptures": {
						"1": {
							"name": "support.attribute.php"
						}
					},
					"patterns": [
						{
							"include": "#namespace"
						}
					]
				}
			]
		},
		"attribute": {
			"begin": "\\#\\[",
			"end": "\\]",
			"name": "meta.attribute.php",
			"patterns": [
				{
					"match": ",",
					"name": "punctuation.separator.delimiter.php"
				},
				{
					"begin": "([a-zA-Z0-9_\\x{7f}-\\x{7fffffff}\\\\]+)\\s*(\\()",
					"beginCaptures": {
						"1": {
							"patterns": [
								{
									"include": "#attribute-name"
								}
							]
						},
						"2": {
							"name": "punctuation.definition.arguments.begin.bracket.round.php"
						}
					},
					"end": "\\)",
					"endCaptures": {
						"0": {
							"name": "punctuation.definition.arguments.end.bracket.round.php"
						}
					},
					"patterns": [
						{
							"include": "#named-arguments"
						},
						{
							"include": "$self"
						}
					]
				},
				{
					"include": "#attribute-name"
				}
			]
		},
		"class-builtin": {
			"patterns": [
				{
					"match": "(?xi)\n(\\\\)?\\b\n(Attribute|(APC|Append)Iterator|Array(Access|Iterator|Object)\n|Bad(Function|Method)CallException\n|(Caching|CallbackFilter)Iterator|Collator|Collectable|Cond|Countable|CURLFile\n|Date(Interval|Period|Time(Interface|Immutable|Zone)?)?|Directory(Iterator)?|DomainException\n|DOM(Attr|CdataSection|CharacterData|Comment|Document(Fragment)?|Element|EntityReference\n    |Implementation|NamedNodeMap|Node(list)?|ProcessingInstruction|Text|XPath)\n|(Error)?Exception|EmptyIterator\n|finfo\n|Ev(Check|Child|Embed|Fork|Idle|Io|Loop|Periodic|Prepare|Signal|Stat|Timer|Watcher)?\n|Event(Base|Buffer(Event)?|SslContext|Http(Request|Connection)?|Config|DnsBase|Util|Listener)?\n|FANNConnection|(Filter|Filesystem)Iterator\n|Gender\\\\Gender|GlobIterator|Gmagick(Draw|Pixel)?\n|Haru(Annotation|Destination|Doc|Encoder|Font|Image|Outline|Page)\n|Http((Inflate|Deflate)?Stream|Message|Request(Pool)?|Response|QueryString)\n|HRTime\\\\(PerformanceCounter|StopWatch)\n|Intl(Calendar|((CodePoint|RuleBased)?Break|Parts)?Iterator|DateFormatter|TimeZone)\n|Imagick(Draw|Pixel(Iterator)?)?\n|InfiniteIterator|InvalidArgumentException|Iterator(Aggregate|Iterator)?\n|JsonSerializable\n|KTaglib_(MPEG_(File|AudioProperties)|Tag|ID3v2_(Tag|(AttachedPicture)?Frame))\n|Lapack|(Length|Locale|Logic)Exception|LimitIterator|Lua(Closure)?\n|Mongo(BinData|Client|Code|Collection|CommandCursor|Cursor(Exception)?|Date|DB(Ref)?|DeleteBatch\n      |Grid(FS(Cursor|File)?)|Id|InsertBatch|Int(32|64)|Log|Pool|Regex|ResultException|Timestamp\n      |UpdateBatch|Write(Batch|ConcernException))?\n|Memcache(d)?|MessageFormatter|MultipleIterator|Mutex\n|mysqli(_(driver|stmt|warning|result))?\n|MysqlndUh(Connection|PreparedStatement)\n|NoRewindIterator|Normalizer|NumberFormatter\n|OCI-(Collection|Lob)|OuterIterator|(OutOf(Bounds|Range)|Overflow)Exception\n|ParentIterator|PDO(Statement)?|Phar(Data|FileInfo)?|php_user_filter|Pool\n|QuickHash(Int(Set|StringHash)|StringIntHash)\n|Recursive(Array|Caching|Directory|Fallback|Filter|Iterator|Regex|Tree)?Iterator\n|Reflection(Class|Function(Abstract)?|Method|Object|Parameter|Property|(Zend)?Extension)?\n|RangeException|Reflector|RegexIterator|ResourceBundle|RuntimeException|RRD(Creator|Graph|Updater)\n|SAM(Connection|Message)|SCA(_(SoapProxy|LocalProxy))?\n|SDO_(DAS_(ChangeSummary|Data(Factory|Object)|Relational|Setting|XML(_Document)?)\n     |Data(Factory|Object)|Exception|List|Model_(Property|ReflectionDataObject|Type)|Sequence)\n|SeekableIterator|Serializable|SessionHandler(Interface)?|SimpleXML(Iterator|Element)|SNMP\n|Soap(Client|Fault|Header|Param|Server|Var)\n|SphinxClient|Spoofchecker\n|Spl(DoublyLinkedList|Enum|File(Info|Object)|FixedArray|(Max|Min)?Heap|Observer|ObjectStorage\n    |(Priority)?Queue|Stack|Subject|Type|TempFileObject)\n|SQLite(3(Result|Stmt)?|Database|Result|Unbuffered)\n|stdClass|streamWrapper|SVM(Model)?|Swish(Result(s)?|Search)?|Sync(Event|Mutex|ReaderWriter|Semaphore)\n|Thread(ed)?|tidy(Node)?|TokyoTyrant(Table|Iterator|Query)?|Transliterator|Traversable\n|UConverter|(Underflow|UnexpectedValue)Exception\n|V8Js(Exception)?|Varnish(Admin|Log|Stat)\n|Worker|Weak(Map|Ref)\n|XML(Diff\\\\(Base|DOM|File|Memory)|Reader|Writer)|XsltProcessor\n|Yaf_(Route_(Interface|Map|Regex|Rewrite|Simple|Supervar)\n     |Action_Abstract|Application|Config_(Simple|Ini|Abstract)|Controller_Abstract\n     |Dispatcher|Exception|Loader|Plugin_Abstract|Registry|Request_(Abstract|Simple|Http)\n     |Response_Abstract|Router|Session|View_(Simple|Interface))\n|Yar_(Client(_Exception)?|Concurrent_Client|Server(_Exception)?)\n|ZipArchive|ZMQ(Context|Device|Poll|Socket)?)\n\\b",
					"name": "support.class.builtin.php",
					"captures": {
						"1": {
							"name": "punctuation.separator.inheritance.php"
						}
					}
				}
			]
		},
		"class-name": {
			"patterns": [
				{
					"begin": "(?i)(?=\\\\?[a-z_\\x{7f}-\\x{7fffffff}][a-z0-9_\\x{7f}-\\x{7fffffff}]*\\\\)",
					"end": "(?xi)\n( [a-z_\\x{7f}-\\x{7fffffff}] [a-z0-9_\\x{7f}-\\x{7fffffff}]* )?\n(?![a-z0-9_\\x{7f}-\\x{7fffffff}\\\\])",
					"endCaptures": {
						"1": {
							"name": "support.class.php"
						}
					},
					"patterns": [
						{
							"include": "#namespace"
						}
					]
				},
				{
					"include": "#class-builtin"
				},
				{
					"begin": "(?i)(?=[\\\\a-z_\\x{7f}-\\x{7fffffff}])",
					"end": "(?xi)\n( [a-z_\\x{7f}-\\x{7fffffff}] [a-z0-9_\\x{7f}-\\x{7fffffff}]* )?\n(?![a-z0-9_\\x{7f}-\\x{7fffffff}\\\\])",
					"endCaptures": {
						"1": {
							"name": "support.class.php"
						}
					},
					"patterns": [
						{
							"include": "#namespace"
						}
					]
				}
			]
		},
		"comments": {
			"patterns": [
				{
					"begin": "/\\*\\*(?=\\s)",
					"beginCaptures": {
						"0": {
							"name": "punctuation.definition.comment.php"
						}
					},
					"end": "\\*/",
					"endCaptures": {
						"0": {
							"name": "punctuation.definition.comment.php"
						}
					},
					"name": "comment.block.documentation.phpdoc.php",
					"patterns": [
						{
							"include": "#php_doc"
						}
					]
				},
				{
					"begin": "/\\*",
					"captures": {
						"0": {
							"name": "punctuation.definition.comment.php"
						}
					},
					"end": "\\*/",
					"name": "comment.block.php"
				},
				{
					"begin": "(^\\s+)?(?=//)",
					"beginCaptures": {
						"1": {
							"name": "punctuation.whitespace.comment.leading.php"
						}
					},
					"end": "(?!\\G)",
					"patterns": [
						{
							"begin": "//",
							"beginCaptures": {
								"0": {
									"name": "punctuation.definition.comment.php"
								}
							},
							"end": "\\n|(?=\\?>)",
							"name": "comment.line.double-slash.php"
						}
					]
				},
				{
					"begin": "(^\\s+)?(?=#)",
					"beginCaptures": {
						"1": {
							"name": "punctuation.whitespace.comment.leading.php"
						}
					},
					"end": "(?!\\G)",
					"patterns": [
						{
							"begin": "#",
							"beginCaptures": {
								"0": {
									"name": "punctuation.definition.comment.php"
								}
							},
							"end": "\\n|(?=\\?>)",
							"name": "comment.line.number-sign.php"
						}
					]
				}
			]
		},
		"constants": {
			"patterns": [
				{
					"match": "(?i)\\b(TRUE|FALSE|NULL|__(FILE|DIR|FUNCTION|CLASS|METHOD|LINE|NAMESPACE)__|ON|OFF|YES|NO|NL|BR|TAB)\\b",
					"name": "constant.language.php"
				},
				{
					"match": "(?x)\n(\\\\)?\\b\n(DEFAULT_INCLUDE_PATH\n|EAR_(INSTALL|EXTENSION)_DIR\n|E_(ALL|COMPILE_(ERROR|WARNING)|CORE_(ERROR|WARNING)|DEPRECATED|ERROR|NOTICE\n   |PARSE|RECOVERABLE_ERROR|STRICT|USER_(DEPRECATED|ERROR|NOTICE|WARNING)|WARNING)\n|PHP_(ROUND_HALF_(DOWN|EVEN|ODD|UP)|(MAJOR|MINOR|RELEASE)_VERSION|MAXPATHLEN\n     |BINDIR|SHLIB_SUFFIX|SYSCONFDIR|SAPI|CONFIG_FILE_(PATH|SCAN_DIR)\n     |INT_(MAX|SIZE)|ZTS|OS|OUTPUT_HANDLER_(START|CONT|END)|DEBUG|DATADIR\n     |URL_(SCHEME|HOST|USER|PORT|PASS|PATH|QUERY|FRAGMENT)|PREFIX\n     |EXTRA_VERSION|EXTENSION_DIR|EOL|VERSION(_ID)?\n     |WINDOWS_(NT_(SERVER|DOMAIN_CONTROLLER|WORKSTATION)\n              |VERSION_(MAJOR|MINOR)|BUILD|SUITEMASK|SP_(MAJOR|MINOR)\n              |PRODUCTTYPE|PLATFORM)\n     |LIBDIR|LOCALSTATEDIR)\n|STD(ERR|IN|OUT)|ZEND_(DEBUG_BUILD|THREAD_SAFE))\n\\b",
					"name": "support.constant.core.php",
					"captures": {
						"1": {
							"name": "punctuation.separator.inheritance.php"
						}
					}
				},
				{
					"match": "(?x)\n(\\\\)?\\b\n(__COMPILER_HALT_OFFSET__|AB(MON_(1|2|3|4|5|6|7|8|9|10|11|12)|DAY[1-7])\n|AM_STR|ASSERT_(ACTIVE|BAIL|CALLBACK_QUIET_EVAL|WARNING)|ALT_DIGITS\n|CASE_(UPPER|LOWER)|CHAR_MAX|CONNECTION_(ABORTED|NORMAL|TIMEOUT)|CODESET|COUNT_(NORMAL|RECURSIVE)\n|CREDITS_(ALL|DOCS|FULLPAGE|GENERAL|GROUP|MODULES|QA|SAPI)\n|CRYPT_(BLOWFISH|EXT_DES|MD5|SHA(256|512)|SALT_LENGTH|STD_DES)|CURRENCY_SYMBOL\n|D_(T_)?FMT|DATE_(ATOM|COOKIE|ISO8601|RFC(822|850|1036|1123|2822|3339)|RSS|W3C)\n|DAY_[1-7]|DECIMAL_POINT|DIRECTORY_SEPARATOR\n|ENT_(COMPAT|IGNORE|(NO)?QUOTES)|EXTR_(IF_EXISTS|OVERWRITE|PREFIX_(ALL|IF_EXISTS|INVALID|SAME)|REFS|SKIP)\n|ERA(_(D_(T_)?FMT)|T_FMT|YEAR)?|FRAC_DIGITS|GROUPING|HASH_HMAC|HTML_(ENTITIES|SPECIALCHARS)\n|INF|INFO_(ALL|CREDITS|CONFIGURATION|ENVIRONMENT|GENERAL|LICENSEMODULES|VARIABLES)\n|INI_(ALL|CANNER_(NORMAL|RAW)|PERDIR|SYSTEM|USER)|INT_(CURR_SYMBOL|FRAC_DIGITS)\n|LC_(ALL|COLLATE|CTYPE|MESSAGES|MONETARY|NUMERIC|TIME)|LOCK_(EX|NB|SH|UN)\n|LOG_(ALERT|AUTH(PRIV)?|CRIT|CRON|CONS|DAEMON|DEBUG|EMERG|ERR|INFO|LOCAL[1-7]|LPR|KERN|MAIL\n     |NEWS|NODELAY|NOTICE|NOWAIT|ODELAY|PID|PERROR|WARNING|SYSLOG|UCP|USER)\n|M_(1_PI|SQRT(1_2|2|3|PI)|2_(SQRT)?PI|PI(_(2|4))?|E(ULER)?|LN(10|2|PI)|LOG(10|2)E)\n|MON_(1|2|3|4|5|6|7|8|9|10|11|12|DECIMAL_POINT|GROUPING|THOUSANDS_SEP)\n|N_(CS_PRECEDES|SEP_BY_SPACE|SIGN_POSN)|NAN|NEGATIVE_SIGN|NO(EXPR|STR)\n|P_(CS_PRECEDES|SEP_BY_SPACE|SIGN_POSN)|PM_STR|POSITIVE_SIGN\n|PATH(_SEPARATOR|INFO_(EXTENSION|(BASE|DIR|FILE)NAME))|RADIXCHAR\n|SEEK_(CUR|END|SET)|SORT_(ASC|DESC|LOCALE_STRING|REGULAR|STRING)|STR_PAD_(BOTH|LEFT|RIGHT)\n|T_FMT(_AMPM)?|THOUSEP|THOUSANDS_SEP\n|UPLOAD_ERR_(CANT_WRITE|EXTENSION|(FORM|INI)_SIZE|NO_(FILE|TMP_DIR)|OK|PARTIAL)\n|YES(EXPR|STR))\n\\b",
					"name": "support.constant.std.php",
					"captures": {
						"1": {
							"name": "punctuation.separator.inheritance.php"
						}
					}
				},
				{
					"match": "(?x)\n(\\\\)?\\b\n(GLOB_(MARK|BRACE|NO(SORT|CHECK|ESCAPE)|ONLYDIR|ERR|AVAILABLE_FLAGS)\n|XML_(SAX_IMPL|(DTD|DOCUMENT(_(FRAG|TYPE))?|HTML_DOCUMENT|NOTATION|NAMESPACE_DECL|PI|COMMENT|DATA_SECTION|TEXT)_NODE\n     |OPTION_(SKIP_(TAGSTART|WHITE)|CASE_FOLDING|TARGET_ENCODING)\n     |ERROR_((BAD_CHAR|(ATTRIBUTE_EXTERNAL|BINARY|PARAM|RECURSIVE)_ENTITY)_REF|MISPLACED_XML_PI|SYNTAX|NONE\n            |NO_(MEMORY|ELEMENTS)|TAG_MISMATCH|INCORRECT_ENCODING|INVALID_TOKEN|DUPLICATE_ATTRIBUTE\n            |UNCLOSED_(CDATA_SECTION|TOKEN)|UNDEFINED_ENTITY|UNKNOWN_ENCODING|JUNK_AFTER_DOC_ELEMENT\n            |PARTIAL_CHAR|EXTERNAL_ENTITY_HANDLING|ASYNC_ENTITY)\n     |ENTITY_(((REF|DECL)_)?NODE)|ELEMENT(_DECL)?_NODE|LOCAL_NAMESPACE|ATTRIBUTE_(NMTOKEN(S)?|NOTATION|NODE)\n     |CDATA|ID(REF(S)?)?|DECL_NODE|ENTITY|ENUMERATION)\n|MHASH_(RIPEMD(128|160|256|320)|GOST|MD(2|4|5)|SHA(1|224|256|384|512)|SNEFRU256|HAVAL(128|160|192|224|256)\n       |CRC23(B)?|TIGER(128|160)?|WHIRLPOOL|ADLER32)\n|MYSQL_(BOTH|NUM|CLIENT_(SSL|COMPRESS|IGNORE_SPACE|INTERACTIVE|ASSOC))\n|MYSQLI_(REPORT_(STRICT|INDEX|OFF|ERROR|ALL)|REFRESH_(GRANT|MASTER|BACKUP_LOG|STATUS|SLAVE|HOSTS|THREADS|TABLES|LOG)\n        |READ_DEFAULT_(FILE|GROUP)|(GROUP|MULTIPLE_KEY|BINARY|BLOB)_FLAG|BOTH\n        |STMT_ATTR_(CURSOR_TYPE|UPDATE_MAX_LENGTH|PREFETCH_ROWS)|STORE_RESULT\n        |SERVER_QUERY_(NO_((GOOD_)?INDEX_USED)|WAS_SLOW)|SET_(CHARSET_NAME|FLAG)\n        |NO_(DEFAULT_VALUE_FLAG|DATA)|NOT_NULL_FLAG|NUM(_FLAG)?\n        |CURSOR_TYPE_(READ_ONLY|SCROLLABLE|NO_CURSOR|FOR_UPDATE)\n        |CLIENT_(SSL|NO_SCHEMA|COMPRESS|IGNORE_SPACE|INTERACTIVE|FOUND_ROWS)\n        |TYPE_(GEOMETRY|((MEDIUM|LONG|TINY)_)?BLOB|BIT|SHORT|STRING|SET|YEAR|NULL|NEWDECIMAL|NEWDATE|CHAR\n              |TIME(STAMP)?|TINY|INT24|INTERVAL|DOUBLE|DECIMAL|DATE(TIME)?|ENUM|VAR_STRING|FLOAT|LONG(LONG)?)\n        |TIME_STAMP_FLAG|INIT_COMMAND|ZEROFILL_FLAG|ON_UPDATE_NOW_FLAG\n        |OPT_(NET_((CMD|READ)_BUFFER_SIZE)|CONNECT_TIMEOUT|INT_AND_FLOAT_NATIVE|LOCAL_INFILE)\n        |DEBUG_TRACE_ENABLED|DATA_TRUNCATED|USE_RESULT|(ENUM|(PART|PRI|UNIQUE)_KEY|UNSIGNED)_FLAG\n        |ASSOC|ASYNC|AUTO_INCREMENT_FLAG)\n|MCRYPT_(RC(2|6)|RIJNDAEL_(128|192|256)|RAND|GOST|XTEA|MODE_(STREAM|NOFB|CBC|CFB|OFB|ECB)|MARS\n        |BLOWFISH(_COMPAT)?|SERPENT|SKIPJACK|SAFER(64|128|PLUS)|CRYPT|CAST_(128|256)|TRIPLEDES|THREEWAY\n        |TWOFISH|IDEA|(3)?DES|DECRYPT|DEV_(U)?RANDOM|PANAMA|ENCRYPT|ENIGNA|WAKE|LOKI97|ARCFOUR(_IV)?)\n|STREAM_(REPORT_ERRORS|MUST_SEEK|MKDIR_RECURSIVE|BUFFER_(NONE|FULL|LINE)|SHUT_(RD)?WR\n        |SOCK_(RDM|RAW|STREAM|SEQPACKET|DGRAM)|SERVER_(BIND|LISTEN)\n        |NOTIFY_(REDIRECTED|RESOLVE|MIME_TYPE_IS|SEVERITY_(INFO|ERR|WARN)|COMPLETED|CONNECT|PROGRESS\n                |FILE_SIZE_IS|FAILURE|AUTH_(REQUIRED|RESULT))\n        |CRYPTO_METHOD_((SSLv2(3)?|SSLv3|TLS)_(CLIENT|SERVER))|CLIENT_((ASYNC_)?CONNECT|PERSISTENT)\n        |CAST_(AS_STREAM|FOR_SELECT)|(IGNORE|IS)_URL|IPPROTO_(RAW|TCP|ICMP|IP|UDP)|OOB\n        |OPTION_(READ_(BUFFER|TIMEOUT)|BLOCKING|WRITE_BUFFER)|URL_STAT_(LINK|QUIET)|USE_PATH\n        |PEEK|PF_(INET(6)?|UNIX)|ENFORCE_SAFE_MODE|FILTER_(ALL|READ|WRITE))\n|SUNFUNCS_RET_(DOUBLE|STRING|TIMESTAMP)\n|SQLITE_(READONLY|ROW|MISMATCH|MISUSE|BOTH|BUSY|SCHEMA|NOMEM|NOTFOUND|NOTADB|NOLFS|NUM|CORRUPT\n        |CONSTRAINT|CANTOPEN|TOOBIG|INTERRUPT|INTERNAL|IOERR|OK|DONE|PROTOCOL|PERM|ERROR|EMPTY\n        |FORMAT|FULL|LOCKED|ABORT|ASSOC|AUTH)\n|SQLITE3_(BOTH|BLOB|NUM|NULL|TEXT|INTEGER|OPEN_(READ(ONLY|WRITE)|CREATE)|FLOAT_ASSOC)\n|CURL(M_(BAD_((EASY)?HANDLE)|CALL_MULTI_PERFORM|INTERNAL_ERROR|OUT_OF_MEMORY|OK)\n     |MSG_DONE|SSH_AUTH_(HOST|NONE|DEFAULT|PUBLICKEY|PASSWORD|KEYBOARD)\n     |CLOSEPOLICY_(SLOWEST|CALLBACK|OLDEST|LEAST_(RECENTLY_USED|TRAFFIC)\n     |INFO_(REDIRECT_(COUNT|TIME)|REQUEST_SIZE|SSL_VERIFYRESULT|STARTTRANSFER_TIME\n           |(SIZE|SPEED)_(DOWNLOAD|UPLOAD)|HTTP_CODE|HEADER_(OUT|SIZE)|NAMELOOKUP_TIME\n           |CONNECT_TIME|CONTENT_(TYPE|LENGTH_(DOWNLOAD|UPLOAD))|CERTINFO|TOTAL_TIME\n           |PRIVATE|PRETRANSFER_TIME|EFFECTIVE_URL|FILETIME)\n     |OPT_(RESUME_FROM|RETURNTRANSFER|REDIR_PROTOCOLS|REFERER|READ(DATA|FUNCTION)|RANGE|RANDOM_FILE\n          |MAX(CONNECTS|REDIRS)|BINARYTRANSFER|BUFFERSIZE\n          |SSH_(HOST_PUBLIC_KEY_MD5|(PRIVATE|PUBLIC)_KEYFILE)|AUTH_TYPES)\n          |SSL(CERT(TYPE|PASSWD)?|ENGINE(_DEFAULT)?|VERSION|KEY(TYPE|PASSWD)?)\n          |SSL_(CIPHER_LIST|VERIFY(HOST|PEER))\n          |STDERR|HTTP(GET|HEADER|200ALIASES|_VERSION|PROXYTUNNEL|AUTH)\n          |HEADER(FUNCTION)?|NO(BODY|SIGNAL|PROGRESS)|NETRC|CRLF|CONNECTTIMEOUT(_MS)?\n          |COOKIE(SESSION|JAR|FILE)?|CUSTOMREQUEST|CERTINFO|CLOSEPOLICY|CA(INFO|PATH)|TRANSFERTEXT\n          |TCP_NODELAY|TIME(CONDITION|OUT(_MS)?|VALUE)|INTERFACE|INFILE(SIZE)?|IPRESOLVE\n          |DNS_(CACHE_TIMEOUT|USE_GLOBAL_CACHE)|URL|USER(AGENT|PWD)|UNRESTRICTED_AUTH|UPLOAD\n          |PRIVATE|PROGRESSFUNCTION|PROXY(TYPE|USERPWD|PORT|AUTH)?|PROTOCOLS|PORT\n          |POST(REDIR|QUOTE|FIELDS)?|PUT|EGDSOCKET|ENCODING|VERBOSE|KRB4LEVEL|KEYPASSWD|QUOTE|FRESH_CONNECT\n          |FTP(APPEND|LISTONLY|PORT|SSLAUTH)\n          |FTP_(SSL|SKIP_PASV_IP|CREATE_MISSING_DIRS|USE_EP(RT|SV)|FILEMETHOD)\n          |FILE(TIME)?|FORBID_REUSE|FOLLOWLOCATION|FAILONERROR|WRITE(FUNCTION|HEADER)|LOW_SPEED_(LIMIT|TIME)\n          |AUTOREFERER)\n     |PROXY_(HTTP|SOCKS(4|5))|PROTO_(SCP|SFTP|HTTP(S)?|TELNET|TFTP|DICT|FTP(S)?|FILE|LDAP(S)?|ALL)\n     |E_((RECV|READ)_ERROR|GOT_NOTHING|MALFORMAT_USER\n        |BAD_(CONTENT_ENCODING|CALLING_ORDER|PASSWORD_ENTERED|FUNCTION_ARGUMENT)\n        |SSH|SSL_(CIPHER|CONNECT_ERROR|CERTPROBLEM|CACERT|PEER_CERTIFICATE|ENGINE_(NOTFOUND|SETFAILED))\n        |SHARE_IN_USE|SEND_ERROR|HTTP_(RANGE_ERROR|NOT_FOUND|PORT_FAILED|POST_ERROR)\n        |COULDNT_(RESOLVE_(HOST|PROXY)|CONNECT)|TOO_MANY_REDIRECTS|TELNET_OPTION_SYNTAX|OBSOLETE\n        |OUT_OF_MEMORY|OPERATION|TIMEOUTED|OK|URL_MALFORMAT(_USER)?|UNSUPPORTED_PROTOCOL\n        |UNKNOWN_TELNET_OPTION|PARTIAL_FILE\n        |FTP_(BAD_DOWNLOAD_RESUME|SSL_FAILED|COULDNT_(RETR_FILE|GET_SIZE|STOR_FILE|SET_(BINARY|ASCII)|USE_REST)\n             |CANT_(GET_HOST|RECONNECT)|USER_PASSWORD_INCORRECT|PORT_FAILED|QUOTE_ERROR|WRITE_ERROR\n             |WEIRD_((PASS|PASV|SERVER|USER)_REPLY|227_FORMAT)|ACCESS_DENIED)\n        |FILESIZE_EXCEEDED|FILE_COULDNT_READ_FILE|FUNCTION_NOT_FOUND|FAILED_INIT|WRITE_ERROR|LIBRARY_NOT_FOUND\n        |LDAP_(SEARCH_FAILED|CANNOT_BIND|INVALID_URL)|ABORTED_BY_CALLBACK)\n     |VERSION_NOW\n     |FTP(METHOD_(MULTI|SINGLE|NO)CWD|SSL_(ALL|NONE|CONTROL|TRY)|AUTH_(DEFAULT|SSL|TLS))\n     |AUTH_(ANY(SAFE)?|BASIC|DIGEST|GSSNEGOTIATE|NTLM))\n|CURL_(HTTP_VERSION_(1_(0|1)|NONE)|NETRC_(REQUIRED|IGNORED|OPTIONAL)|TIMECOND_(IF(UN)?MODSINCE|LASTMOD)\n      |IPRESOLVE_(V(4|6)|WHATEVER)|VERSION_(SSL|IPV6|KERBEROS4|LIBZ))\n|IMAGETYPE_(GIF|XBM|BMP|SWF|COUNT|TIFF_(MM|II)|ICO|IFF|UNKNOWN|JB2|JPX|JP2|JPC|JPEG(2000)?|PSD|PNG|WBMP)\n|INPUT_(REQUEST|GET|SERVER|SESSION|COOKIE|POST|ENV)|ICONV_(MIME_DECODE_(STRICT|CONTINUE_ON_ERROR)|IMPL|VERSION)\n|DNS_(MX|SRV|SOA|HINFO|NS|NAPTR|CNAME|TXT|PTR|ANY|ALL|AAAA|A(6)?)\n|DOM(STRING_SIZE_ERR)\n|DOM_((SYNTAX|HIERARCHY_REQUEST|NO_(MODIFICATION_ALLOWED|DATA_ALLOWED)|NOT_(FOUND|SUPPORTED)|NAMESPACE\n     |INDEX_SIZE|USE_ATTRIBUTE|VALID_(MODIFICATION|STATE|CHARACTER|ACCESS)|PHP|VALIDATION|WRONG_DOCUMENT)_ERR)\n|JSON_(HEX_(TAG|QUOT|AMP|APOS)|NUMERIC_CHECK|ERROR_(SYNTAX|STATE_MISMATCH|NONE|CTRL_CHAR|DEPTH|UTF8)|FORCE_OBJECT)\n|PREG_((D_UTF8(_OFFSET)?|NO|INTERNAL|(BACKTRACK|RECURSION)_LIMIT)_ERROR|GREP_INVERT\n      |SPLIT_(NO_EMPTY|(DELIM|OFFSET)_CAPTURE)|SET_ORDER|OFFSET_CAPTURE|PATTERN_ORDER)\n|PSFS_(PASS_ON|ERR_FATAL|FEED_ME|FLAG_(NORMAL|FLUSH_(CLOSE|INC)))\n|PCRE_VERSION|POSIX_((F|R|W|X)_OK|S_IF(REG|BLK|SOCK|CHR|IFO))\n|FNM_(NOESCAPE|CASEFOLD|PERIOD|PATHNAME)\n|FILTER_(REQUIRE_(SCALAR|ARRAY)|NULL_ON_FAILURE|CALLBACK|DEFAULT|UNSAFE_RAW\n        |SANITIZE_(MAGIC_QUOTES|STRING|STRIPPED|SPECIAL_CHARS|NUMBER_(INT|FLOAT)|URL\n                  |EMAIL|ENCODED|FULL_SPCIAL_CHARS)\n        |VALIDATE_(REGEXP|BOOLEAN|INT|IP|URL|EMAIL|FLOAT)\n        |FORCE_ARRAY\n        |FLAG_(SCHEME_REQUIRED|STRIP_(BACKTICK|HIGH|LOW)|HOST_REQUIRED|NONE|NO_(RES|PRIV)_RANGE|ENCODE_QUOTES\n              |IPV(4|6)|PATH_REQUIRED|EMPTY_STRING_NULL|ENCODE_(HIGH|LOW|AMP)|QUERY_REQUIRED\n              |ALLOW_(SCIENTIFIC|HEX|THOUSAND|OCTAL|FRACTION)))\n|FILE_(BINARY|SKIP_EMPTY_LINES|NO_DEFAULT_CONTEXT|TEXT|IGNORE_NEW_LINES|USE_INCLUDE_PATH|APPEND)\n|FILEINFO_(RAW|MIME(_(ENCODING|TYPE))?|SYMLINK|NONE|CONTINUE|DEVICES|PRESERVE_ATIME)\n|FORCE_(DEFLATE|GZIP)\n|LIBXML_(XINCLUDE|NSCLEAN|NO(XMLDECL|BLANKS|NET|CDATA|ERROR|EMPTYTAG|ENT|WARNING)\n        |COMPACT|DTD(VALID|LOAD|ATTR)|((DOTTED|LOADED)_)?VERSION|PARSEHUGE|ERR_(NONE|ERROR|FATAL|WARNING)))\n\\b",
					"name": "support.constant.ext.php",
					"captures": {
						"1": {
							"name": "punctuation.separator.inheritance.php"
						}
					}
				},
				{
					"match": "(?x)\n(\\\\)?\\b\n(T_(RETURN|REQUIRE(_ONCE)?|GOTO|GLOBAL|(MINUS|MOD|MUL|XOR)_EQUAL|METHOD_C|ML_COMMENT|BREAK\n   |BOOL_CAST|BOOLEAN_(AND|OR)|BAD_CHARACTER|SR(_EQUAL)?|STRING(_CAST|VARNAME)?|START_HEREDOC|STATIC\n   |SWITCH|SL(_EQUAL)?|HALT_COMPILER|NS_(C|SEPARATOR)|NUM_STRING|NEW|NAMESPACE|CHARACTER|COMMENT\n   |CONSTANT(_ENCAPSED_STRING)?|CONCAT_EQUAL|CONTINUE|CURLY_OPEN|CLOSE_TAG|CLONE|CLASS(_C)?\n   |CASE|CATCH|TRY|THROW|IMPLEMENTS|ISSET|IS_((GREATER|SMALLER)_OR_EQUAL|(NOT_)?(IDENTICAL|EQUAL))\n   |INSTANCEOF|INCLUDE(_ONCE)?|INC|INT_CAST|INTERFACE|INLINE_HTML|IF|OR_EQUAL|OBJECT_(CAST|OPERATOR)\n   |OPEN_TAG(_WITH_ECHO)?|OLD_FUNCTION|DNUMBER|DIR|DIV_EQUAL|DOC_COMMENT|DOUBLE_(ARROW|CAST|COLON)\n   |DOLLAR_OPEN_CURLY_BRACES|DO|DEC|DECLARE|DEFAULT|USE|UNSET(_CAST)?|PRINT|PRIVATE|PROTECTED|PUBLIC\n   |PLUS_EQUAL|PAAMAYIM_NEKUDOTAYIM|EXTENDS|EXIT|EMPTY|ENCAPSED_AND_WHITESPACE\n   |END(SWITCH|IF|DECLARE|FOR(EACH)?|WHILE)|END_HEREDOC|ECHO|EVAL|ELSE(IF)?|VAR(IABLE)?|FINAL|FILE\n   |FOR(EACH)?|FUNC_C|FUNCTION|WHITESPACE|WHILE|LNUMBER|LIST|LINE|LOGICAL_(AND|OR|XOR)\n   |ARRAY_(CAST)?|ABSTRACT|AS|AND_EQUAL))\n\\b",
					"name": "support.constant.parser-token.php",
					"captures": {
						"1": {
							"name": "punctuation.separator.inheritance.php"
						}
					}
				},
				{
					"match": "(?i)[a-z_\\x{7f}-\\x{7fffffff}][a-z0-9_\\x{7f}-\\x{7fffffff}]*",
					"name": "constant.other.php"
				}
			]
		},
		"function-parameters": {
			"patterns": [
				{
					"include": "#comments"
				},
				{
					"match": ",",
					"name": "punctuation.separator.delimiter.php"
				},
				{
					"match": "(?xi)\n(?: (\n  (?:\\?\\s*)? [a-z0-9_\\x{7f}-\\x{7fffffff}\\\\]+ |                                        # nullable type\n  [a-z0-9_\\x{7f}-\\x{7fffffff}\\\\]+ (?: \\s*\\|\\s* [a-z0-9_\\x{7f}-\\x{7fffffff}\\\\]+)+ # union type\n) \\s+ )?\n((?:(&)\\s*)?(\\.\\.\\.)(\\$)[a-z_\\x{7f}-\\x{7fffffff}][a-z0-9_\\x{7f}-\\x{7fffffff}]*) # Variable name with possible reference\n(?=\\s*(?:,|\\)|/[/*]|\\#|$)) # A closing parentheses (end of argument list) or a comma or a comment",
					"captures": {
						"1": {
							"patterns": [
								{
									"include": "#php-types"
								}
							]
						},
						"2": {
							"name": "variable.other.php"
						},
						"3": {
							"name": "storage.modifier.reference.php"
						},
						"4": {
							"name": "keyword.operator.variadic.php"
						},
						"5": {
							"name": "punctuation.definition.variable.php"
						}
					},
					"name": "meta.function.parameter.variadic.php"
				},
				{
					"begin": "(?xi)\n(\n  (?:\\?\\s*)? [a-z0-9_\\x{7f}-\\x{7fffffff}\\\\]+ |                                        # nullable type\n  [a-z0-9_\\x{7f}-\\x{7fffffff}\\\\]+ (?: \\s*\\|\\s* [a-z0-9_\\x{7f}-\\x{7fffffff}\\\\]+)+ # union type\n)\n\\s+ ((?:(&)\\s*)?(\\$)[a-z_\\x{7f}-\\x{7fffffff}][a-z0-9_\\x{7f}-\\x{7fffffff}]*) # Variable name with possible reference",
					"beginCaptures": {
						"1": {
							"patterns": [
								{
									"include": "#php-types"
								}
							]
						},
						"2": {
							"name": "variable.other.php"
						},
						"3": {
							"name": "storage.modifier.reference.php"
						},
						"4": {
							"name": "punctuation.definition.variable.php"
						}
					},
					"end": "(?=\\s*(?:,|\\)|/[/*]|\\#))",
					"name": "meta.function.parameter.typehinted.php",
					"patterns": [
						{
							"begin": "=",
							"beginCaptures": {
								"0": {
									"name": "keyword.operator.assignment.php"
								}
							},
							"end": "(?=\\s*(?:,|\\)|/[/*]|\\#))",
							"patterns": [
								{
									"include": "#parameter-default-types"
								}
							]
						}
					]
				},
				{
					"match": "(?xi)\n((?:(&)\\s*)?(\\$)[a-z_\\x{7f}-\\x{7fffffff}][a-z0-9_\\x{7f}-\\x{7fffffff}]*) # Variable name with possible reference\n(?=\\s*(?:,|\\)|/[/*]|\\#|$)) # A closing parentheses (end of argument list) or a comma or a comment",
					"captures": {
						"1": {
							"name": "variable.other.php"
						},
						"2": {
							"name": "storage.modifier.reference.php"
						},
						"3": {
							"name": "punctuation.definition.variable.php"
						}
					},
					"name": "meta.function.parameter.no-default.php"
				},
				{
					"begin": "(?xi)\n((?:(&)\\s*)?(\\$)[a-z_\\x{7f}-\\x{7fffffff}][a-z0-9_\\x{7f}-\\x{7fffffff}]*) # Variable name with possible reference\n\\s*(=)\\s*",
					"beginCaptures": {
						"1": {
							"name": "variable.other.php"
						},
						"2": {
							"name": "storage.modifier.reference.php"
						},
						"3": {
							"name": "punctuation.definition.variable.php"
						},
						"4": {
							"name": "keyword.operator.assignment.php"
						}
					},
					"end": "(?=\\s*(?:,|\\)|/[/*]|\\#))",
					"name": "meta.function.parameter.default.php",
					"patterns": [
						{
							"include": "#parameter-default-types"
						}
					]
				}
			]
		},
		"named-arguments": {
			"match": "(?i)(?<=^|\\(|,)\\s*([a-z_\\x{7f}-\\x{7fffffff}][a-z0-9_\\x{7f}-\\x{7fffffff}]*)\\s*(:)(?!:)",
			"captures": {
				"1": {
					"name": "entity.name.variable.parameter.php"
				},
				"2": {
					"name": "punctuation.separator.colon.php"
				}
			}
		},
		"function-call": {
			"patterns": [
				{
					"begin": "(?x)\n(\n  \\\\?(?<![a-zA-Z0-9_\\x{7f}-\\x{7fffffff}])                            # Optional root namespace\n  [a-zA-Z_\\x{7f}-\\x{7fffffff}][a-zA-Z0-9_\\x{7f}-\\x{7fffffff}]*          # First namespace\n  (?:\\\\[a-zA-Z_\\x{7f}-\\x{7fffffff}][a-zA-Z0-9_\\x{7f}-\\x{7fffffff}]*)+ # Additional namespaces\n)\\s*(\\()",
					"beginCaptures": {
						"1": {
							"patterns": [
								{
									"include": "#namespace"
								},
								{
									"match": "(?i)[a-z_\\x{7f}-\\x{7fffffff}][a-z0-9_\\x{7f}-\\x{7fffffff}]*",
									"name": "entity.name.function.php"
								}
							]
						},
						"2": {
							"name": "punctuation.definition.arguments.begin.bracket.round.php"
						}
					},
					"end": "\\)|(?=\\?>)",
					"endCaptures": {
						"0": {
							"name": "punctuation.definition.arguments.end.bracket.round.php"
						}
					},
					"name": "meta.function-call.php",
					"patterns": [
						{
							"include": "#named-arguments"
						},
						{
							"include": "$self"
						}
					]
				},
				{
					"begin": "(\\\\)?(?<![a-zA-Z0-9_\\x{7f}-\\x{7fffffff}])([a-zA-Z_\\x{7f}-\\x{7fffffff}][a-zA-Z0-9_\\x{7f}-\\x{7fffffff}]*)\\s*(\\()",
					"beginCaptures": {
						"1": {
							"patterns": [
								{
									"include": "#namespace"
								}
							]
						},
						"2": {
							"patterns": [
								{
									"include": "#support"
								},
								{
									"match": "(?i)[a-z_\\x{7f}-\\x{7fffffff}][a-z0-9_\\x{7f}-\\x{7fffffff}]*",
									"name": "entity.name.function.php"
								}
							]
						},
						"3": {
							"name": "punctuation.definition.arguments.begin.bracket.round.php"
						}
					},
					"end": "\\)|(?=\\?>)",
					"endCaptures": {
						"0": {
							"name": "punctuation.definition.arguments.end.bracket.round.php"
						}
					},
					"name": "meta.function-call.php",
					"patterns": [
						{
							"include": "#named-arguments"
						},
						{
							"include": "$self"
						}
					]
				},
				{
					"match": "(?i)\\b(print|echo)\\b",
					"name": "support.function.construct.output.php"
				}
			]
		},
		"heredoc": {
			"patterns": [
				{
					"begin": "(?i)(?=<<<\\s*(\"?)([a-z_\\x{7f}-\\x{7fffffff}][a-z0-9_\\x{7f}-\\x{7fffffff}]*)(\\1)\\s*$)",
					"end": "(?!\\G)",
					"name": "string.unquoted.heredoc.php",
					"patterns": [
						{
							"include": "#heredoc_interior"
						}
					]
				},
				{
					"begin": "(?=<<<\\s*'([a-zA-Z_]+[a-zA-Z0-9_]*)'\\s*$)",
					"end": "(?!\\G)",
					"name": "string.unquoted.nowdoc.php",
					"patterns": [
						{
							"include": "#nowdoc_interior"
						}
					]
				}
			]
		},
		"heredoc_interior": {
			"patterns": [
				{
					"begin": "(<<<)\\s*(\"?)(HTML)(\\2)(\\s*)$",
					"beginCaptures": {
						"0": {
							"name": "punctuation.section.embedded.begin.php"
						},
						"1": {
							"name": "punctuation.definition.string.php"
						},
						"3": {
							"name": "keyword.operator.heredoc.php"
						},
						"5": {
							"name": "invalid.illegal.trailing-whitespace.php"
						}
					},
					"contentName": "text.html",
					"end": "^\\s*(\\3)(?![A-Za-z0-9_\\x{7f}-\\x{7fffffff}])",
					"endCaptures": {
						"0": {
							"name": "punctuation.section.embedded.end.php"
						},
						"1": {
							"name": "keyword.operator.heredoc.php"
						}
					},
					"name": "meta.embedded.html",
					"patterns": [
						{
							"include": "#interpolation"
						},
						{
							"include": "text.html.basic"
						}
					]
				},
				{
					"begin": "(<<<)\\s*(\"?)(XML)(\\2)(\\s*)$",
					"beginCaptures": {
						"0": {
							"name": "punctuation.section.embedded.begin.php"
						},
						"1": {
							"name": "punctuation.definition.string.php"
						},
						"3": {
							"name": "keyword.operator.heredoc.php"
						},
						"5": {
							"name": "invalid.illegal.trailing-whitespace.php"
						}
					},
					"contentName": "text.xml",
					"end": "^\\s*(\\3)(?![A-Za-z0-9_\\x{7f}-\\x{7fffffff}])",
					"endCaptures": {
						"0": {
							"name": "punctuation.section.embedded.end.php"
						},
						"1": {
							"name": "keyword.operator.heredoc.php"
						}
					},
					"name": "meta.embedded.xml",
					"patterns": [
						{
							"include": "#interpolation"
						},
						{
							"include": "text.xml"
						}
					]
				},
				{
					"begin": "(<<<)\\s*(\"?)(SQL)(\\2)(\\s*)$",
					"beginCaptures": {
						"0": {
							"name": "punctuation.section.embedded.begin.php"
						},
						"1": {
							"name": "punctuation.definition.string.php"
						},
						"3": {
							"name": "keyword.operator.heredoc.php"
						},
						"5": {
							"name": "invalid.illegal.trailing-whitespace.php"
						}
					},
					"contentName": "source.sql",
					"end": "^\\s*(\\3)(?![A-Za-z0-9_\\x{7f}-\\x{7fffffff}])",
					"endCaptures": {
						"0": {
							"name": "punctuation.section.embedded.end.php"
						},
						"1": {
							"name": "keyword.operator.heredoc.php"
						}
					},
					"name": "meta.embedded.sql",
					"patterns": [
						{
							"include": "#interpolation"
						},
						{
							"include": "source.sql"
						}
					]
				},
				{
					"begin": "(<<<)\\s*(\"?)(JAVASCRIPT|JS)(\\2)(\\s*)$",
					"beginCaptures": {
						"0": {
							"name": "punctuation.section.embedded.begin.php"
						},
						"1": {
							"name": "punctuation.definition.string.php"
						},
						"3": {
							"name": "keyword.operator.heredoc.php"
						},
						"5": {
							"name": "invalid.illegal.trailing-whitespace.php"
						}
					},
					"contentName": "source.js",
					"end": "^\\s*(\\3)(?![A-Za-z0-9_\\x{7f}-\\x{7fffffff}])",
					"endCaptures": {
						"0": {
							"name": "punctuation.section.embedded.end.php"
						},
						"1": {
							"name": "keyword.operator.heredoc.php"
						}
					},
					"name": "meta.embedded.js",
					"patterns": [
						{
							"include": "#interpolation"
						},
						{
							"include": "source.js"
						}
					]
				},
				{
					"begin": "(<<<)\\s*(\"?)(JSON)(\\2)(\\s*)$",
					"beginCaptures": {
						"0": {
							"name": "punctuation.section.embedded.begin.php"
						},
						"1": {
							"name": "punctuation.definition.string.php"
						},
						"3": {
							"name": "keyword.operator.heredoc.php"
						},
						"5": {
							"name": "invalid.illegal.trailing-whitespace.php"
						}
					},
					"contentName": "source.json",
					"end": "^\\s*(\\3)(?![A-Za-z0-9_\\x{7f}-\\x{7fffffff}])",
					"endCaptures": {
						"0": {
							"name": "punctuation.section.embedded.end.php"
						},
						"1": {
							"name": "keyword.operator.heredoc.php"
						}
					},
					"name": "meta.embedded.json",
					"patterns": [
						{
							"include": "#interpolation"
						},
						{
							"include": "source.json"
						}
					]
				},
				{
					"begin": "(<<<)\\s*(\"?)(CSS)(\\2)(\\s*)$",
					"beginCaptures": {
						"0": {
							"name": "punctuation.section.embedded.begin.php"
						},
						"1": {
							"name": "punctuation.definition.string.php"
						},
						"3": {
							"name": "keyword.operator.heredoc.php"
						},
						"5": {
							"name": "invalid.illegal.trailing-whitespace.php"
						}
					},
					"contentName": "source.css",
					"end": "^\\s*(\\3)(?![A-Za-z0-9_\\x{7f}-\\x{7fffffff}])",
					"endCaptures": {
						"0": {
							"name": "punctuation.section.embedded.end.php"
						},
						"1": {
							"name": "keyword.operator.heredoc.php"
						}
					},
					"name": "meta.embedded.css",
					"patterns": [
						{
							"include": "#interpolation"
						},
						{
							"include": "source.css"
						}
					]
				},
				{
					"begin": "(<<<)\\s*(\"?)(REGEXP?)(\\2)(\\s*)$",
					"beginCaptures": {
						"0": {
							"name": "punctuation.section.embedded.begin.php"
						},
						"1": {
							"name": "punctuation.definition.string.php"
						},
						"3": {
							"name": "keyword.operator.heredoc.php"
						},
						"5": {
							"name": "invalid.illegal.trailing-whitespace.php"
						}
					},
					"contentName": "string.regexp.heredoc.php",
					"end": "^\\s*(\\3)(?![A-Za-z0-9_\\x{7f}-\\x{7fffffff}])",
					"endCaptures": {
						"0": {
							"name": "punctuation.section.embedded.end.php"
						},
						"1": {
							"name": "keyword.operator.heredoc.php"
						}
					},
					"patterns": [
						{
							"include": "#interpolation"
						},
						{
							"match": "(\\\\){1,2}[.$^\\[\\]{}]",
							"name": "constant.character.escape.regex.php"
						},
						{
							"captures": {
								"1": {
									"name": "punctuation.definition.arbitrary-repitition.php"
								},
								"3": {
									"name": "punctuation.definition.arbitrary-repitition.php"
								}
							},
							"match": "({)\\d+(,\\d+)?(})",
							"name": "string.regexp.arbitrary-repitition.php"
						},
						{
							"begin": "\\[(?:\\^?\\])?",
							"captures": {
								"0": {
									"name": "punctuation.definition.character-class.php"
								}
							},
							"end": "\\]",
							"name": "string.regexp.character-class.php",
							"patterns": [
								{
									"match": "\\\\[\\\\'\\[\\]]",
									"name": "constant.character.escape.php"
								}
							]
						},
						{
							"match": "[$^+*]",
							"name": "keyword.operator.regexp.php"
						},
						{
							"begin": "(?i)(?<=^|\\s)(#)\\s(?=[[a-z0-9_\\x{7f}-\\x{7fffffff},. \\t?!-][^\\x{00}-\\x{7f}]]*$)",
							"beginCaptures": {
								"1": {
									"name": "punctuation.definition.comment.php"
								}
							},
							"end": "$",
							"endCaptures": {
								"0": {
									"name": "punctuation.definition.comment.php"
								}
							},
							"name": "comment.line.number-sign.php"
						}
					]
				},
				{
					"begin": "(?i)(<<<)\\s*(\"?)([a-z_\\x{7f}-\\x{7fffffff}]+[a-z0-9_\\x{7f}-\\x{7fffffff}]*)(\\2)(\\s*)",
					"beginCaptures": {
						"1": {
							"name": "punctuation.definition.string.php"
						},
						"3": {
							"name": "keyword.operator.heredoc.php"
						},
						"5": {
							"name": "invalid.illegal.trailing-whitespace.php"
						}
					},
					"end": "^\\s*(\\3)(?![A-Za-z0-9_\\x{7f}-\\x{7fffffff}])",
					"endCaptures": {
						"1": {
							"name": "keyword.operator.heredoc.php"
						}
					},
					"patterns": [
						{
							"include": "#interpolation"
						}
					]
				}
			]
		},
		"nowdoc_interior": {
			"patterns": [
				{
					"begin": "(<<<)\\s*'(HTML)'(\\s*)$",
					"beginCaptures": {
						"0": {
							"name": "punctuation.section.embedded.begin.php"
						},
						"1": {
							"name": "punctuation.definition.string.php"
						},
						"2": {
							"name": "keyword.operator.nowdoc.php"
						},
						"3": {
							"name": "invalid.illegal.trailing-whitespace.php"
						}
					},
					"contentName": "text.html",
					"end": "^\\s*(\\2)(?![A-Za-z0-9_\\x{7f}-\\x{7fffffff}])",
					"endCaptures": {
						"0": {
							"name": "punctuation.section.embedded.end.php"
						},
						"1": {
							"name": "keyword.operator.nowdoc.php"
						}
					},
					"name": "meta.embedded.html",
					"patterns": [
						{
							"include": "text.html.basic"
						}
					]
				},
				{
					"begin": "(<<<)\\s*'(XML)'(\\s*)$",
					"beginCaptures": {
						"0": {
							"name": "punctuation.section.embedded.begin.php"
						},
						"1": {
							"name": "punctuation.definition.string.php"
						},
						"2": {
							"name": "keyword.operator.nowdoc.php"
						},
						"3": {
							"name": "invalid.illegal.trailing-whitespace.php"
						}
					},
					"contentName": "text.xml",
					"end": "^\\s*(\\2)(?![A-Za-z0-9_\\x{7f}-\\x{7fffffff}])",
					"endCaptures": {
						"0": {
							"name": "punctuation.section.embedded.end.php"
						},
						"1": {
							"name": "keyword.operator.nowdoc.php"
						}
					},
					"name": "meta.embedded.xml",
					"patterns": [
						{
							"include": "text.xml"
						}
					]
				},
				{
					"begin": "(<<<)\\s*'(SQL)'(\\s*)$",
					"beginCaptures": {
						"0": {
							"name": "punctuation.section.embedded.begin.php"
						},
						"1": {
							"name": "punctuation.definition.string.php"
						},
						"2": {
							"name": "keyword.operator.nowdoc.php"
						},
						"3": {
							"name": "invalid.illegal.trailing-whitespace.php"
						}
					},
					"contentName": "source.sql",
					"end": "^\\s*(\\2)(?![A-Za-z0-9_\\x{7f}-\\x{7fffffff}])",
					"endCaptures": {
						"0": {
							"name": "punctuation.section.embedded.end.php"
						},
						"1": {
							"name": "keyword.operator.nowdoc.php"
						}
					},
					"name": "meta.embedded.sql",
					"patterns": [
						{
							"include": "source.sql"
						}
					]
				},
				{
					"begin": "(<<<)\\s*'(JAVASCRIPT|JS)'(\\s*)$",
					"beginCaptures": {
						"0": {
							"name": "punctuation.section.embedded.begin.php"
						},
						"1": {
							"name": "punctuation.definition.string.php"
						},
						"2": {
							"name": "keyword.operator.nowdoc.php"
						},
						"3": {
							"name": "invalid.illegal.trailing-whitespace.php"
						}
					},
					"contentName": "source.js",
					"end": "^\\s*(\\2)(?![A-Za-z0-9_\\x{7f}-\\x{7fffffff}])",
					"endCaptures": {
						"0": {
							"name": "punctuation.section.embedded.end.php"
						},
						"1": {
							"name": "keyword.operator.nowdoc.php"
						}
					},
					"name": "meta.embedded.js",
					"patterns": [
						{
							"include": "source.js"
						}
					]
				},
				{
					"begin": "(<<<)\\s*'(JSON)'(\\s*)$",
					"beginCaptures": {
						"0": {
							"name": "punctuation.section.embedded.begin.php"
						},
						"1": {
							"name": "punctuation.definition.string.php"
						},
						"2": {
							"name": "keyword.operator.nowdoc.php"
						},
						"3": {
							"name": "invalid.illegal.trailing-whitespace.php"
						}
					},
					"contentName": "source.json",
					"end": "^\\s*(\\2)(?![A-Za-z0-9_\\x{7f}-\\x{7fffffff}])",
					"endCaptures": {
						"0": {
							"name": "punctuation.section.embedded.end.php"
						},
						"1": {
							"name": "keyword.operator.nowdoc.php"
						}
					},
					"name": "meta.embedded.json",
					"patterns": [
						{
							"include": "source.json"
						}
					]
				},
				{
					"begin": "(<<<)\\s*'(CSS)'(\\s*)$",
					"beginCaptures": {
						"0": {
							"name": "punctuation.section.embedded.begin.php"
						},
						"1": {
							"name": "punctuation.definition.string.php"
						},
						"2": {
							"name": "keyword.operator.nowdoc.php"
						},
						"3": {
							"name": "invalid.illegal.trailing-whitespace.php"
						}
					},
					"contentName": "source.css",
					"end": "^\\s*(\\2)(?![A-Za-z0-9_\\x{7f}-\\x{7fffffff}])",
					"endCaptures": {
						"0": {
							"name": "punctuation.section.embedded.end.php"
						},
						"1": {
							"name": "keyword.operator.nowdoc.php"
						}
					},
					"name": "meta.embedded.css",
					"patterns": [
						{
							"include": "source.css"
						}
					]
				},
				{
					"begin": "(<<<)\\s*'(REGEXP?)'(\\s*)$",
					"beginCaptures": {
						"0": {
							"name": "punctuation.section.embedded.begin.php"
						},
						"1": {
							"name": "punctuation.definition.string.php"
						},
						"2": {
							"name": "keyword.operator.nowdoc.php"
						},
						"3": {
							"name": "invalid.illegal.trailing-whitespace.php"
						}
					},
					"contentName": "string.regexp.nowdoc.php",
					"end": "^\\s*(\\2)(?![A-Za-z0-9_\\x{7f}-\\x{7fffffff}])",
					"endCaptures": {
						"0": {
							"name": "punctuation.section.embedded.end.php"
						},
						"1": {
							"name": "keyword.operator.nowdoc.php"
						}
					},
					"patterns": [
						{
							"match": "(\\\\){1,2}[.$^\\[\\]{}]",
							"name": "constant.character.escape.regex.php"
						},
						{
							"captures": {
								"1": {
									"name": "punctuation.definition.arbitrary-repitition.php"
								},
								"3": {
									"name": "punctuation.definition.arbitrary-repitition.php"
								}
							},
							"match": "({)\\d+(,\\d+)?(})",
							"name": "string.regexp.arbitrary-repitition.php"
						},
						{
							"begin": "\\[(?:\\^?\\])?",
							"captures": {
								"0": {
									"name": "punctuation.definition.character-class.php"
								}
							},
							"end": "\\]",
							"name": "string.regexp.character-class.php",
							"patterns": [
								{
									"match": "\\\\[\\\\'\\[\\]]",
									"name": "constant.character.escape.php"
								}
							]
						},
						{
							"match": "[$^+*]",
							"name": "keyword.operator.regexp.php"
						},
						{
							"begin": "(?i)(?<=^|\\s)(#)\\s(?=[[a-z0-9_\\x{7f}-\\x{7fffffff},. \\t?!-][^\\x{00}-\\x{7f}]]*$)",
							"beginCaptures": {
								"1": {
									"name": "punctuation.definition.comment.php"
								}
							},
							"end": "$",
							"endCaptures": {
								"0": {
									"name": "punctuation.definition.comment.php"
								}
							},
							"name": "comment.line.number-sign.php"
						}
					]
				},
				{
					"begin": "(?i)(<<<)\\s*'([a-z_\\x{7f}-\\x{7fffffff}]+[a-z0-9_\\x{7f}-\\x{7fffffff}]*)'(\\s*)",
					"beginCaptures": {
						"1": {
							"name": "punctuation.definition.string.php"
						},
						"2": {
							"name": "keyword.operator.nowdoc.php"
						},
						"3": {
							"name": "invalid.illegal.trailing-whitespace.php"
						}
					},
					"end": "^\\s*(\\2)(?![A-Za-z0-9_\\x{7f}-\\x{7fffffff}])",
					"endCaptures": {
						"1": {
							"name": "keyword.operator.nowdoc.php"
						}
					}
				}
			]
		},
		"instantiation": {
			"begin": "(?i)(new)\\s+(?!class\\b)",
			"beginCaptures": {
				"1": {
					"name": "keyword.other.new.php"
				}
			},
			"end": "(?i)(?=[^a-z0-9_\\x{7f}-\\x{7fffffff}\\\\])",
			"patterns": [
				{
					"match": "(?i)(parent|static|self)(?![a-z0-9_\\x{7f}-\\x{7fffffff}])",
					"name": "storage.type.php"
				},
				{
					"include": "#class-name"
				},
				{
					"include": "#variable-name"
				}
			]
		},
		"interpolation": {
			"patterns": [
				{
					"match": "\\\\[0-7]{1,3}",
					"name": "constant.character.escape.octal.php"
				},
				{
					"match": "\\\\x[0-9A-Fa-f]{1,2}",
					"name": "constant.character.escape.hex.php"
				},
				{
					"match": "\\\\u{[0-9A-Fa-f]+}",
					"name": "constant.character.escape.unicode.php"
				},
				{
					"match": "\\\\[nrtvef$\\\\]",
					"name": "constant.character.escape.php"
				},
				{
					"begin": "{(?=\\$.*?})",
					"beginCaptures": {
						"0": {
							"name": "punctuation.definition.variable.php"
						}
					},
					"end": "}",
					"endCaptures": {
						"0": {
							"name": "punctuation.definition.variable.php"
						}
					},
					"patterns": [
						{
							"include": "$self"
						}
					]
				},
				{
					"include": "#variable-name"
				}
			]
		},
		"interpolation_double_quoted": {
			"patterns": [
				{
					"match": "\\\\\"",
					"name": "constant.character.escape.php"
				},
				{
					"include": "#interpolation"
				}
			]
		},
		"invoke-call": {
			"captures": {
				"1": {
					"name": "variable.other.php"
				},
				"2": {
					"name": "punctuation.definition.variable.php"
				}
			},
			"match": "(?i)((\\$+)[a-z_\\x{7f}-\\x{7fffffff}][a-z0-9_\\x{7f}-\\x{7fffffff}]*)(?=\\s*\\()",
			"name": "meta.function-call.invoke.php"
		},
		"namespace": {
			"begin": "(?i)(?:(namespace)|[a-z_\\x{7f}-\\x{7fffffff}][a-z0-9_\\x{7f}-\\x{7fffffff}]*)?(\\\\)",
			"beginCaptures": {
				"1": {
					"name": "variable.language.namespace.php"
				},
				"2": {
					"name": "punctuation.separator.inheritance.php"
				}
			},
			"end": "(?i)(?![a-z0-9_\\x{7f}-\\x{7fffffff}]*\\\\)",
			"name": "support.other.namespace.php",
			"patterns": [
				{
					"match": "\\\\",
					"name": "punctuation.separator.inheritance.php"
				}
			]
		},
		"numbers": {
			"patterns": [
				{
					"match": "0[xX][0-9a-fA-F]+(?:_[0-9a-fA-F]+)*",
					"name": "constant.numeric.hex.php"
				},
				{
					"match": "0[bB][01]+(?:_[01]+)*",
					"name": "constant.numeric.binary.php"
				},
				{
					"match": "0(?:_?[0-7]+)+",
					"name": "constant.numeric.octal.php"
				},
				{
					"match": "(?x)\n(?:\n  (?:[0-9]+(?:_[0-9]+)*)?(\\.)[0-9]+(?:_[0-9]+)*(?:[eE][+-]?[0-9]+(?:_[0-9]+)*)?| # .3\n  [0-9]+(?:_[0-9]+)*(\\.)(?:[0-9]+(?:_[0-9]+)*)?(?:[eE][+-]?[0-9]+(?:_[0-9]+)*)?| # 3.\n  [0-9]+(?:_[0-9]+)*[eE][+-]?[0-9]+(?:_[0-9]+)*                                   # 2e-3\n)",
					"name": "constant.numeric.decimal.php",
					"captures": {
						"1": {
							"name": "punctuation.separator.decimal.period.php"
						},
						"2": {
							"name": "punctuation.separator.decimal.period.php"
						}
					}
				},
				{
					"match": "0|[1-9](?:_?[0-9]+)*",
					"name": "constant.numeric.decimal.php"
				}
			]
		},
		"object": {
			"patterns": [
				{
					"begin": "(->)(\\$?{)",
					"beginCaptures": {
						"1": {
							"name": "keyword.operator.class.php"
						},
						"2": {
							"name": "punctuation.definition.variable.php"
						}
					},
					"end": "}",
					"endCaptures": {
						"0": {
							"name": "punctuation.definition.variable.php"
						}
					},
					"patterns": [
						{
							"include": "$self"
						}
					]
				},
				{
					"begin": "(?i)(->)([a-z_\\x{7f}-\\x{7fffffff}][a-z0-9_\\x{7f}-\\x{7fffffff}]*)\\s*(\\()",
					"beginCaptures": {
						"1": {
							"name": "keyword.operator.class.php"
						},
						"2": {
							"name": "entity.name.function.php"
						},
						"3": {
							"name": "punctuation.definition.arguments.begin.bracket.round.php"
						}
					},
					"end": "\\)|(?=\\?>)",
					"endCaptures": {
						"0": {
							"name": "punctuation.definition.arguments.end.bracket.round.php"
						}
					},
					"name": "meta.method-call.php",
					"patterns": [
						{
							"include": "#named-arguments"
						},
						{
							"include": "$self"
						}
					]
				},
				{
					"captures": {
						"1": {
							"name": "keyword.operator.class.php"
						},
						"2": {
							"name": "variable.other.property.php"
						},
						"3": {
							"name": "punctuation.definition.variable.php"
						}
					},
					"match": "(?i)(->)((\\$+)?[a-z_\\x{7f}-\\x{7fffffff}][a-z0-9_\\x{7f}-\\x{7fffffff}]*)?"
				}
			]
		},
		"php-types": {
			"patterns": [
				{
					"match": "\\?",
					"name": "keyword.operator.nullable-type.php"
				},
				{
					"match": "\\|",
					"name": "punctuation.separator.delimiter.php"
				},
				{
					"match": "(?i)\\b(null|int|float|bool|string|array|object|callable|iterable|false|mixed)\\b",
					"name": "storage.type.php"
				},
				{
					"match": "(?i)\\b(parent|self)\\b",
					"name": "storage.type.php"
				},
				{
					"include": "#class-name"
				}
			]
		},
		"parameter-default-types": {
			"patterns": [
				{
					"include": "#strings"
				},
				{
					"include": "#numbers"
				},
				{
					"include": "#string-backtick"
				},
				{
					"include": "#variables"
				},
				{
					"match": "=>",
					"name": "keyword.operator.key.php"
				},
				{
					"match": "=",
					"name": "keyword.operator.assignment.php"
				},
				{
					"match": "&(?=\\s*\\$)",
					"name": "storage.modifier.reference.php"
				},
				{
					"begin": "(array)\\s*(\\()",
					"beginCaptures": {
						"1": {
							"name": "support.function.construct.php"
						},
						"2": {
							"name": "punctuation.definition.array.begin.bracket.round.php"
						}
					},
					"end": "\\)",
					"endCaptures": {
						"0": {
							"name": "punctuation.definition.array.end.bracket.round.php"
						}
					},
					"name": "meta.array.php",
					"patterns": [
						{
							"include": "#parameter-default-types"
						}
					]
				},
				{
					"begin": "\\[",
					"beginCaptures": {
						"0": {
							"name": "punctuation.section.array.begin.php"
						}
					},
					"end": "\\]|(?=\\?>)",
					"endCaptures": {
						"0": {
							"name": "punctuation.section.array.end.php"
						}
					},
					"patterns": [
						{
							"include": "$self"
						}
					]
				},
				{
					"include": "#instantiation"
				},
				{
					"begin": "(?xi)\n(?=[a-z0-9_\\x{7f}-\\x{7fffffff}\\\\]+(::)\n  ([a-z_\\x{7f}-\\x{7fffffff}][a-z0-9_\\x{7f}-\\x{7fffffff}]*)?\n)",
					"end": "(?i)(::)([a-z_\\x{7f}-\\x{7fffffff}][a-z0-9_\\x{7f}-\\x{7fffffff}]*)?",
					"endCaptures": {
						"1": {
							"name": "keyword.operator.class.php"
						},
						"2": {
							"name": "constant.other.class.php"
						}
					},
					"patterns": [
						{
							"include": "#class-name"
						}
					]
				},
				{
					"include": "#constants"
				}
			]
		},
		"php_doc": {
			"patterns": [
				{
					"match": "^(?!\\s*\\*).*?(?:(?=\\*\\/)|$\\n?)",
					"name": "invalid.illegal.missing-asterisk.phpdoc.php"
				},
				{
					"captures": {
						"1": {
							"name": "keyword.other.phpdoc.php"
						},
						"3": {
							"name": "storage.modifier.php"
						},
						"4": {
							"name": "invalid.illegal.wrong-access-type.phpdoc.php"
						}
					},
					"match": "^\\s*\\*\\s*(@access)\\s+((public|private|protected)|(.+))\\s*$"
				},
				{
					"captures": {
						"1": {
							"name": "keyword.other.phpdoc.php"
						},
						"2": {
							"name": "markup.underline.link.php"
						}
					},
					"match": "(@xlink)\\s+(.+)\\s*$"
				},
				{
					"begin": "(@(?:global|param|property(-(read|write))?|return|throws|var))\\s+(?=[A-Za-z_\\x{7f}-\\x{7fffffff}\\\\]|\\()",
					"beginCaptures": {
						"1": {
							"name": "keyword.other.phpdoc.php"
						}
					},
					"end": "(?=\\s|\\*/)",
					"contentName": "meta.other.type.phpdoc.php",
					"patterns": [
						{
							"include": "#php_doc_types_array_multiple"
						},
						{
							"include": "#php_doc_types_array_single"
						},
						{
							"include": "#php_doc_types"
						}
					]
				},
				{
					"match": "(?x)\n@\n(\n  api|abstract|author|category|copyright|example|global|inherit[Dd]oc|internal|\n  license|link|method|property(-(read|write))?|package|param|return|see|since|source|\n  static|subpackage|throws|todo|var|version|uses|deprecated|final|ignore\n)\\b",
					"name": "keyword.other.phpdoc.php"
				},
				{
					"captures": {
						"1": {
							"name": "keyword.other.phpdoc.php"
						}
					},
					"match": "{(@(link|inherit[Dd]oc)).+?}",
					"name": "meta.tag.inline.phpdoc.php"
				}
			]
		},
		"php_doc_types": {
			"match": "(?i)[a-z_\\x{7f}-\\x{7fffffff}\\\\][a-z0-9_\\x{7f}-\\x{7fffffff}\\\\]*(\\|[a-z_\\x{7f}-\\x{7fffffff}\\\\][a-z0-9_\\x{7f}-\\x{7fffffff}\\\\]*)*",
			"captures": {
				"0": {
					"patterns": [
						{
							"match": "(?x)\\b\n(string|integer|int|boolean|bool|float|double|object|mixed\n|array|resource|void|null|callback|false|true|self|static)\\b",
							"name": "keyword.other.type.php"
						},
						{
							"include": "#class-name"
						},
						{
							"match": "\\|",
							"name": "punctuation.separator.delimiter.php"
						}
					]
				}
			}
		},
		"php_doc_types_array_multiple": {
			"begin": "\\(",
			"beginCaptures": {
				"0": {
					"name": "punctuation.definition.type.begin.bracket.round.phpdoc.php"
				}
			},
			"end": "(\\))(\\[\\])|(?=\\*/)",
			"endCaptures": {
				"1": {
					"name": "punctuation.definition.type.end.bracket.round.phpdoc.php"
				},
				"2": {
					"name": "keyword.other.array.phpdoc.php"
				}
			},
			"patterns": [
				{
					"include": "#php_doc_types_array_multiple"
				},
				{
					"include": "#php_doc_types_array_single"
				},
				{
					"include": "#php_doc_types"
				},
				{
					"match": "\\|",
					"name": "punctuation.separator.delimiter.php"
				}
			]
		},
		"php_doc_types_array_single": {
			"match": "(?i)([a-z_\\x{7f}-\\x{7fffffff}\\\\][a-z0-9_\\x{7f}-\\x{7fffffff}\\\\]*)(\\[\\])",
			"captures": {
				"1": {
					"patterns": [
						{
							"include": "#php_doc_types"
						}
					]
				},
				"2": {
					"name": "keyword.other.array.phpdoc.php"
				}
			}
		},
		"regex-double-quoted": {
			"begin": "\"/(?=(\\\\.|[^\"/])++/[imsxeADSUXu]*\")",
			"beginCaptures": {
				"0": {
					"name": "punctuation.definition.string.begin.php"
				}
			},
			"end": "(/)([imsxeADSUXu]*)(\")",
			"endCaptures": {
				"0": {
					"name": "punctuation.definition.string.end.php"
				}
			},
			"name": "string.regexp.double-quoted.php",
			"patterns": [
				{
					"match": "(\\\\){1,2}[.$^\\[\\]{}]",
					"name": "constant.character.escape.regex.php"
				},
				{
					"include": "#interpolation_double_quoted"
				},
				{
					"captures": {
						"1": {
							"name": "punctuation.definition.arbitrary-repetition.php"
						},
						"3": {
							"name": "punctuation.definition.arbitrary-repetition.php"
						}
					},
					"match": "({)\\d+(,\\d+)?(})",
					"name": "string.regexp.arbitrary-repetition.php"
				},
				{
					"begin": "\\[(?:\\^?\\])?",
					"captures": {
						"0": {
							"name": "punctuation.definition.character-class.php"
						}
					},
					"end": "\\]",
					"name": "string.regexp.character-class.php",
					"patterns": [
						{
							"include": "#interpolation_double_quoted"
						}
					]
				},
				{
					"match": "[$^+*]",
					"name": "keyword.operator.regexp.php"
				}
			]
		},
		"regex-single-quoted": {
			"begin": "'/(?=(\\\\(?:\\\\(?:\\\\[\\\\']?|[^'])|.)|[^'/])++/[imsxeADSUXu]*')",
			"beginCaptures": {
				"0": {
					"name": "punctuation.definition.string.begin.php"
				}
			},
			"end": "(/)([imsxeADSUXu]*)(')",
			"endCaptures": {
				"0": {
					"name": "punctuation.definition.string.end.php"
				}
			},
			"name": "string.regexp.single-quoted.php",
			"patterns": [
				{
					"include": "#single_quote_regex_escape"
				},
				{
					"captures": {
						"1": {
							"name": "punctuation.definition.arbitrary-repetition.php"
						},
						"3": {
							"name": "punctuation.definition.arbitrary-repetition.php"
						}
					},
					"match": "({)\\d+(,\\d+)?(})",
					"name": "string.regexp.arbitrary-repetition.php"
				},
				{
					"begin": "\\[(?:\\^?\\])?",
					"captures": {
						"0": {
							"name": "punctuation.definition.character-class.php"
						}
					},
					"end": "\\]",
					"name": "string.regexp.character-class.php"
				},
				{
					"match": "[$^+*]",
					"name": "keyword.operator.regexp.php"
				}
			]
		},
		"scope-resolution": {
			"patterns": [
				{
					"match": "([A-Za-z_\\x{7f}-\\x{7fffffff}\\\\][A-Za-z0-9_\\x{7f}-\\x{7fffffff}\\\\]*)(?=\\s*::)",
					"captures": {
						"1": {
							"patterns": [
								{
									"match": "\\b(self|static|parent)\\b",
									"name": "storage.type.php"
								},
								{
									"include": "#class-name"
								},
								{
									"include": "#variable-name"
								}
							]
						}
					}
				},
				{
					"begin": "(?i)(::)\\s*([a-z_\\x{7f}-\\x{7fffffff}][a-z0-9_\\x{7f}-\\x{7fffffff}]*)\\s*(\\()",
					"beginCaptures": {
						"1": {
							"name": "keyword.operator.class.php"
						},
						"2": {
							"name": "entity.name.function.php"
						},
						"3": {
							"name": "punctuation.definition.arguments.begin.bracket.round.php"
						}
					},
					"end": "\\)|(?=\\?>)",
					"endCaptures": {
						"0": {
							"name": "punctuation.definition.arguments.end.bracket.round.php"
						}
					},
					"name": "meta.method-call.static.php",
					"patterns": [
						{
							"include": "#named-arguments"
						},
						{
							"include": "$self"
						}
					]
				},
				{
					"match": "(?i)(::)\\s*(class)\\b",
					"captures": {
						"1": {
							"name": "keyword.operator.class.php"
						},
						"2": {
							"name": "keyword.other.class.php"
						}
					}
				},
				{
					"match": "(?xi)\n(::)\\s*\n(?:\n  ((\\$+)[a-z_\\x{7f}-\\x{7fffffff}][a-z0-9_\\x{7f}-\\x{7fffffff}]*) # Variable\n  |\n  ([a-z_\\x{7f}-\\x{7fffffff}][a-z0-9_\\x{7f}-\\x{7fffffff}]*)       # Constant\n)?",
					"captures": {
						"1": {
							"name": "keyword.operator.class.php"
						},
						"2": {
							"name": "variable.other.class.php"
						},
						"3": {
							"name": "punctuation.definition.variable.php"
						},
						"4": {
							"name": "constant.other.class.php"
						}
					}
				}
			]
		},
		"single_quote_regex_escape": {
			"match": "\\\\(?:\\\\(?:\\\\[\\\\']?|[^'])|.)",
			"name": "constant.character.escape.php"
		},
		"sql-string-double-quoted": {
			"begin": "\"\\s*(?=(SELECT|INSERT|UPDATE|DELETE|CREATE|REPLACE|ALTER|AND)\\b)",
			"beginCaptures": {
				"0": {
					"name": "punctuation.definition.string.begin.php"
				}
			},
			"contentName": "source.sql.embedded.php",
			"end": "\"",
			"endCaptures": {
				"0": {
					"name": "punctuation.definition.string.end.php"
				}
			},
			"name": "string.quoted.double.sql.php",
			"patterns": [
				{
					"include": "source.sql"
				}
			]
		},
		"sql-string-single-quoted": {
			"begin": "'\\s*(?=(SELECT|INSERT|UPDATE|DELETE|CREATE|REPLACE|ALTER|AND)\\b)",
			"beginCaptures": {
				"0": {
					"name": "punctuation.definition.string.begin.php"
				}
			},
			"contentName": "source.sql.embedded.php",
			"end": "'",
			"endCaptures": {
				"0": {
					"name": "punctuation.definition.string.end.php"
				}
			},
			"name": "string.quoted.single.sql.php",
			"patterns": [
				{
					"include": "source.sql"
				}
			]
		},
		"string-backtick": {
			"begin": "`",
			"beginCaptures": {
				"0": {
					"name": "punctuation.definition.string.begin.php"
				}
			},
			"end": "`",
			"endCaptures": {
				"0": {
					"name": "punctuation.definition.string.end.php"
				}
			},
			"name": "string.interpolated.php",
			"patterns": [
				{
					"match": "\\\\`",
					"name": "constant.character.escape.php"
				},
				{
					"include": "#interpolation"
				}
			]
		},
		"string-double-quoted": {
			"begin": "\"",
			"beginCaptures": {
				"0": {
					"name": "punctuation.definition.string.begin.php"
				}
			},
			"end": "\"",
			"endCaptures": {
				"0": {
					"name": "punctuation.definition.string.end.php"
				}
			},
			"name": "string.quoted.double.php",
			"patterns": [
				{
					"include": "#interpolation_double_quoted"
				}
			]
		},
		"string-single-quoted": {
			"begin": "'",
			"beginCaptures": {
				"0": {
					"name": "punctuation.definition.string.begin.php"
				}
			},
			"end": "'",
			"endCaptures": {
				"0": {
					"name": "punctuation.definition.string.end.php"
				}
			},
			"name": "string.quoted.single.php",
			"patterns": [
				{
					"match": "\\\\[\\\\']",
					"name": "constant.character.escape.php"
				}
			]
		},
		"strings": {
			"patterns": [
				{
					"include": "#regex-double-quoted"
				},
				{
					"include": "#sql-string-double-quoted"
				},
				{
					"include": "#string-double-quoted"
				},
				{
					"include": "#regex-single-quoted"
				},
				{
					"include": "#sql-string-single-quoted"
				},
				{
					"include": "#string-single-quoted"
				}
			]
		},
		"support": {
			"patterns": [
				{
					"match": "(?xi)\n\\b\napc_(\n  store|sma_info|compile_file|clear_cache|cas|cache_info|inc|dec|define_constants|delete(_file)?|\n  exists|fetch|load_constants|add|bin_(dump|load)(file)?\n)\\b",
					"name": "support.function.apc.php"
				},
				{
					"match": "(?xi)\\b\n(\n  shuffle|sizeof|sort|next|nat(case)?sort|count|compact|current|in_array|usort|uksort|uasort|\n  pos|prev|end|each|extract|ksort|key(_exists)?|krsort|list|asort|arsort|rsort|reset|range|\n  array(_(shift|sum|splice|search|slice|chunk|change_key_case|count_values|column|combine|\n          (diff|intersect)(_(u)?(key|assoc))?|u(diff|intersect)(_(u)?assoc)?|unshift|unique|\n          pop|push|pad|product|values|keys|key_exists|filter|fill(_keys)?|flip|walk(_recursive)?|\n          reduce|replace(_recursive)?|reverse|rand|multisort|merge(_recursive)?|map)?)\n)\\b",
					"name": "support.function.array.php"
				},
				{
					"match": "(?xi)\\b\n(\n  show_source|sys_getloadavg|sleep|highlight_(file|string)|constant|connection_(aborted|status)|\n  time_(nanosleep|sleep_until)|ignore_user_abort|die|define(d)?|usleep|uniqid|unpack|__halt_compiler|\n  php_(check_syntax|strip_whitespace)|pack|eval|exit|get_browser\n)\\b",
					"name": "support.function.basic_functions.php"
				},
				{
					"match": "(?i)\\bbc(scale|sub|sqrt|comp|div|pow(mod)?|add|mod|mul)\\b",
					"name": "support.function.bcmath.php"
				},
				{
					"match": "(?i)\\bblenc_encrypt\\b",
					"name": "support.function.blenc.php"
				},
				{
					"match": "(?i)\\bbz(compress|close|open|decompress|errstr|errno|error|flush|write|read)\\b",
					"name": "support.function.bz2.php"
				},
				{
					"match": "(?xi)\\b\n(\n  (French|Gregorian|Jewish|Julian)ToJD|cal_(to_jd|info|days_in_month|from_jd)|unixtojd|\n  jdto(unix|jewish)|easter_(date|days)|JD(MonthName|To(Gregorian|Julian|French)|DayOfWeek)\n)\\b",
					"name": "support.function.calendar.php"
				},
				{
					"match": "(?xi)\\b\n(\n  class_alias|all_user_method(_array)?|is_(a|subclass_of)|__autoload|(class|interface|method|property|trait)_exists|\n  get_(class(_(vars|methods))?|(called|parent)_class|object_vars|declared_(classes|interfaces|traits))\n)\\b",
					"name": "support.function.classobj.php"
				},
				{
					"match": "(?xi)\\b\n(\n  com_(create_guid|print_typeinfo|event_sink|load_typelib|get_active_object|message_pump)|\n  variant_(sub|set(_type)?|not|neg|cast|cat|cmp|int|idiv|imp|or|div|date_(from|to)_timestamp|\n           pow|eqv|fix|and|add|abs|round|get_type|xor|mod|mul)\n)\\b",
					"name": "support.function.com.php"
				},
				{
					"match": "(?i)\\b(isset|unset|eval|empty|list)\\b",
					"name": "support.function.construct.php"
				},
				{
					"match": "(?i)\\b(print|echo)\\b",
					"name": "support.function.construct.output.php"
				},
				{
					"match": "(?i)\\bctype_(space|cntrl|digit|upper|punct|print|lower|alnum|alpha|graph|xdigit)\\b",
					"name": "support.function.ctype.php"
				},
				{
					"match": "(?xi)\\b\ncurl_(\n  share_(close|init|setopt)|strerror|setopt(_array)?|copy_handle|close|init|unescape|pause|escape|\n  errno|error|exec|version|file_create|reset|getinfo|\n  multi_(strerror|setopt|select|close|init|info_read|(add|remove)_handle|getcontent|exec)\n)\\b",
					"name": "support.function.curl.php"
				},
				{
					"match": "(?xi)\\b\n(\n  strtotime|str[fp]time|checkdate|time|timezone_name_(from_abbr|get)|idate|\n  timezone_((location|offset|transitions|version)_get|(abbreviations|identifiers)_list|open)|\n  date(_(sun(rise|set)|sun_info|sub|create(_(immutable_)?from_format)?|timestamp_(get|set)|timezone_(get|set)|time_set|\n         isodate_set|interval_(create_from_date_string|format)|offset_get|diff|default_timezone_(get|set)|date_set|\n         parse(_from_format)?|format|add|get_last_errors|modify))?|\n  localtime|get(date|timeofday)|gm(strftime|date|mktime)|microtime|mktime\n)\\b",
					"name": "support.function.datetime.php"
				},
				{
					"match": "(?i)\\bdba_(sync|handlers|nextkey|close|insert|optimize|open|delete|popen|exists|key_split|firstkey|fetch|list|replace)\\b",
					"name": "support.function.dba.php"
				},
				{
					"match": "(?i)\\bdbx_(sort|connect|compare|close|escape_string|error|query|fetch_row)\\b",
					"name": "support.function.dbx.php"
				},
				{
					"match": "(?i)\\b(scandir|chdir|chroot|closedir|opendir|dir|rewinddir|readdir|getcwd)\\b",
					"name": "support.function.dir.php"
				},
				{
					"match": "(?xi)\\b\neio_(\n  sync(fs)?|sync_file_range|symlink|stat(vfs)?|sendfile|set_min_parallel|set_max_(idle|poll_(reqs|time)|parallel)|\n  seek|n(threads|op|pending|reqs|ready)|chown|chmod|custom|close|cancel|truncate|init|open|dup2|unlink|utime|poll|\n  event_loop|f(sync|stat(vfs)?|chown|chmod|truncate|datasync|utime|allocate)|write|lstat|link|rename|realpath|\n  read(ahead|dir|link)?|rmdir|get_(event_stream|last_error)|grp(_(add|cancel|limit))?|mknod|mkdir|busy\n)\\b",
					"name": "support.function.eio.php"
				},
				{
					"match": "(?xi)\\b\nenchant_(\n  dict_(store_replacement|suggest|check|is_in_session|describe|quick_check|add_to_(personal|session)|get_error)|\n  broker_(set_ordering|init|dict_exists|describe|free(_dict)?|list_dicts|request_(pwl_)?dict|get_error)\n)\\b",
					"name": "support.function.enchant.php"
				},
				{
					"match": "(?i)\\b(split(i)?|sql_regcase|ereg(i)?(_replace)?)\\b",
					"name": "support.function.ereg.php"
				},
				{
					"match": "(?i)\\b((restore|set)_(error_handler|exception_handler)|trigger_error|debug_(print_)?backtrace|user_error|error_(log|reporting|get_last))\\b",
					"name": "support.function.errorfunc.php"
				},
				{
					"match": "(?i)\\b(shell_exec|system|passthru|proc_(nice|close|terminate|open|get_status)|escapeshell(arg|cmd)|exec)\\b",
					"name": "support.function.exec.php"
				},
				{
					"match": "(?i)\\b(exif_(thumbnail|tagname|imagetype|read_data)|read_exif_data)\\b",
					"name": "support.function.exif.php"
				},
				{
					"match": "(?xi)\\b\nfann_(\n  (duplicate|length|merge|shuffle|subset)_train_data|scale_(train(_data)?|(input|output)(_train_data)?)|\n  set_(scaling_params|sarprop_(step_error_(shift|threshold_factor)|temperature|weight_decay_shift)|\n       cascade_(num_candidate_groups|candidate_(change_fraction|limit|stagnation_epochs)|\n                output_(change_fraction|stagnation_epochs)|weight_multiplier|activation_(functions|steepnesses)|\n                (max|min)_(cand|out)_epochs)|\n       callback|training_algorithm|train_(error|stop)_function|(input|output)_scaling_params|error_log|\n       quickprop_(decay|mu)|weight(_array)?|learning_(momentum|rate)|bit_fail_limit|\n       activation_(function|steepness)(_(hidden|layer|output))?|\n       rprop_((decrease|increase)_factor|delta_(max|min|zero)))|\n  save(_train)?|num_(input|output)_train_data|copy|clear_scaling_params|cascadetrain_on_(file|data)|\n  create_((sparse|shortcut|standard)(_array)?|train(_from_callback)?|from_file)|\n  test(_data)?|train(_(on_(file|data)|epoch))?|init_weights|descale_(input|output|train)|destroy(_train)?|\n  print_error|run|reset_(MSE|err(no|str))|read_train_from_file|randomize_weights|\n  get_(sarprop_(step_error_(shift|threshold_factor)|temperature|weight_decay_shift)|num_(input|output|layers)|\n       network_type|MSE|connection_(array|rate)|bias_array|bit_fail(_limit)?|\n       cascade_(num_(candidates|candidate_groups)|(candidate|output)_(change_fraction|limit|stagnation_epochs)|\n                weight_multiplier|activation_(functions|steepnesses)(_count)?|(max|min)_(cand|out)_epochs)|\n       total_(connections|neurons)|training_algorithm|train_(error|stop)_function|err(no|str)|\n       quickprop_(decay|mu)|learning_(momentum|rate)|layer_array|activation_(function|steepness)|\n       rprop_((decrease|increase)_factor|delta_(max|min|zero)))\n)\\b",
					"name": "support.function.fann.php"
				},
				{
					"match": "(?xi)\\b\n(\n  symlink|stat|set_file_buffer|chown|chgrp|chmod|copy|clearstatcache|touch|tempnam|tmpfile|\n  is_(dir|(uploaded_)?file|executable|link|readable|writ(e)?able)|disk_(free|total)_space|diskfreespace|\n  dirname|delete|unlink|umask|pclose|popen|pathinfo|parse_ini_(file|string)|fscanf|fstat|fseek|fnmatch|\n  fclose|ftell|ftruncate|file(size|[acm]time|type|inode|owner|perms|group)?|file_(exists|(get|put)_contents)|\n  f(open|puts|putcsv|passthru|eof|flush|write|lock|read|gets(s)?|getc(sv)?)|lstat|lchown|lchgrp|link(info)?|\n  rename|rewind|read(file|link)|realpath(_cache_(get|size))?|rmdir|glob|move_uploaded_file|mkdir|basename\n)\\b",
					"name": "support.function.file.php"
				},
				{
					"match": "(?i)\\b(finfo_(set_flags|close|open|file|buffer)|mime_content_type)\\b",
					"name": "support.function.fileinfo.php"
				},
				{
					"match": "(?i)\\bfilter_(has_var|input(_array)?|id|var(_array)?|list)\\b",
					"name": "support.function.filter.php"
				},
				{
					"match": "(?i)\\bfastcgi_finish_request\\b",
					"name": "support.function.fpm.php"
				},
				{
					"match": "(?i)\\b(call_user_(func|method)(_array)?|create_function|unregister_tick_function|forward_static_call(_array)?|function_exists|func_(num_args|get_arg(s)?)|register_(shutdown|tick)_function|get_defined_functions)\\b",
					"name": "support.function.funchand.php"
				},
				{
					"match": "(?i)\\b((n)?gettext|textdomain|d((n)?gettext|c(n)?gettext)|bind(textdomain|_textdomain_codeset))\\b",
					"name": "support.function.gettext.php"
				},
				{
					"match": "(?xi)\\b\ngmp_(\n  scan[01]|strval|sign|sub|setbit|sqrt(rem)?|hamdist|neg|nextprime|com|clrbit|cmp|testbit|\n  intval|init|invert|import|or|div(exact)?|div_(q|qr|r)|jacobi|popcount|pow(m)?|perfect_square|\n  prob_prime|export|fact|legendre|and|add|abs|root(rem)?|random(_(bits|range))?|gcd(ext)?|xor|mod|mul\n)\\b",
					"name": "support.function.gmp.php"
				},
				{
					"match": "(?i)\\bhash(_(hmac(_file)?|copy|init|update(_(file|stream))?|pbkdf2|equals|file|final|algos))?\\b",
					"name": "support.function.hash.php"
				},
				{
					"match": "(?xi)\\b\n(\n  http_(support|send_(status|stream|content_(disposition|type)|data|file|last_modified)|head|\n        negotiate_(charset|content_type|language)|chunked_decode|cache_(etag|last_modified)|throttle|\n        inflate|deflate|date|post_(data|fields)|put_(data|file|stream)|persistent_handles_(count|clean|ident)|\n        parse_(cookie|headers|message|params)|redirect|request(_(method_(exists|name|(un)?register)|body_encode))?|\n        get(_request_(headers|body(_stream)?))?|match_(etag|modified|request_header)|build_(cookie|str|url))|\n  ob_(etag|deflate|inflate)handler\n)\\b",
					"name": "support.function.http.php"
				},
				{
					"match": "(?i)\\b(iconv(_(str(pos|len|rpos)|substr|(get|set)_encoding|mime_(decode(_headers)?|encode)))?|ob_iconv_handler)\\b",
					"name": "support.function.iconv.php"
				},
				{
					"match": "(?i)\\biis_((start|stop)_(service|server)|set_(script_map|server_rights|dir_security|app_settings)|(add|remove)_server|get_(script_map|service_state|server_(rights|by_(comment|path))|dir_security))\\b",
					"name": "support.function.iisfunc.php"
				},
				{
					"match": "(?xi)\\b\n(\n  iptc(embed|parse)|(jpeg|png)2wbmp|gd_info|getimagesize(fromstring)?|\n  image(s[xy]|scale|(char|string)(up)?|set(style|thickness|tile|interpolation|pixel|brush)|savealpha|\n        convolution|copy(resampled|resized|merge(gray)?)?|colors(forindex|total)|\n        color(set|closest(alpha|hwb)?|transparent|deallocate|(allocate|exact|resolve)(alpha)?|at|match)|\n        crop(auto)?|create(truecolor|from(string|jpeg|png|wbmp|webp|gif|gd(2(part)?)?|xpm|xbm))?|\n        types|ttf(bbox|text)|truecolortopalette|istruecolor|interlace|2wbmp|destroy|dashedline|jpeg|\n        _type_to_(extension|mime_type)|ps(slantfont|text|(encode|extend|free|load)font|bbox)|png|polygon|\n        palette(copy|totruecolor)|ellipse|ft(text|bbox)|filter|fill|filltoborder|\n        filled(arc|ellipse|polygon|rectangle)|font(height|width)|flip|webp|wbmp|line|loadfont|layereffect|\n        antialias|affine(matrix(concat|get))?|alphablending|arc|rotate|rectangle|gif|gd(2)?|gammacorrect|\n        grab(screen|window)|xbm)\n)\\b",
					"name": "support.function.image.php"
				},
				{
					"match": "(?xi)\\b\n(\n  sys_get_temp_dir|set_(time_limit|include_path|magic_quotes_runtime)|cli_(get|set)_process_title|\n  ini_(alter|get(_all)?|restore|set)|zend_(thread_id|version|logo_guid)|dl|php(credits|info|version)|\n  php_(sapi_name|ini_(scanned_files|loaded_file)|uname|logo_guid)|putenv|extension_loaded|version_compare|\n  assert(_options)?|restore_include_path|gc_(collect_cycles|disable|enable(d)?)|getopt|\n  get_(cfg_var|current_user|defined_constants|extension_funcs|include_path|included_files|loaded_extensions|\n       magic_quotes_(gpc|runtime)|required_files|resources)|\n  get(env|lastmod|rusage|my(inode|[gup]id))|\n  memory_get_(peak_)?usage|main|magic_quotes_runtime\n)\\b",
					"name": "support.function.info.php"
				},
				{
					"match": "(?xi)\\b\nibase_(\n  set_event_handler|service_(attach|detach)|server_info|num_(fields|params)|name_result|connect|\n  commit(_ret)?|close|trans|delete_user|drop_db|db_info|pconnect|param_info|prepare|err(code|msg)|\n  execute|query|field_info|fetch_(assoc|object|row)|free_(event_handler|query|result)|wait_event|\n  add_user|affected_rows|rollback(_ret)?|restore|gen_id|modify_user|maintain_db|backup|\n  blob_(cancel|close|create|import|info|open|echo|add|get)\n)\\b",
					"name": "support.function.interbase.php"
				},
				{
					"match": "(?xi)\\b\n(\n  normalizer_(normalize|is_normalized)|idn_to_(unicode|utf8|ascii)|\n  numfmt_(set_(symbol|(text_)?attribute|pattern)|create|(parse|format)(_currency)?|\n          get_(symbol|(text_)?attribute|pattern|error_(code|message)|locale))|\n  collator_(sort(_with_sort_keys)?|set_(attribute|strength)|compare|create|asort|\n            get_(strength|sort_key|error_(code|message)|locale|attribute))|\n  transliterator_(create(_(inverse|from_rules))?|transliterate|list_ids|get_error_(code|message))|\n  intl(cal|tz)_get_error_(code|message)|intl_(is_failure|error_name|get_error_(code|message))|\n  datefmt_(set_(calendar|lenient|pattern|timezone(_id)?)|create|is_lenient|parse|format(_object)?|localtime|\n           get_(calendar(_object)?|time(type|zone(_id)?)|datetype|pattern|error_(code|message)|locale))|\n  locale_(set_default|compose|canonicalize|parse|filter_matches|lookup|accept_from_http|\n          get_(script|display_(script|name|variant|language|region)|default|primary_language|keywords|all_variants|region))|\n  resourcebundle_(create|count|locales|get(_(error_(code|message)))?)|\n  grapheme_(str(i?str|r?i?pos|len)|substr|extract)|\n  msgfmt_(set_pattern|create|(format|parse)(_message)?|get_(pattern|error_(code|message)|locale))\n)\\b",
					"name": "support.function.intl.php"
				},
				{
					"match": "(?i)\\bjson_(decode|encode|last_error(_msg)?)\\b",
					"name": "support.function.json.php"
				},
				{
					"match": "(?xi)\\b\nldap_(\n  start|tls|sort|search|sasl_bind|set_(option|rebind_proc)|(first|next)_(attribute|entry|reference)|\n  connect|control_paged_result(_response)?|count_entries|compare|close|t61_to_8859|8859_to_t61|\n  dn2ufn|delete|unbind|parse_(reference|result)|escape|errno|err2str|error|explode_dn|bind|\n  free_result|list|add|rename|read|get_(option|dn|entries|values(_len)?|attributes)|modify(_batch)?|\n  mod_(add|del|replace)\n)\\b",
					"name": "support.function.ldap.php"
				},
				{
					"match": "(?i)\\blibxml_(set_(streams_context|external_entity_loader)|clear_errors|disable_entity_loader|use_internal_errors|get_(errors|last_error))\\b",
					"name": "support.function.libxml.php"
				},
				{
					"match": "(?i)\\b(ezmlm_hash|mail)\\b",
					"name": "support.function.mail.php"
				},
				{
					"match": "(?xi)\\b\n(\n  (a)?(cos|sin|tan)(h)?|sqrt|srand|hypot|hexdec|ceil|is_(nan|(in)?finite)|octdec|dec(hex|oct|bin)|deg2rad|\n  pi|pow|exp(m1)?|floor|fmod|lcg_value|log(1(p|0))?|atan2|abs|round|rand|rad2deg|getrandmax|\n  mt_(srand|rand|getrandmax)|max|min|bindec|base_convert\n)\\b",
					"name": "support.function.math.php"
				},
				{
					"match": "(?xi)\\b\nmb_(\n  str(cut|str|to(lower|upper)|istr|ipos|imwidth|pos|width|len|rchr|richr|ripos|rpos)|\n  substitute_character|substr(_count)?|split|send_mail|http_(input|output)|check_encoding|\n  convert_(case|encoding|kana|variables)|internal_encoding|output_handler|decode_(numericentity|mimeheader)|\n  detect_(encoding|order)|parse_str|preferred_mime_name|encoding_aliases|encode_(numericentity|mimeheader)|\n  ereg(i(_replace)?)?|ereg_(search(_(get(pos|regs)|init|regs|(set)?pos))?|replace(_callback)?|match)|\n  list_encodings|language|regex_(set_options|encoding)|get_info\n)\\b",
					"name": "support.function.mbstring.php"
				},
				{
					"match": "(?xi)\\b\n(\n  mcrypt_(\n    cfb|create_iv|cbc|ofb|decrypt|encrypt|ecb|list_(algorithms|modes)|generic(_((de)?init|end))?|\n    enc_(self_test|is_block_(algorithm|algorithm_mode|mode)|\n    get_(supported_key_sizes|(block|iv|key)_size|(algorithms|modes)_name))|\n    get_(cipher_name|(block|iv|key)_size)|\n    module_(close|self_test|is_block_(algorithm|algorithm_mode|mode)|open|\n            get_(supported_key_sizes|algo_(block|key)_size)))|\n  mdecrypt_generic\n)\\b",
					"name": "support.function.mcrypt.php"
				},
				{
					"match": "(?i)\\bmemcache_debug\\b",
					"name": "support.function.memcache.php"
				},
				{
					"match": "(?i)\\bmhash(_(count|keygen_s2k|get_(hash_name|block_size)))?\\b",
					"name": "support.function.mhash.php"
				},
				{
					"match": "(?i)\\b(log_(cmd_(insert|delete|update)|killcursor|write_batch|reply|getmore)|bson_(decode|encode))\\b",
					"name": "support.function.mongo.php"
				},
				{
					"match": "(?xi)\\b\nmysql_(\n  stat|set_charset|select_db|num_(fields|rows)|connect|client_encoding|close|create_db|escape_string|\n  thread_id|tablename|insert_id|info|data_seek|drop_db|db_(name|query)|unbuffered_query|pconnect|ping|\n  errno|error|query|field_(seek|name|type|table|flags|len)|fetch_(object|field|lengths|assoc|array|row)|\n  free_result|list_(tables|dbs|processes|fields)|affected_rows|result|real_escape_string|\n  get_(client|host|proto|server)_info\n)\\b",
					"name": "support.function.mysql.php"
				},
				{
					"match": "(?xi)\\b\nmysqli_(\n  ssl_set|store_result|stat|send_(query|long_data)|set_(charset|opt|local_infile_(default|handler))|\n  stmt_(store_result|send_long_data|next_result|close|init|data_seek|prepare|execute|fetch|free_result|\n        attr_(get|set)|result_metadata|reset|get_(result|warnings)|more_results|bind_(param|result))|\n  select_db|slave_query|savepoint|next_result|change_user|character_set_name|connect|commit|\n  client_encoding|close|thread_safe|init|options|(enable|disable)_(reads_from_master|rpl_parse)|\n  dump_debug_info|debug|data_seek|use_result|ping|poll|param_count|prepare|escape_string|execute|\n  embedded_server_(start|end)|kill|query|field_seek|free_result|autocommit|rollback|report|refresh|\n  fetch(_(object|fields|field(_direct)?|assoc|all|array|row))?|rpl_(parse_enabled|probe|query_type)|\n  release_savepoint|reap_async_query|real_(connect|escape_string|query)|more_results|multi_query|\n  get_(charset|connection_stats|client_(stats|info|version)|cache_stats|warnings|links_stats|metadata)|\n  master_query|bind_(param|result)|begin_transaction\n)\\b",
					"name": "support.function.mysqli.php"
				},
				{
					"match": "(?i)\\bmysqlnd_memcache_(set|get_config)\\b",
					"name": "support.function.mysqlnd-memcache.php"
				},
				{
					"match": "(?i)\\bmysqlnd_ms_(set_(user_pick_server|qos)|dump_servers|query_is_select|fabric_select_(shard|global)|get_(stats|last_(used_connection|gtid))|xa_(commit|rollback|gc|begin)|match_wild)\\b",
					"name": "support.function.mysqlnd-ms.php"
				},
				{
					"match": "(?i)\\bmysqlnd_qc_(set_(storage_handler|cache_condition|is_select|user_handlers)|clear_cache|get_(normalized_query_trace_log|core_stats|cache_info|query_trace_log|available_handlers))\\b",
					"name": "support.function.mysqlnd-qc.php"
				},
				{
					"match": "(?i)\\bmysqlnd_uh_(set_(statement|connection)_proxy|convert_to_mysqlnd)\\b",
					"name": "support.function.mysqlnd-uh.php"
				},
				{
					"match": "(?xi)\\b\n(\n  syslog|socket_(set_(blocking|timeout)|get_status)|set(raw)?cookie|http_response_code|openlog|\n  headers_(list|sent)|header(_(register_callback|remove))?|checkdnsrr|closelog|inet_(ntop|pton)|ip2long|\n  openlog|dns_(check_record|get_(record|mx))|define_syslog_variables|(p)?fsockopen|long2ip|\n  get(servby(name|port)|host(name|by(name(l)?|addr))|protoby(name|number)|mxrr)\n)\\b",
					"name": "support.function.network.php"
				},
				{
					"match": "(?i)\\bnsapi_(virtual|response_headers|request_headers)\\b",
					"name": "support.function.nsapi.php"
				},
				{
					"match": "(?xi)\\b\n(\n  oci(statementtype|setprefetch|serverversion|savelob(file)?|numcols|new(collection|cursor|descriptor)|nlogon|\n      column(scale|size|name|type(raw)?|isnull|precision)|coll(size|trim|assign(elem)?|append|getelem|max)|commit|\n      closelob|cancel|internaldebug|definebyname|plogon|parse|error|execute|fetch(statement|into)?|\n      free(statement|collection|cursor|desc)|write(temporarylob|lobtofile)|loadlob|log(on|off)|rowcount|rollback|\n      result|bindbyname)|\n  oci_(statement_type|set_(client_(info|identifier)|prefetch|edition|action|module_name)|server_version|\n       num_(fields|rows)|new_(connect|collection|cursor|descriptor)|connect|commit|client_version|close|cancel|\n       internal_debug|define_by_name|pconnect|password_change|parse|error|execute|bind_(array_)?by_name|\n       field_(scale|size|name|type(_raw)?|is_null|precision)|fetch(_(object|assoc|all|array|row))?|\n       free_(statement|descriptor)|lob_(copy|is_equal)|rollback|result|get_implicit_resultset)\n)\\b",
					"name": "support.function.oci8.php"
				},
				{
					"match": "(?i)\\bopcache_(compile_file|invalidate|reset|get_(status|configuration))\\b",
					"name": "support.function.opcache.php"
				},
				{
					"match": "(?xi)\\b\nopenssl_(\n  sign|spki_(new|export(_challenge)?|verify)|seal|csr_(sign|new|export(_to_file)?|get_(subject|public_key))|\n  cipher_iv_length|open|dh_compute_key|digest|decrypt|public_(decrypt|encrypt)|encrypt|error_string|\n  pkcs12_(export(_to_file)?|read)|pkcs7_(sign|decrypt|encrypt|verify)|verify|free_key|random_pseudo_bytes|\n  pkey_(new|export(_to_file)?|free|get_(details|public|private))|private_(decrypt|encrypt)|pbkdf2|\n  get_((cipher|md)_methods|cert_locations|(public|private)key)|\n  x509_(check_private_key|checkpurpose|parse|export(_to_file)?|fingerprint|free|read)\n)\\b",
					"name": "support.function.openssl.php"
				},
				{
					"match": "(?xi)\\b\n(\n  output_(add_rewrite_var|reset_rewrite_vars)|flush|\n  ob_(start|clean|implicit_flush|end_(clean|flush)|flush|list_handlers|gzhandler|\n      get_(status|contents|clean|flush|length|level))\n)\\b",
					"name": "support.function.output.php"
				},
				{
					"match": "(?i)\\bpassword_(hash|needs_rehash|verify|get_info)\\b",
					"name": "support.function.password.php"
				},
				{
					"match": "(?xi)\\b\npcntl_(\n  strerror|signal(_dispatch)?|sig(timedwait|procmask|waitinfo)|setpriority|errno|exec|fork|\n  w(stopsig|termsig|if(stopped|signaled|exited))|wait(pid)?|alarm|getpriority|get_last_error\n)\\b",
					"name": "support.function.pcntl.php"
				},
				{
					"match": "(?xi)\\b\npg_(\n  socket|send_(prepare|execute|query(_params)?)|set_(client_encoding|error_verbosity)|select|host|\n  num_(fields|rows)|consume_input|connection_(status|reset|busy)|connect(_poll)?|convert|copy_(from|to)|\n  client_encoding|close|cancel_query|tty|transaction_status|trace|insert|options|delete|dbname|untrace|\n  unescape_bytea|update|pconnect|ping|port|put_line|parameter_status|prepare|version|query(_params)?|\n  escape_(string|identifier|literal|bytea)|end_copy|execute|flush|free_result|last_(notice|error|oid)|\n  field_(size|num|name|type(_oid)?|table|is_null|prtlen)|affected_rows|result_(status|seek|error(_field)?)|\n  fetch_(object|assoc|all(_columns)?|array|row|result)|get_(notify|pid|result)|meta_data|\n  lo_(seek|close|create|tell|truncate|import|open|unlink|export|write|read(_all)?)|\n)\\b",
					"name": "support.function.pgsql.php"
				},
				{
					"match": "(?i)\\b(virtual|getallheaders|apache_((get|set)env|note|child_terminate|lookup_uri|response_headers|reset_timeout|request_headers|get_(version|modules)))\\b",
					"name": "support.function.php_apache.php"
				},
				{
					"match": "(?i)\\bdom_import_simplexml\\b",
					"name": "support.function.php_dom.php"
				},
				{
					"match": "(?xi)\\b\nftp_(\n  ssl_connect|systype|site|size|set_option|nlist|nb_(continue|f?(put|get))|ch(dir|mod)|connect|cdup|close|\n  delete|put|pwd|pasv|exec|quit|f(put|get)|login|alloc|rename|raw(list)?|rmdir|get(_option)?|mdtm|mkdir\n)\\b",
					"name": "support.function.php_ftp.php"
				},
				{
					"match": "(?xi)\\b\nimap_(\n  (create|delete|list|rename|scan)(mailbox)?|status|sort|subscribe|set_quota|set(flag_full|acl)|search|savebody|\n  num_(recent|msg)|check|close|clearflag_full|thread|timeout|open|header(info)?|headers|append|alerts|reopen|\n  8bit|unsubscribe|undelete|utf7_(decode|encode)|utf8|uid|ping|errors|expunge|qprint|gc|\n  fetch(structure|header|text|mime|body)|fetch_overview|lsub|list(scan|subscribed)|last_error|\n  rfc822_(parse_(headers|adrlist)|write_address)|get(subscribed|acl|mailboxes)|get_quota(root)?|\n  msgno|mime_header_decode|mail_(copy|compose|move)|mail|mailboxmsginfo|binary|body(struct)?|base64\n)\\b",
					"name": "support.function.php_imap.php"
				},
				{
					"match": "(?xi)\\b\nmssql_(\n  select_db|num_(fields|rows)|next_result|connect|close|init|data_seek|pconnect|execute|query|\n  field_(seek|name|type|length)|fetch_(object|field|assoc|array|row|batch)|free_(statement|result)|\n  rows_affected|result|guid_string|get_last_message|min_(error|message)_severity|bind\n)\\b",
					"name": "support.function.php_mssql.php"
				},
				{
					"match": "(?xi)\\b\nodbc_(\n  statistics|specialcolumns|setoption|num_(fields|rows)|next_result|connect|columns|columnprivileges|commit|\n  cursor|close(_all)?|tables|tableprivileges|do|data_source|pconnect|primarykeys|procedures|procedurecolumns|\n  prepare|error(msg)?|exec(ute)?|field_(scale|num|name|type|precision|len)|foreignkeys|free_result|\n  fetch_(into|object|array|row)|longreadlen|autocommit|rollback|result(_all)?|gettypeinfo|binmode\n)\\b",
					"name": "support.function.php_odbc.php"
				},
				{
					"match": "(?i)\\bpreg_(split|quote|filter|last_error|replace(_callback)?|grep|match(_all)?)\\b",
					"name": "support.function.php_pcre.php"
				},
				{
					"match": "(?i)\\b(spl_(classes|object_hash|autoload(_(call|unregister|extensions|functions|register))?)|class_(implements|uses|parents)|iterator_(count|to_array|apply))\\b",
					"name": "support.function.php_spl.php"
				},
				{
					"match": "(?i)\\bzip_(close|open|entry_(name|compressionmethod|compressedsize|close|open|filesize|read)|read)\\b",
					"name": "support.function.php_zip.php"
				},
				{
					"match": "(?xi)\\b\nposix_(\n  strerror|set(s|e?u|[ep]?g)id|ctermid|ttyname|times|isatty|initgroups|uname|errno|kill|access|\n  get(sid|cwd|uid|pid|ppid|pwnam|pwuid|pgid|pgrp|euid|egid|login|rlimit|gid|grnam|groups|grgid)|\n  get_last_error|mknod|mkfifo\n)\\b",
					"name": "support.function.posix.php"
				},
				{
					"match": "(?i)\\bset(thread|proc)title\\b",
					"name": "support.function.proctitle.php"
				},
				{
					"match": "(?xi)\\b\npspell_(\n  store_replacement|suggest|save_wordlist|new(_(config|personal))?|check|clear_session|\n  config_(save_repl|create|ignore|(data|dict)_dir|personal|runtogether|repl|mode)|add_to_(session|personal)\n)\\b",
					"name": "support.function.pspell.php"
				},
				{
					"match": "(?i)\\breadline(_(completion_function|clear_history|callback_(handler_(install|remove)|read_char)|info|on_new_line|write_history|list_history|add_history|redisplay|read_history))?\\b",
					"name": "support.function.readline.php"
				},
				{
					"match": "(?i)\\brecode(_(string|file))?\\b",
					"name": "support.function.recode.php"
				},
				{
					"match": "(?i)\\brrd(c_disconnect|_(create|tune|info|update|error|version|first|fetch|last(update)?|restore|graph|xport))\\b",
					"name": "support.function.rrd.php"
				},
				{
					"match": "(?xi)\\b\n(\n  shm_((get|has|remove|put)_var|detach|attach|remove)|sem_(acquire|release|remove|get)|ftok|\n  msg_((get|remove|set|stat)_queue|send|queue_exists|receive)\n)\\b",
					"name": "support.function.sem.php"
				},
				{
					"match": "(?xi)\\b\nsession_(\n  status|start|set_(save_handler|cookie_params)|save_path|name|commit|cache_(expire|limiter)|\n  is_registered|id|destroy|decode|unset|unregister|encode|write_close|abort|reset|register(_shutdown)?|\n  regenerate_id|get_cookie_params|module_name\n)\\b",
					"name": "support.function.session.php"
				},
				{
					"match": "(?i)\\bshmop_(size|close|open|delete|write|read)\\b",
					"name": "support.function.shmop.php"
				},
				{
					"match": "(?i)\\bsimplexml_(import_dom|load_(string|file))\\b",
					"name": "support.function.simplexml.php"
				},
				{
					"match": "(?xi)\\b\n(\n  snmp(walk(oid)?|realwalk|get(next)?|set)|\n  snmp_(set_(valueretrieval|quick_print|enum_print|oid_(numeric_print|output_format))|read_mib|\n        get_(valueretrieval|quick_print))|\n  snmp[23]_(set|walk|real_walk|get(next)?)\n)\\b",
					"name": "support.function.snmp.php"
				},
				{
					"match": "(?i)\\b(is_soap_fault|use_soap_error_handler)\\b",
					"name": "support.function.soap.php"
				},
				{
					"match": "(?xi)\\b\nsocket_(\n  shutdown|strerror|send(to|msg)?|set_((non)?block|option)|select|connect|close|clear_error|bind|\n  create(_(pair|listen))?|cmsg_space|import_stream|write|listen|last_error|accept|recv(from|msg)?|\n  read|get(peer|sock)name|get_option\n)\\b",
					"name": "support.function.sockets.php"
				},
				{
					"match": "(?xi)\\b\nsqlite_(\n  single_query|seek|has_(more|prev)|num_(fields|rows)|next|changes|column|current|close|\n  create_(aggregate|function)|open|unbuffered_query|udf_(decode|encode)_binary|popen|prev|\n  escape_string|error_string|exec|valid|key|query|field_name|factory|\n  fetch_(string|single|column_types|object|all|array)|lib(encoding|version)|\n  last_(insert_rowid|error)|array_query|rewind|busy_timeout\n)\\b",
					"name": "support.function.sqlite.php"
				},
				{
					"match": "(?xi)\\b\nsqlsrv_(\n  send_stream_data|server_info|has_rows|num_(fields|rows)|next_result|connect|configure|commit|\n  client_info|close|cancel|prepare|errors|execute|query|field_metadata|fetch(_(array|object))?|\n  free_stmt|rows_affected|rollback|get_(config|field)|begin_transaction\n)\\b",
					"name": "support.function.sqlsrv.php"
				},
				{
					"match": "(?xi)\\b\nstats_(\n  harmonic_mean|covariance|standard_deviation|skew|\n  cdf_(noncentral_(chisquare|f)|negative_binomial|chisquare|cauchy|t|uniform|poisson|exponential|f|weibull|\n       logistic|laplace|gamma|binomial|beta)|\n  stat_(noncentral_t|correlation|innerproduct|independent_t|powersum|percentile|paired_t|gennch|binomial_coef)|\n  dens_(normal|negative_binomial|chisquare|cauchy|t|pmf_(hypergeometric|poisson|binomial)|exponential|f|\n        weibull|logistic|laplace|gamma|beta)|\n  den_uniform|variance|kurtosis|absolute_deviation|\n  rand_(setall|phrase_to_seeds|ranf|get_seeds|\n        gen_(noncentral_[ft]|noncenral_chisquare|normal|chisquare|t|int|\n             i(uniform|poisson|binomial(_negative)?)|exponential|f(uniform)?|gamma|beta))\n)\\b",
					"name": "support.function.stats.php"
				},
				{
					"match": "(?xi)\\b\n(\n  set_socket_blocking|\n  stream_(socket_(shutdown|sendto|server|client|pair|enable_crypto|accept|recvfrom|get_name)|\n    set_(chunk_size|timeout|(read|write)_buffer|blocking)|select|notification_callback|supports_lock|\n    context_(set_(option|default|params)|create|get_(options|default|params))|copy_to_stream|is_local|\n    encoding|filter_(append|prepend|register|remove)|wrapper_((un)?register|restore)|\n    resolve_include_path|register_wrapper|get_(contents|transports|filters|wrappers|line|meta_data)|\n    bucket_(new|prepend|append|make_writeable)\n  )\n)\\b",
					"name": "support.function.streamsfuncs.php"
				},
				{
					"match": "(?xi)\\b\n(\n  money_format|md5(_file)?|metaphone|bin2hex|sscanf|sha1(_file)?|\n  str(str|c?spn|n(at)?(case)?cmp|chr|coll|(case)?cmp|to(upper|lower)|tok|tr|istr|pos|pbrk|len|rchr|ri?pos|rev)|\n  str_(getcsv|ireplace|pad|repeat|replace|rot13|shuffle|split|word_count)|\n  strip(c?slashes|os)|strip_tags|similar_text|soundex|substr(_(count|compare|replace))?|setlocale|\n  html(specialchars(_decode)?|entities)|html_entity_decode|hex2bin|hebrev(c)?|number_format|nl2br|nl_langinfo|\n  chop|chunk_split|chr|convert_(cyr_string|uu(decode|encode))|count_chars|crypt|crc32|trim|implode|ord|\n  uc(first|words)|join|parse_str|print(f)?|echo|explode|v?[fs]?printf|quoted_printable_(decode|encode)|\n  quotemeta|wordwrap|lcfirst|[lr]trim|localeconv|levenshtein|addc?slashes|get_html_translation_table\n)\\b",
					"name": "support.function.string.php"
				},
				{
					"match": "(?xi)\\b\nsybase_(\n  set_message_handler|select_db|num_(fields|rows)|connect|close|deadlock_retry_count|data_seek|\n  unbuffered_query|pconnect|query|field_seek|fetch_(object|field|assoc|array|row)|free_result|\n  affected_rows|result|get_last_message|min_(client|error|message|server)_severity\n)\\b",
					"name": "support.function.sybase.php"
				},
				{
					"match": "(?i)\\b(taint|is_tainted|untaint)\\b",
					"name": "support.function.taint.php"
				},
				{
					"match": "(?xi)\\b\n(\n  tidy_((get|set)opt|set_encoding|save_config|config_count|clean_repair|is_(xhtml|xml)|diagnose|\n        (access|error|warning)_count|load_config|reset_config|(parse|repair)_(string|file)|\n        get_(status|html(_ver)?|head|config|output|opt_doc|root|release|body))|\n  ob_tidyhandler\n)\\b",
					"name": "support.function.tidy.php"
				},
				{
					"match": "(?i)\\btoken_(name|get_all)\\b",
					"name": "support.function.tokenizer.php"
				},
				{
					"match": "(?xi)\\b\ntrader_(\n  stoch(f|r|rsi)?|stddev|sin(h)?|sum|sub|set_(compat|unstable_period)|sqrt|sar(ext)?|sma|\n  ht_(sine|trend(line|mode)|dc(period|phase)|phasor)|natr|cci|cos(h)?|correl|\n  cdl(shootingstar|shortline|sticksandwich|stalledpattern|spinningtop|separatinglines|\n      hikkake(mod)?|highwave|homingpigeon|hangingman|harami(cross)?|hammer|concealbabyswall|\n      counterattack|closingmarubozu|thrusting|tasukigap|takuri|tristar|inneck|invertedhammer|\n      identical3crows|2crows|onneck|doji(star)?|darkcloudcover|dragonflydoji|unique3river|\n      upsidegap2crows|3(starsinsouth|inside|outside|whitesoldiers|linestrike|blackcrows)|\n      piercing|engulfing|evening(doji)?star|kicking(bylength)?|longline|longleggeddoji|\n      ladderbottom|advanceblock|abandonedbaby|risefall3methods|rickshawman|gapsidesidewhite|\n      gravestonedoji|xsidegap3methods|morning(doji)?star|mathold|matchinglow|marubozu|\n      belthold|breakaway)|\n  ceil|cmo|tsf|typprice|t3|tema|tan(h)?|trix|trima|trange|obv|div|dema|dx|ultosc|ppo|\n  plus_d[im]|errno|exp|ema|var|kama|floor|wclprice|willr|wma|ln|log10|bop|beta|bbands|\n  linearreg(_(slope|intercept|angle))?|asin|acos|atan|atr|adosc|ad|add|adx(r)?|apo|avgprice|\n  aroon(osc)?|rsi|roc|rocp|rocr(100)?|get_(compat|unstable_period)|min(index)?|minus_d[im]|\n  minmax(index)?|mid(point|price)|mom|mult|medprice|mfi|macd(ext|fix)?|mavp|max(index)?|ma(ma)?\n)\\b",
					"name": "support.function.trader.php"
				},
				{
					"match": "(?i)\\buopz_(copy|compose|implement|overload|delete|undefine|extend|function|flags|restore|rename|redefine|backup)\\b",
					"name": "support.function.uopz.php"
				},
				{
					"match": "(?i)\\b(http_build_query|(raw)?url(decode|encode)|parse_url|get_(headers|meta_tags)|base64_(decode|encode))\\b",
					"name": "support.function.url.php"
				},
				{
					"match": "(?xi)\\b\n(\n  strval|settype|serialize|(bool|double|float)val|debug_zval_dump|intval|import_request_variables|isset|\n  is_(scalar|string|null|numeric|callable|int(eger)?|object|double|float|long|array|resource|real|bool)|\n  unset|unserialize|print_r|empty|var_(dump|export)|gettype|get_(defined_vars|resource_type)\n)\\b",
					"name": "support.function.var.php"
				},
				{
					"match": "(?i)\\bwddx_(serialize_(value|vars)|deserialize|packet_(start|end)|add_vars)\\b",
					"name": "support.function.wddx.php"
				},
				{
					"match": "(?i)\\bxhprof_(sample_)?(disable|enable)\\b",
					"name": "support.function.xhprof.php"
				},
				{
					"match": "(?xi)\n\\b\n(\n  utf8_(decode|encode)|\n  xml_(set_((notation|(end|start)_namespace|unparsed_entity)_decl_handler|\n            (character_data|default|element|external_entity_ref|processing_instruction)_handler|object)|\n       parse(_into_struct)?|parser_((get|set)_option|create(_ns)?|free)|error_string|\n       get_(current_((column|line)_number|byte_index)|error_code))\n)\\b",
					"name": "support.function.xml.php"
				},
				{
					"match": "(?xi)\\b\nxmlrpc_(\n  server_(call_method|create|destroy|add_introspection_data|register_(introspection_callback|method))|\n  is_fault|decode(_request)?|parse_method_descriptions|encode(_request)?|(get|set)_type\n)\\b",
					"name": "support.function.xmlrpc.php"
				},
				{
					"match": "(?xi)\\b\nxmlwriter_(\n  (end|start|write)_(comment|cdata|dtd(_(attlist|entity|element))?|document|pi|attribute|element)|\n  (start|write)_(attribute|element)_ns|write_raw|set_indent(_string)?|text|output_memory|open_(memory|uri)|\n  full_end_element|flush|\n)\\b",
					"name": "support.function.xmlwriter.php"
				},
				{
					"match": "(?xi)\\b\n(\n  zlib_(decode|encode|get_coding_type)|readgzfile|\n  gz(seek|compress|close|tell|inflate|open|decode|deflate|uncompress|puts|passthru|encode|eof|file|\n     write|rewind|read|getc|getss?)\n)\\b",
					"name": "support.function.zlib.php"
				},
				{
					"match": "(?i)\\bis_int(eger)?\\b",
					"name": "support.function.alias.php"
				}
			]
		},
		"switch_statement": {
			"patterns": [
				{
					"match": "\\s+(?=switch\\b)"
				},
				{
					"begin": "\\bswitch\\b(?!\\s*\\(.*\\)\\s*:)",
					"beginCaptures": {
						"0": {
							"name": "keyword.control.switch.php"
						}
					},
					"end": "}|(?=\\?>)",
					"endCaptures": {
						"0": {
							"name": "punctuation.definition.section.switch-block.end.bracket.curly.php"
						}
					},
					"name": "meta.switch-statement.php",
					"patterns": [
						{
							"begin": "\\(",
							"beginCaptures": {
								"0": {
									"name": "punctuation.definition.switch-expression.begin.bracket.round.php"
								}
							},
							"end": "\\)|(?=\\?>)",
							"endCaptures": {
								"0": {
									"name": "punctuation.definition.switch-expression.end.bracket.round.php"
								}
							},
							"patterns": [
								{
									"include": "$self"
								}
							]
						},
						{
							"begin": "{",
							"beginCaptures": {
								"0": {
									"name": "punctuation.definition.section.switch-block.begin.bracket.curly.php"
								}
							},
							"end": "(?=}|\\?>)",
							"patterns": [
								{
									"include": "$self"
								}
							]
						}
					]
				}
			]
		},
		"use-inner": {
			"patterns": [
				{
					"include": "#comments"
				},
				{
					"begin": "(?i)\\b(as)\\s+",
					"beginCaptures": {
						"1": {
							"name": "keyword.other.use-as.php"
						}
					},
					"end": "(?i)[a-z_\\x{7f}-\\x{7fffffff}][a-z0-9_\\x{7f}-\\x{7fffffff}]*",
					"endCaptures": {
						"0": {
							"name": "entity.other.alias.php"
						}
					}
				},
				{
					"include": "#class-name"
				},
				{
					"match": ",",
					"name": "punctuation.separator.delimiter.php"
				}
			]
		},
		"var_basic": {
			"patterns": [
				{
					"match": "(?i)(\\$+)[a-z_\\x{7f}-\\x{7fffffff}][a-z0-9_\\x{7f}-\\x{7fffffff}]*",
					"name": "variable.other.php",
					"captures": {
						"1": {
							"name": "punctuation.definition.variable.php"
						}
					}
				}
			]
		},
		"var_global": {
			"captures": {
				"1": {
					"name": "punctuation.definition.variable.php"
				}
			},
			"match": "(\\$)((_(COOKIE|FILES|GET|POST|REQUEST))|arg(v|c))\\b",
			"name": "variable.other.global.php"
		},
		"var_global_safer": {
			"captures": {
				"1": {
					"name": "punctuation.definition.variable.php"
				}
			},
			"match": "(\\$)((GLOBALS|_(ENV|SERVER|SESSION)))",
			"name": "variable.other.global.safer.php"
		},
		"var_language": {
			"match": "(\\$)this\\b",
			"name": "variable.language.this.php",
			"captures": {
				"1": {
					"name": "punctuation.definition.variable.php"
				}
			}
		},
		"variable-name": {
			"patterns": [
				{
					"include": "#var_global"
				},
				{
					"include": "#var_global_safer"
				},
				{
					"captures": {
						"1": {
							"name": "variable.other.php"
						},
						"2": {
							"name": "punctuation.definition.variable.php"
						},
						"4": {
							"name": "keyword.operator.class.php"
						},
						"5": {
							"name": "variable.other.property.php"
						},
						"6": {
							"name": "punctuation.section.array.begin.php"
						},
						"7": {
							"name": "constant.numeric.index.php"
						},
						"8": {
							"name": "variable.other.index.php"
						},
						"9": {
							"name": "punctuation.definition.variable.php"
						},
						"10": {
							"name": "string.unquoted.index.php"
						},
						"11": {
							"name": "punctuation.section.array.end.php"
						}
					},
					"match": "(?xi)\n((\\$)(?<name>[a-z_\\x{7f}-\\x{7fffffff}][a-z0-9_\\x{7f}-\\x{7fffffff}]*))\n(?:\n  (->)(\\g<name>)\n  |\n  (\\[)(?:(\\d+)|((\\$)\\g<name>)|([a-z_\\x{7f}-\\x{7fffffff}][a-z0-9_\\x{7f}-\\x{7fffffff}]*))(\\])\n)?"
				},
				{
					"captures": {
						"1": {
							"name": "variable.other.php"
						},
						"2": {
							"name": "punctuation.definition.variable.php"
						},
						"4": {
							"name": "punctuation.definition.variable.php"
						}
					},
					"match": "(?i)((\\${)(?<name>[a-z_\\x{7f}-\\x{7fffffff}][a-z0-9_\\x{7f}-\\x{7fffffff}]*)(}))"
				}
			]
		},
		"variables": {
			"patterns": [
				{
					"include": "#var_language"
				},
				{
					"include": "#var_global"
				},
				{
					"include": "#var_global_safer"
				},
				{
					"include": "#var_basic"
				},
				{
					"begin": "\\${(?=.*?})",
					"beginCaptures": {
						"0": {
							"name": "punctuation.definition.variable.php"
						}
					},
					"end": "}",
					"endCaptures": {
						"0": {
							"name": "punctuation.definition.variable.php"
						}
					},
					"patterns": [
						{
							"include": "$self"
						}
					]
				}
			]
		},
		"ternary_shorthand": {
			"match": "\\?:",
			"name": "keyword.operator.ternary.php"
		},
		"ternary_expression": {
			"begin": "\\?",
			"beginCaptures": {
				"0": {
					"name": "keyword.operator.ternary.php"
				}
			},
			"end": "(?<!:):(?!:)",
			"endCaptures": {
				"0": {
					"name": "keyword.operator.ternary.php"
				}
			},
			"patterns": [
				{
					"match": "(?i)^\\s*([a-z_\\x{7f}-\\x{7fffffff}][a-z0-9_\\x{7f}-\\x{7fffffff}]*)\\s*(?=:(?!:))",
					"captures": {
						"1": {
							"patterns": [
								{
									"include": "$self"
								}
							]
						}
					}
				},
				{
					"include": "$self"
				}
			]
		},
		"null_coalescing": {
			"match": "\\?\\?",
			"name": "keyword.operator.null-coalescing.php"
		}
	}
}<|MERGE_RESOLUTION|>--- conflicted
+++ resolved
@@ -4,11 +4,7 @@
 		"If you want to provide a fix or improvement, please create a pull request against the original repository.",
 		"Once accepted there, we are happy to receive an update request."
 	],
-<<<<<<< HEAD
-	"version": "https://github.com/atom/language-php/commit/f7ebbddbbc073fe483c1d82dc89fde6004f48aca",
-=======
 	"version": "https://github.com/atom/language-php/commit/e2637e1c522c932459eb2d5cf1651c5cc38058a1",
->>>>>>> 72420829
 	"scopeName": "source.php",
 	"patterns": [
 		{
