--- conflicted
+++ resolved
@@ -13,11 +13,7 @@
 import * as nls from 'vscode-nls';
 import * as fs from 'fs';
 import { StatusBarCommands } from './statusbar';
-<<<<<<< HEAD
-import { Branch, Ref, Remote, RefType, GitErrorCodes, KnownRepository } from './api/git';
-=======
-import { Branch, Ref, Remote, RefType, GitErrorCodes, Status } from './api/git';
->>>>>>> ae5b8fb1
+import { Branch, Ref, Remote, RefType, GitErrorCodes, Status, KnownRepository } from './api/git';
 
 const timeout = (millis: number) => new Promise(c => setTimeout(c, millis));
 
