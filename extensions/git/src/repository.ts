--- conflicted
+++ resolved
@@ -6,11 +6,7 @@
 import * as fs from 'fs';
 import * as path from 'path';
 import * as picomatch from 'picomatch';
-<<<<<<< HEAD
-import { CancellationToken, Command, Disposable, Event, EventEmitter, Memento, ProgressLocation, ProgressOptions, scm, SourceControl, SourceControlInputBox, SourceControlInputBoxValidation, SourceControlInputBoxValidationType, SourceControlResourceDecorations, SourceControlResourceGroup, SourceControlResourceState, ThemeColor, Uri, window, workspace, WorkspaceEdit, FileDecoration, commands, Tab, TabInputTextDiff, TabInputNotebookDiff, RelativePattern, CancellationTokenSource } from 'vscode';
-=======
-import { CancellationToken, Command, Disposable, Event, EventEmitter, Memento, ProgressLocation, ProgressOptions, scm, SourceControl, SourceControlInputBox, SourceControlInputBoxValidation, SourceControlInputBoxValidationType, SourceControlResourceDecorations, SourceControlResourceGroup, SourceControlResourceState, ThemeColor, Uri, window, workspace, WorkspaceEdit, FileDecoration, commands, Tab, TabInputTextDiff, TabInputNotebookDiff, RelativePattern, LogOutputChannel, LogLevel } from 'vscode';
->>>>>>> 43f07857
+import { CancellationToken, Command, Disposable, Event, EventEmitter, Memento, ProgressLocation, ProgressOptions, scm, SourceControl, SourceControlInputBox, SourceControlInputBoxValidation, SourceControlInputBoxValidationType, SourceControlResourceDecorations, SourceControlResourceGroup, SourceControlResourceState, ThemeColor, Uri, window, workspace, WorkspaceEdit, FileDecoration, commands, Tab, TabInputTextDiff, TabInputNotebookDiff, RelativePattern, CancellationTokenSource, LogOutputChannel, LogLevel } from 'vscode';
 import TelemetryReporter from '@vscode/extension-telemetry';
 import * as nls from 'vscode-nls';
 import { Branch, Change, ForcePushMode, GitErrorCodes, LogOptions, Ref, RefType, Remote, Status, CommitOptions, BranchQuery, FetchOptions } from './api/git';
@@ -2033,28 +2029,19 @@
 				this.telemetryReporter.sendTelemetryEvent('statusSlow', { ignoreSubmodules: String(ignoreSubmodules), didHitLimit: String(didHitLimit), didWarnAboutLimit: String(this.didWarnAboutLimit) }, { statusLength, totalTime });
 			}
 
-<<<<<<< HEAD
-			let HEAD: Branch | undefined;
-
-			try {
-				HEAD = await this.repository.getHEAD();
-
-				if (HEAD.name) {
-					try {
-						HEAD = await this.repository.getBranch(HEAD.name);
-					} catch (err) {
-						// noop
-					}
-				}
-			} catch (err) {
-				// noop
-			}
-
 			let sort = config.get<'alphabetically' | 'committerdate'>('branchSortOrder') || 'alphabetically';
 			if (sort !== 'alphabetically' && sort !== 'committerdate') {
 				sort = 'alphabetically';
 			}
-			const [refs, remotes, submodules, rebaseCommit, mergeInProgress, commitTemplate] = await Promise.all([this.repository.getRefs({ sort }), this.repository.getRemotes(), this.repository.getSubmodules(), this.getRebaseCommit(), this.isMergeInProgress(), this.getInputTemplate()]);
+			const [HEAD, refs, remotes, submodules, rebaseCommit, mergeInProgress, commitTemplate] =
+				await Promise.all([
+					this.repository.getHEADBranch(),
+					this.repository.getRefs({ sort }),
+					this.repository.getRemotes(),
+					this.repository.getSubmodules(),
+					this.getRebaseCommit(),
+					this.isMergeInProgress(),
+					this.getInputTemplate()]);
 
 			this._HEAD = HEAD;
 			this._refs = refs!;
@@ -2092,45 +2079,6 @@
 					case 'DU': return merge.push(new Resource(this.resourceCommandResolver, ResourceGroupType.Merge, uri, Status.DELETED_BY_US, useIcons));
 					case 'AA': return merge.push(new Resource(this.resourceCommandResolver, ResourceGroupType.Merge, uri, Status.BOTH_ADDED, useIcons));
 					case 'UU': return merge.push(new Resource(this.resourceCommandResolver, ResourceGroupType.Merge, uri, Status.BOTH_MODIFIED, useIcons));
-=======
-		let sort = config.get<'alphabetically' | 'committerdate'>('branchSortOrder') || 'alphabetically';
-		if (sort !== 'alphabetically' && sort !== 'committerdate') {
-			sort = 'alphabetically';
-		}
-		const [HEAD, refs, remotes, submodules, rebaseCommit, mergeInProgress, commitTemplate] =
-			await Promise.all([
-				this.repository.getHEADBranch(),
-				this.repository.getRefs({ sort }),
-				this.repository.getRemotes(),
-				this.repository.getSubmodules(),
-				this.getRebaseCommit(),
-				this.isMergeInProgress(),
-				this.getInputTemplate()]);
-
-		this._HEAD = HEAD;
-		this._refs = refs!;
-		this._remotes = remotes!;
-		this._submodules = submodules!;
-		this.rebaseCommit = rebaseCommit;
-		this.mergeInProgress = mergeInProgress;
-
-		const index: Resource[] = [];
-		const workingTree: Resource[] = [];
-		const merge: Resource[] = [];
-		const untracked: Resource[] = [];
-
-		status.forEach(raw => {
-			const uri = Uri.file(path.join(this.repository.root, raw.path));
-			const renameUri = raw.rename
-				? Uri.file(path.join(this.repository.root, raw.rename))
-				: undefined;
-
-			switch (raw.x + raw.y) {
-				case '??': switch (untrackedChanges) {
-					case 'mixed': return workingTree.push(new Resource(this.resourceCommandResolver, ResourceGroupType.WorkingTree, uri, Status.UNTRACKED, useIcons));
-					case 'separate': return untracked.push(new Resource(this.resourceCommandResolver, ResourceGroupType.Untracked, uri, Status.UNTRACKED, useIcons));
-					default: return undefined;
->>>>>>> 43f07857
 				}
 
 				switch (raw.x) {
