/*---------------------------------------------------------------------------------------------
 *  Copyright (c) Microsoft Corporation. All rights reserved.
 *  Licensed under the MIT License. See License.txt in the project root for license information.
 *--------------------------------------------------------------------------------------------*/

import { Command, commands, Disposable, Event, EventEmitter, Memento, Uri, workspace, l10n } from 'vscode';
import { PostCommitCommandsProvider } from './api/git';
import { Operation, Repository } from './repository';
import { ApiRepository } from './api/api1';
import { dispose } from './util';

export interface IPostCommitCommandsProviderRegistry {
	readonly onDidChangePostCommitCommandsProviders: Event<void>;

	getPostCommitCommandsProviders(): PostCommitCommandsProvider[];
	registerPostCommitCommandsProvider(provider: PostCommitCommandsProvider): Disposable;
}

export class GitPostCommitCommandsProvider implements PostCommitCommandsProvider {
	getCommands(apiRepository: ApiRepository): Command[] {
		const config = workspace.getConfiguration('git', Uri.file(apiRepository.repository.root));

		// Branch protection
		const isBranchProtected = apiRepository.repository.isBranchProtected();
		const branchProtectionPrompt = config.get<'alwaysCommit' | 'alwaysCommitToNewBranch' | 'alwaysPrompt'>('branchProtectionPrompt')!;
		const alwaysPrompt = isBranchProtected && branchProtectionPrompt === 'alwaysPrompt';
		const alwaysCommitToNewBranch = isBranchProtected && branchProtectionPrompt === 'alwaysCommitToNewBranch';

		// Icon
		const repository = apiRepository.repository;
		const isCommitInProgress = repository.operations.isRunning(Operation.Commit) || repository.operations.isRunning(Operation.PostCommitCommand);
		const icon = isCommitInProgress ? '$(sync~spin)' : alwaysPrompt ? '$(lock)' : alwaysCommitToNewBranch ? '$(git-branch)' : undefined;

		// Tooltip (default)
		let pushCommandTooltip = !alwaysCommitToNewBranch ?
			l10n.t('Commit & Push Changes') :
			l10n.t('Commit to New Branch & Push Changes');

		let syncCommandTooltip = !alwaysCommitToNewBranch ?
			l10n.t('Commit & Sync Changes') :
			l10n.t('Commit to New Branch & Synchronize Changes');

		// Tooltip (in progress)
		if (isCommitInProgress) {
			pushCommandTooltip = !alwaysCommitToNewBranch ?
				l10n.t('Committing & Pushing Changes...') :
				l10n.t('Committing to New Branch & Pushing Changes...');

			syncCommandTooltip = !alwaysCommitToNewBranch ?
				l10n.t('Committing & Synchronizing Changes...') :
				l10n.t('Committing to New Branch & Synchronizing Changes...');
		}

		return [
			{
				command: 'git.push',
				title: l10n.t('{0} Commit & Push', icon ?? '$(arrow-up)'),
				tooltip: pushCommandTooltip
			},
			{
				command: 'git.sync',
				title: l10n.t('{0} Commit & Sync', icon ?? '$(sync)'),
				tooltip: syncCommandTooltip
			},
		];
	}
}

export class CommitCommandsCenter {

	private _onDidChange = new EventEmitter<void>();
	get onDidChange(): Event<void> { return this._onDidChange.event; }

	private disposables: Disposable[] = [];

	set postCommitCommand(command: string | null | undefined) {
		if (command === undefined) {
			// Commit WAS NOT initiated using the action button
			// so there is no need to store the post-commit command
			return;
		}

		this.globalState.update(this.repository.root, command)
			.then(() => this._onDidChange.fire());
	}

	constructor(
		private readonly globalState: Memento,
		private readonly repository: Repository,
		private readonly postCommitCommandsProviderRegistry: IPostCommitCommandsProviderRegistry
	) {
		const root = Uri.file(repository.root);

		const onRememberPostCommitCommandChange = async () => {
			const config = workspace.getConfiguration('git', root);
			if (!config.get<boolean>('rememberPostCommitCommand')) {
				await this.globalState.update(repository.root, undefined);
			}
		};
		this.disposables.push(workspace.onDidChangeConfiguration(e => {
			if (e.affectsConfiguration('git.rememberPostCommitCommand', root)) {
				onRememberPostCommitCommandChange();
			}
		}));
		onRememberPostCommitCommandChange();

		this.disposables.push(postCommitCommandsProviderRegistry.onDidChangePostCommitCommandsProviders(() => this._onDidChange.fire()));
	}

	getPrimaryCommand(): Command {
		const allCommands = this.getSecondaryCommands().map(c => c).flat();
		const commandFromStorage = allCommands.find(c => c.arguments?.length === 2 && c.arguments[1] === this.getPostCommitCommandStringFromStorage());
		const commandFromSetting = allCommands.find(c => c.arguments?.length === 2 && c.arguments[1] === this.getPostCommitCommandStringFromSetting());

		return commandFromStorage ?? commandFromSetting ?? this.getCommitCommand();
	}

	getSecondaryCommands(): Command[][] {
		const commandGroups: Command[][] = [];

		for (const provider of this.postCommitCommandsProviderRegistry.getPostCommitCommandsProviders()) {
			const commands = provider.getCommands(new ApiRepository(this.repository));
			commandGroups.push((commands ?? []).map(c => {
				return { command: 'git.commit', title: c.title, tooltip: c.tooltip, arguments: [this.repository.sourceControl, c.command] };
			}));
		}

		if (commandGroups.length > 0) {
			commandGroups[0].splice(0, 0, this.getCommitCommand());
		}

		return commandGroups;
	}

	async executePostCommitCommand(command: string | null | undefined): Promise<void> {
		try {
			if (command === null) {
				// No post-commit command
				return;
			}

			if (command === undefined) {
				// Commit WAS NOT initiated using the action button (ex: keybinding, toolbar action,
				// command palette) so we have to honour the default post commit command (memento/setting).
				const primaryCommand = this.getPrimaryCommand();
				command = primaryCommand.arguments?.length === 2 ? primaryCommand.arguments[1] : null;
			}

			if (command !== null) {
				await commands.executeCommand(command!.toString(), new ApiRepository(this.repository));
			}
		} catch (err) {
			throw err;
		}
		finally {
			if (!this.isRememberPostCommitCommandEnabled()) {
				await this.globalState.update(this.repository.root, undefined);
				this._onDidChange.fire();
			}
		}
	}

	private getCommitCommand(): Command {
		const config = workspace.getConfiguration('git', Uri.file(this.repository.root));

		// Branch protection
		const isBranchProtected = this.repository.isBranchProtected();
		const branchProtectionPrompt = config.get<'alwaysCommit' | 'alwaysCommitToNewBranch' | 'alwaysPrompt'>('branchProtectionPrompt')!;
		const alwaysPrompt = isBranchProtected && branchProtectionPrompt === 'alwaysPrompt';
		const alwaysCommitToNewBranch = isBranchProtected && branchProtectionPrompt === 'alwaysCommitToNewBranch';

		// Icon
		const icon = alwaysPrompt ? '$(lock)' : alwaysCommitToNewBranch ? '$(git-branch)' : undefined;

		// Tooltip (default)
		let tooltip = !alwaysCommitToNewBranch ?
			l10n.t('Commit Changes') :
			l10n.t('Commit Changes to New Branch');

		// Tooltip (in progress)
		if (this.repository.operations.isRunning(Operation.Commit)) {
			tooltip = !alwaysCommitToNewBranch ?
				l10n.t('Committing Changes...') :
				l10n.t('Committing Changes to New Branch...');
		}

<<<<<<< HEAD
		return { command: 'git.commit', title: localize('scm button commit title', "{0} Commit", icon ?? '$(check)'), tooltip, arguments: [this.repository.sourceControl, null] };
=======
		return { command: 'git.commit', title: l10n.t('{0} Commit', icon ?? '$(check)'), tooltip, arguments: [this.repository.sourceControl, ''] };
>>>>>>> f09c4124
	}

	private getPostCommitCommandStringFromSetting(): string | undefined {
		const config = workspace.getConfiguration('git', Uri.file(this.repository.root));
		const postCommitCommandSetting = config.get<string>('postCommitCommand');

		return postCommitCommandSetting === 'push' || postCommitCommandSetting === 'sync' ? `git.${postCommitCommandSetting}` : undefined;
	}

	private getPostCommitCommandStringFromStorage(): string | null | undefined {
		return this.globalState.get<string | null>(this.repository.root);
	}

	private isRememberPostCommitCommandEnabled(): boolean {
		const config = workspace.getConfiguration('git', Uri.file(this.repository.root));
		return config.get<boolean>('rememberPostCommitCommand') === true;
	}

	dispose(): void {
		this.disposables = dispose(this.disposables);
	}
}<|MERGE_RESOLUTION|>--- conflicted
+++ resolved
@@ -184,11 +184,7 @@
 				l10n.t('Committing Changes to New Branch...');
 		}
 
-<<<<<<< HEAD
-		return { command: 'git.commit', title: localize('scm button commit title', "{0} Commit", icon ?? '$(check)'), tooltip, arguments: [this.repository.sourceControl, null] };
-=======
-		return { command: 'git.commit', title: l10n.t('{0} Commit', icon ?? '$(check)'), tooltip, arguments: [this.repository.sourceControl, ''] };
->>>>>>> f09c4124
+		return { command: 'git.commit', title: l10n.t('{0} Commit', icon ?? '$(check)'), tooltip, arguments: [this.repository.sourceControl, null] };
 	}
 
 	private getPostCommitCommandStringFromSetting(): string | undefined {
