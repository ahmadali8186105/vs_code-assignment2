--- conflicted
+++ resolved
@@ -21,14 +21,14 @@
     "jsonc-parser": "2.2.1"
   },
   "devDependencies": {
-<<<<<<< HEAD
+    snyk-fix-1e3ca696c8d2de52618a8806f9e9101d
     "@types/node": "^12.11.7",
     "mocha-junit-reporter": "^1.17.0",
     "mocha-multi-reporters": "^1.1.7",
     "vscode": "1.1.6"
-=======
+
     "@types/node": "14.x"
->>>>>>> ddbf5c14
+master
   },
   "contributes": {
     "semanticTokenTypes": [
