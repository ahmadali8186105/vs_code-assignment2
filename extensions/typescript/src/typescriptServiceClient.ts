/*---------------------------------------------------------------------------------------------
 *  Copyright (c) Microsoft Corporation. All rights reserved.
 *  Licensed under the MIT License. See License.txt in the project root for license information.
 *--------------------------------------------------------------------------------------------*/

'use strict';

import * as cp from 'child_process';
import * as path from 'path';
import * as fs from 'fs';
<<<<<<< HEAD
=======
import * as os from 'os';
import * as net from 'net';
>>>>>>> afb94f4e

import * as electron from './utils/electron';
import { Reader } from './utils/wireProtocol';

import { workspace, window, Uri, CancellationToken, Disposable, Memento, MessageItem, QuickPickItem, EventEmitter, Event, commands, WorkspaceConfiguration } from 'vscode';
import * as Proto from './protocol';
import { ITypescriptServiceClient, ITypescriptServiceClientHost, API } from './typescriptService';
import { TypeScriptServerPlugin } from './utils/plugins';
import Logger from './utils/logger';

import * as VersionStatus from './utils/versionStatus';
import * as is from './utils/is';

import * as nls from 'vscode-nls';
import TelemetryReporter from "./utils/telemetry";
import Tracer from "./utils/tracer";
const localize = nls.loadMessageBundle();

interface CallbackItem {
	c: (value: any) => void;
	e: (err: any) => void;
	start: number;
}

interface CallbackMap {
	[key: number]: CallbackItem;
}

interface RequestItem {
	request: Proto.Request;
	promise: Promise<any> | null;
	callbacks: CallbackItem | null;
}

<<<<<<< HEAD
interface IPackageInfo {
	name: string;
	version: string;
	aiKey: string;
}

enum Trace {
	Off, Messages, Verbose
}

namespace Trace {
	export function fromString(value: string): Trace {
		value = value.toLowerCase();
		switch (value) {
			case 'off':
				return Trace.Off;
			case 'messages':
				return Trace.Messages;
			case 'verbose':
				return Trace.Verbose;
			default:
				return Trace.Off;
=======
enum TsServerLogLevel {
	Off,
	Normal,
	Terse,
	Verbose,
}

namespace TsServerLogLevel {
	export function fromString(value: string): TsServerLogLevel {
		switch (value && value.toLowerCase()) {
			case 'normal':
				return TsServerLogLevel.Normal;
			case 'terse':
				return TsServerLogLevel.Terse;
			case 'verbose':
				return TsServerLogLevel.Verbose;
			case 'off':
			default:
				return TsServerLogLevel.Off;
		}
	}

	export function toString(value: TsServerLogLevel): string {
		switch (value) {
			case TsServerLogLevel.Normal:
				return 'normal';
			case TsServerLogLevel.Terse:
				return 'terse';
			case TsServerLogLevel.Verbose:
				return 'verbose';
			case TsServerLogLevel.Off:
			default:
				return 'off';
>>>>>>> afb94f4e
		}
	}
}

enum MessageAction {
	useLocal,
	useBundled,
	learnMore,
	close,
	reportIssue
}

interface MyQuickPickItem extends QuickPickItem {
	id: MessageAction;
}

interface MyMessageItem extends MessageItem {
	id: MessageAction;
}

export default class TypeScriptServiceClient implements ITypescriptServiceClient {

	private static useWorkspaceTsdkStorageKey = 'typescript.useWorkspaceTsdk';
	private static tsdkMigratedStorageKey = 'typescript.tsdkMigrated';

	private static readonly WALK_THROUGH_SNIPPET_SCHEME = 'walkThroughSnippet';
	private static readonly WALK_THROUGH_SNIPPET_SCHEME_COLON = `${TypeScriptServiceClient.WALK_THROUGH_SNIPPET_SCHEME}:`;

	private host: ITypescriptServiceClientHost;
	private storagePath: string | undefined;
	private globalState: Memento;
	private pathSeparator: string;
	private modulePath: string | undefined;

	private _onReady: { promise: Promise<void>; resolve: () => void; reject: () => void; };
	private globalTsdk: string | null;
	private localTsdk: string | null;
	private _checkGlobalTSCVersion: boolean;
	private _experimentalAutoBuild: boolean;
<<<<<<< HEAD
	private trace: Trace;
	private _output: OutputChannel;
	private servicePromise: Promise<cp.ChildProcess> | null;
=======
	private tracer: Tracer;
	private readonly logger: Logger = new Logger();
	private tsServerLogFile: string | null = null;
	private tsServerLogLevel: TsServerLogLevel = TsServerLogLevel.Off;
	private servicePromise: Thenable<cp.ChildProcess> | null;
>>>>>>> afb94f4e
	private lastError: Error | null;
	private reader: Reader<Proto.Response>;
	private sequenceNumber: number;
	private firstStart: number;
	private lastStart: number;
	private numberRestarts: number;

	private requestQueue: RequestItem[];
	private pendingResponses: number;
	private callbacks: CallbackMap;
	private _onProjectLanguageServiceStateChanged = new EventEmitter<Proto.ProjectLanguageServiceStateEventBody>();
	private _onDidBeginInstallTypings = new EventEmitter<Proto.BeginInstallTypesEventBody>();
	private _onDidEndInstallTypings = new EventEmitter<Proto.EndInstallTypesEventBody>();
	private _onTypesInstallerInitializationFailed = new EventEmitter<Proto.TypesInstallerInitializationFailedEventBody>();

	private _apiVersion: API;
	private telemetryReporter: TelemetryReporter;
<<<<<<< HEAD


	constructor(host: ITypescriptServiceClientHost, storagePath: string | undefined, globalState: Memento, private workspaceState: Memento, disposables: Disposable[]) {
=======
	private checkJs: boolean;

	constructor(
		host: ITypescriptServiceClientHost,
		storagePath: string | undefined,
		globalState: Memento,
		private workspaceState: Memento,
		private plugins: TypeScriptServerPlugin[],
		disposables: Disposable[]
	) {
>>>>>>> afb94f4e
		this.host = host;
		this.storagePath = storagePath;
		this.globalState = globalState;
		this.pathSeparator = path.sep;
		this.lastStart = Date.now();

		var p = new Promise<void>((resolve, reject) => {
			this._onReady = { promise: p, resolve, reject };
		});
		this._onReady.promise = p;

		this.servicePromise = null;
		this.lastError = null;
		this.sequenceNumber = 0;
		this.firstStart = Date.now();
		this.numberRestarts = 0;

		this.requestQueue = [];
		this.pendingResponses = 0;
		this.callbacks = Object.create(null);
		const configuration = workspace.getConfiguration();
		this.globalTsdk = this.extractGlobalTsdk(configuration);
		this.localTsdk = this.extractLocalTsdk(configuration);

		this._experimentalAutoBuild = false; // configuration.get<boolean>('typescript.tsserver.experimentalAutoBuild', false);
		this._apiVersion = new API('1.0.0');
		this._checkGlobalTSCVersion = true;
<<<<<<< HEAD
		this.trace = this.readTrace();
=======
		this.tracer = new Tracer(this.logger);
		this.tsServerLogLevel = this.readTsServerLogLevel();
		this.checkJs = this.readCheckJs();

>>>>>>> afb94f4e
		disposables.push(workspace.onDidChangeConfiguration(() => {
			this.trace = this.readTrace();
			let oldglobalTsdk = this.globalTsdk;
			let oldLocalTsdk = this.localTsdk;
			let oldCheckJs = this.checkJs;

<<<<<<< HEAD
=======
			this.tracer.updateConfiguration();
			this.tsServerLogLevel = this.readTsServerLogLevel();

>>>>>>> afb94f4e
			const configuration = workspace.getConfiguration();
			this.globalTsdk = this.extractGlobalTsdk(configuration);
			this.localTsdk = this.extractLocalTsdk(configuration);
			this.checkJs = this.readCheckJs();

			if (this.servicePromise && oldCheckJs !== this.checkJs) {
				this.setCompilerOptionsForInferredProjects();
			}

			if (this.servicePromise === null && (oldglobalTsdk !== this.globalTsdk || oldLocalTsdk !== this.localTsdk)) {
				this.startService();
<<<<<<< HEAD
=======
			} else if (this.servicePromise !== null && (this.tsServerLogLevel !== oldLoggingLevel || oldglobalTsdk !== this.globalTsdk || oldLocalTsdk !== this.localTsdk)) {
				this.restartTsServer();
>>>>>>> afb94f4e
			}
		}));
		this.telemetryReporter = new TelemetryReporter();
		disposables.push(this.telemetryReporter);
		this.startService();
	}

	public restartTsServer(): void {
		const start = () => {
			this.tsServerLogLevel = this.readTsServerLogLevel();
			this.servicePromise = this.startService();
			return this.servicePromise;
		};

		if (this.servicePromise !== null) {
			this.servicePromise = this.servicePromise.then(cp => {
				if (cp) {
					cp.kill();
				}
			}).then(start);
		} else {
			start();
		}
	}


	private extractGlobalTsdk(configuration: WorkspaceConfiguration): string | null {
		let inspect = configuration.inspect('typescript.tsdk');
		if (inspect && inspect.globalValue && 'string' === typeof inspect.globalValue) {
			return inspect.globalValue;
		}
		if (inspect && inspect.defaultValue && 'string' === typeof inspect.defaultValue) {
			return inspect.defaultValue;
		}
		return null;
	}

	private extractLocalTsdk(configuration: WorkspaceConfiguration): string | null {
		let inspect = configuration.inspect('typescript.tsdk');
		if (inspect && inspect.workspaceValue && 'string' === typeof inspect.workspaceValue) {
			return inspect.workspaceValue;
		}
		return null;
	}

	get onProjectLanguageServiceStateChanged(): Event<Proto.ProjectLanguageServiceStateEventBody> {
		return this._onProjectLanguageServiceStateChanged.event;
	}

	get onDidBeginInstallTypings(): Event<Proto.BeginInstallTypesEventBody> {
		return this._onDidBeginInstallTypings.event;
	}

	get onDidEndInstallTypings(): Event<Proto.EndInstallTypesEventBody> {
		return this._onDidEndInstallTypings.event;
	}

	get onTypesInstallerInitializationFailed(): Event<Proto.TypesInstallerInitializationFailedEventBody> {
		return this._onTypesInstallerInitializationFailed.event;
	}

<<<<<<< HEAD
=======
	private readTsServerLogLevel(): TsServerLogLevel {
		const setting = workspace.getConfiguration().get<string>('typescript.tsserver.log', 'off');
		return TsServerLogLevel.fromString(setting);
	}

	private readCheckJs(): boolean {
		return workspace.getConfiguration().get<boolean>('javascript.implicitProjectConfig.checkJs', false);
	}

>>>>>>> afb94f4e
	public get experimentalAutoBuild(): boolean {
		return this._experimentalAutoBuild;
	}

	public get checkGlobalTSCVersion(): boolean {
		return this._checkGlobalTSCVersion;
	}

	public get apiVersion(): API {
		return this._apiVersion;
	}

	public onReady(): Promise<void> {
		return this._onReady.promise;
	}

	public info(message: string, data?: any): void {
		this.logger.info(message, data);
	}

	public warn(message: string, data?: any): void {
		this.logger.warn(message, data);
	}

	public error(message: string, data?: any): void {
		this.logger.error(message, data);
	}

	public logTelemetry(eventName: string, properties?: { [prop: string]: string }) {
		this.telemetryReporter.logTelemetry(eventName, properties);
	}

	private service(): Thenable<cp.ChildProcess> {
		if (this.servicePromise) {
			return this.servicePromise;
		}
		if (this.lastError) {
			return Promise.reject<cp.ChildProcess>(this.lastError);
		}
		this.startService();
		if (this.servicePromise) {
			return this.servicePromise;
		}
		return Promise.reject<cp.ChildProcess>(new Error('Could not create TS service'));
	}

	private get bundledTypeScriptPath(): string {
		return path.join(__dirname, '..', 'node_modules', 'typescript', 'lib', 'tsserver.js');
	}

	private get localTypeScriptPath(): string | null {
		if (!workspace.rootPath) {
			return null;
		}

		if (this.localTsdk) {
			this._checkGlobalTSCVersion = false;
			if ((<any>path).isAbsolute(this.localTsdk)) {
				return path.join(this.localTsdk, 'tsserver.js');
			}
			return path.join(workspace.rootPath, this.localTsdk, 'tsserver.js');
		}

		const localModulePath = path.join(workspace.rootPath, 'node_modules', 'typescript', 'lib', 'tsserver.js');
		if (fs.existsSync(localModulePath) && this.getTypeScriptVersion(localModulePath)) {
			return localModulePath;
		}
		return null;
	}

	private get globalTypescriptPath(): string {
		if (this.globalTsdk) {
			this._checkGlobalTSCVersion = false;
			if ((<any>path).isAbsolute(this.globalTsdk)) {
				return path.join(this.globalTsdk, 'tsserver.js');
			} else if (workspace.rootPath) {
				return path.join(workspace.rootPath, this.globalTsdk, 'tsserver.js');
			}
		}

		return this.bundledTypeScriptPath;
	}

	private hasWorkspaceTsdkSetting(): boolean {
		return !!this.localTsdk;
	}

	private startService(resendModels: boolean = false): Thenable<cp.ChildProcess> {
		let modulePath: Thenable<string> = Promise.resolve(this.globalTypescriptPath);

		if (!this.workspaceState.get<boolean>(TypeScriptServiceClient.tsdkMigratedStorageKey, false)) {
			this.workspaceState.update(TypeScriptServiceClient.tsdkMigratedStorageKey, true);
			if (workspace.rootPath && this.hasWorkspaceTsdkSetting()) {
				modulePath = this.showVersionPicker(true);
			}
		}

		return modulePath.then(modulePath => {
			if (this.workspaceState.get<boolean>(TypeScriptServiceClient.useWorkspaceTsdkStorageKey, false)) {
				if (workspace.rootPath) {
					// TODO: check if we need better error handling
					return this.localTypeScriptPath || modulePath;
				}
			}
			return modulePath;
		}).then(modulePath => {
			return this.getDebugPort().then(debugPort => ({ modulePath, debugPort }));
		}).then(({ modulePath, debugPort }) => {
			return this.servicePromise = new Promise<cp.ChildProcess>((resolve, reject) => {
				const tsConfig = workspace.getConfiguration('typescript');

				this.info(`Using tsserver from: ${modulePath}`);
				if (!fs.existsSync(modulePath)) {
					window.showWarningMessage(localize('noServerFound', 'The path {0} doesn\'t point to a valid tsserver install. Falling back to bundled TypeScript version.', modulePath ? path.dirname(modulePath) : ''));
					if (!fs.existsSync(this.bundledTypeScriptPath)) {
						window.showErrorMessage(localize('noBundledServerFound', 'VSCode\'s tsserver was deleted by another application such as a misbehaving virus detection tool. Please reinstall VS Code.'));
						return reject(new Error('Could not find bundled tsserver.js'));
					}
					modulePath = this.bundledTypeScriptPath;
				}

				let version = this.getTypeScriptVersion(modulePath);
				if (!version) {
					version = workspace.getConfiguration().get<string | undefined>('typescript.tsdk_version', undefined);
				}
				if (version) {
					this._apiVersion = new API(version);
				}

				const label = version || localize('versionNumber.custom', 'custom');
				const tooltip = modulePath;
				this.modulePath = modulePath;
				VersionStatus.showHideStatus();
				VersionStatus.setInfo(label, tooltip);

				// This is backwards compatibility code to move the setting from the local
				// store into the workspace setting file.
				const doGlobalVersionCheckKey: string = 'doGlobalVersionCheck';
				const globalStateValue = this.globalState.get(doGlobalVersionCheckKey, true);
				const checkTscVersion = 'check.tscVersion';
				if (!globalStateValue) {
					tsConfig.update(checkTscVersion, false, true);
					this.globalState.update(doGlobalVersionCheckKey, true);
				}

				this.sequenceNumber = 0;
				this.requestQueue = [];
				this.pendingResponses = 0;
				this.lastError = null;

				try {
					const options: electron.IForkOptions = {
						execArgv: [] // [`--debug-brk=5859`]
					};
					if (workspace.rootPath) {
						options.cwd = workspace.rootPath;
					}

					if (debugPort && !isNaN(debugPort)) {
						this.info(`TSServer started in debug mode using port ${debugPort}`);
						options.execArgv = [`--debug=${debugPort}`];
					}

					const args: string[] = [];
					if (this.apiVersion.has206Features()) {
						args.push('--useSingleInferredProject');
						if (workspace.getConfiguration().get<boolean>('typescript.disableAutomaticTypeAcquisition', false)) {
							args.push('--disableAutomaticTypingAcquisition');
						}
					}
					if (this.apiVersion.has208Features()) {
						args.push('--enableTelemetry');
					}
<<<<<<< HEAD
					electron.fork(modulePath, args, options, (err: any, childProcess: cp.ChildProcess) => {
=======
					if (this.apiVersion.has222Features()) {
						this.cancellationPipeName = electron.getPipeName(`tscancellation-${electron.makeRandomHexString(20)}`);
						args.push('--cancellationPipeName', this.cancellationPipeName + '*');
					}

					if (this.apiVersion.has222Features()) {
						if (this.tsServerLogLevel !== TsServerLogLevel.Off) {
							try {
								const logDir = fs.mkdtempSync(path.join(os.tmpdir(), `vscode-tsserver-log-`));
								this.tsServerLogFile = path.join(logDir, `tsserver.log`);
								this.info(`TSServer log file: ${this.tsServerLogFile}`);
							} catch (e) {
								this.error('Could not create TSServer log directory');
							}

							if (this.tsServerLogFile) {
								args.push('--logVerbosity', TsServerLogLevel.toString(this.tsServerLogLevel));
								args.push('--logFile', this.tsServerLogFile);
							}
						}
					}

					if (this.apiVersion.has230Features()) {
						if (this.plugins.length) {
							args.push('--globalPlugins', this.plugins.map(x => x.name).join(','));
							if (modulePath === this.globalTypescriptPath) {
								args.push('--pluginProbeLocations', this.plugins.map(x => x.path).join(','));
							}
						}
					}

					electron.fork(modulePath, args, options, this.logger, (err: any, childProcess: cp.ChildProcess) => {
>>>>>>> afb94f4e
						if (err) {
							this.lastError = err;
							this.error('Starting TSServer failed with error.', err);
							window.showErrorMessage(localize('serverCouldNotBeStarted', 'TypeScript language server couldn\'t be started. Error message is: {0}', err.message || err));
							this.logTelemetry('error', { message: err.message });
							return;
						}
						this.lastStart = Date.now();
						childProcess.on('error', (err: Error) => {
							this.lastError = err;
							this.error('TSServer errored with error.', err);
							if (this.tsServerLogFile) {
								this.error(`TSServer log file: ${this.tsServerLogFile}`);
							}
							this.logTelemetry('tsserver.error');
							this.serviceExited(false);
						});
						childProcess.on('exit', (code: any) => {
							if (code === null || typeof code === 'undefined') {
								this.info(`TSServer exited`);
							} else {
								this.error(`TSServer exited with code: ${code}`);
								this.logTelemetry('tsserver.exitWithCode', { code: code });
							}

							if (this.tsServerLogFile) {
								this.info(`TSServer log file: ${this.tsServerLogFile}`);
							}
							this.serviceExited(true);
						});

						this.reader = new Reader<Proto.Response>(
							childProcess.stdout,
							(msg) => { this.dispatchMessage(msg); },
							error => { this.error('ReaderError', error); });

						this._onReady.resolve();
						resolve(childProcess);
						this.serviceStarted(resendModels);
					});
				} catch (error) {
					reject(error);
				}
			});
		});
	}

	private getDebugPort(): Promise<number | undefined> {
		const value = process.env.TSS_DEBUG;
		if (value) {
			const port = parseInt(value);
			if (!isNaN(port)) {
				return Promise.resolve(port);
			}
		}

		if (workspace.getConfiguration('typescript').get<boolean>('tsserver.debug', false)) {
			return Promise.race([
				new Promise<undefined>((resolve) => setTimeout(() => resolve(undefined), 1000)),
				new Promise<number | undefined>((resolve) => {
					const server = net.createServer(sock => sock.end());
					server.listen(0, function () {
						resolve(server.address().port);
					});
				})
			]);
		}

		return Promise.resolve(undefined);
	}

	public onVersionStatusClicked(): Thenable<string> {
		return this.showVersionPicker(false);
	}

	private showVersionPicker(firstRun: boolean): Thenable<string> {
		const modulePath = this.modulePath || this.globalTypescriptPath;
		if (!workspace.rootPath || !modulePath) {
			return Promise.resolve(modulePath);
		}

		const useWorkspaceVersionSetting = this.workspaceState.get<boolean>(TypeScriptServiceClient.useWorkspaceTsdkStorageKey, false);
		const shippedVersion = this.getTypeScriptVersion(this.globalTypescriptPath);
		const localModulePath = this.localTypeScriptPath;

		const pickOptions: MyQuickPickItem[] = [];

		pickOptions.push({
			label: localize('useVSCodeVersionOption', 'Use VSCode\'s Version'),
			description: shippedVersion || this.globalTypescriptPath,
			detail: modulePath === this.globalTypescriptPath && (modulePath !== localModulePath || !useWorkspaceVersionSetting) ? localize('activeVersion', 'Currently active') : '',
			id: MessageAction.useBundled,
		});

		if (localModulePath) {
			const localVersion = this.getTypeScriptVersion(localModulePath);
			pickOptions.push({
				label: localize('useWorkspaceVersionOption', 'Use Workspace Version'),
				description: localVersion || localModulePath,
				detail: modulePath === localModulePath && (modulePath !== this.globalTypescriptPath || useWorkspaceVersionSetting) ? localize('activeVersion', 'Currently active') : '',
				id: MessageAction.useLocal
			});
		}

		pickOptions.push({
			label: localize('learnMore', 'Learn More'),
			description: '',
			id: MessageAction.learnMore
		});

		const tryShowRestart = (newModulePath: string) => {
			if (firstRun || newModulePath === this.modulePath) {
				return;
			}
			this.restartTsServer();
		};

		return window.showQuickPick<MyQuickPickItem>(pickOptions, {
			placeHolder: localize(
				'selectTsVersion',
				'Select the TypeScript version used for JavaScript and TypeScript language features'),
			ignoreFocusOut: firstRun
		})
			.then(selected => {
				if (!selected) {
					return modulePath;
				}
				switch (selected.id) {
					case MessageAction.useLocal:
						return this.workspaceState.update(TypeScriptServiceClient.useWorkspaceTsdkStorageKey, true)
							.then(_ => {
								if (localModulePath) {
									tryShowRestart(localModulePath);
								}
								return localModulePath || '';
							});
					case MessageAction.useBundled:
						return this.workspaceState.update(TypeScriptServiceClient.useWorkspaceTsdkStorageKey, false)
							.then(_ => {
								tryShowRestart(this.globalTypescriptPath);
								return this.globalTypescriptPath;
							});
					case MessageAction.learnMore:
						commands.executeCommand('vscode.open', Uri.parse('https://go.microsoft.com/fwlink/?linkid=839919'));
						return modulePath;
					default:
						return modulePath;
				}
			});
	}

<<<<<<< HEAD
=======
	public openTsServerLogFile(): Thenable<boolean> {
		if (!this.apiVersion.has222Features()) {
			return window.showErrorMessage(
				localize(
					'typescript.openTsServerLog.notSupported',
					'TS Server logging requires TS 2.2.2+'))
				.then(() => false);
		}

		if (this.tsServerLogLevel === TsServerLogLevel.Off) {
			return window.showErrorMessage<MessageItem>(
				localize(
					'typescript.openTsServerLog.loggingNotEnabled',
					'TS Server logging is off. Please set `typescript.tsserver.log` and restart the TS server to enable logging'),
				{
					title: localize(
						'typescript.openTsServerLog.enableAndReloadOption',
						'Enable logging and restart TS server'),
				})
				.then(selection => {
					if (selection) {
						return workspace.getConfiguration().update('typescript.tsserver.log', 'verbose', true).then(() => {
							this.restartTsServer();
							return false;
						});
					}
					return false;
				});
		}

		if (!this.tsServerLogFile) {
			return window.showWarningMessage(localize(
				'typescript.openTsServerLog.noLogFile',
				'TS Server has not started logging.')).then(() => false);
		}

		return commands.executeCommand('_workbench.action.files.revealInOS', Uri.parse(this.tsServerLogFile))
			.then(() => true, () => {
				window.showWarningMessage(localize(
					'openTsServerLog.openFileFailedFailed',
					'Could not open TS Server log file'));
				return false;
			});
	}

>>>>>>> afb94f4e
	private serviceStarted(resendModels: boolean): void {
		let configureOptions: Proto.ConfigureRequestArguments = {
			hostInfo: 'vscode'
		};
		if (this._experimentalAutoBuild && this.storagePath) {
			try {
				fs.mkdirSync(this.storagePath);
			} catch (error) {
			}
			// configureOptions.autoDiagnostics = true;
			// configureOptions.metaDataDirectory = this.storagePath;
		}
		this.execute('configure', configureOptions);
		this.setCompilerOptionsForInferredProjects();
		if (resendModels) {
			this.host.populateService();
		}
	}

	private setCompilerOptionsForInferredProjects(): void {
		if (!this.apiVersion.has206Features()) {
			return;
		}

		const compilerOptions: Proto.ExternalProjectCompilerOptions = {
			module: 'CommonJS',
			target: 'ES6',
			allowSyntheticDefaultImports: true,
			allowNonTsExtensions: true,
			allowJs: true,
			jsx: 'Preserve'
		};

		if (this.apiVersion.has230Features()) {
			compilerOptions.checkJs = workspace.getConfiguration('javascript').get<boolean>('implicitProjectConfig.checkJs', false);
		}

		const args: Proto.SetCompilerOptionsForInferredProjectsArgs = {
			options: compilerOptions
		};
		this.execute('compilerOptionsForInferredProjects', args, true).catch((err) => {
			this.error(`'compilerOptionsForInferredProjects' request failed with error.`, err);
		});
	}

	private getTypeScriptVersion(serverPath: string): string | undefined {
		if (!fs.existsSync(serverPath)) {
			return undefined;
		}

		let p = serverPath.split(path.sep);
		if (p.length <= 2) {
			return undefined;
		}
		let p2 = p.slice(0, -2);
		let modulePath = p2.join(path.sep);
		let fileName = path.join(modulePath, 'package.json');
		if (!fs.existsSync(fileName)) {
			return undefined;
		}
		let contents = fs.readFileSync(fileName).toString();
		let desc: any = null;
		try {
			desc = JSON.parse(contents);
		} catch (err) {
			return undefined;
		}
		if (!desc || !desc.version) {
			return undefined;
		}
		return desc.version;
	}

	private serviceExited(restart: boolean): void {
		this.servicePromise = null;
		this.tsServerLogFile = null;
		Object.keys(this.callbacks).forEach((key) => {
			this.callbacks[parseInt(key)].e(new Error('Service died.'));
		});
		this.callbacks = Object.create(null);
		if (restart) {
			const diff = Date.now() - this.lastStart;
			this.numberRestarts++;
			let startService = true;
			if (this.numberRestarts > 5) {
				let prompt: Thenable<MyMessageItem | undefined> | undefined = undefined;
				this.numberRestarts = 0;
				if (diff < 10 * 1000 /* 10 seconds */) {
					this.lastStart = Date.now();
					startService = false;
					prompt = window.showErrorMessage<MyMessageItem>(
						localize('serverDiedAfterStart', 'The TypeScript language service died 5 times right after it got started. The service will not be restarted.'),
						{
							title: localize('serverDiedReportIssue', 'Report Issue'),
							id: MessageAction.reportIssue,
							isCloseAffordance: true
						});
					this.logTelemetry('serviceExited');
				} else if (diff < 60 * 1000 /* 1 Minutes */) {
					this.lastStart = Date.now();
					prompt = window.showWarningMessage<MyMessageItem>(
						localize('serverDied', 'The TypeScript language service died unexpectedly 5 times in the last 5 Minutes.'),
						{
							title: localize('serverDiedReportIssue', 'Report Issue'),
							id: MessageAction.reportIssue,
							isCloseAffordance: true
						});
				}
				if (prompt) {
					prompt.then(item => {
						if (item && item.id === MessageAction.reportIssue) {
							return commands.executeCommand('workbench.action.reportIssues');
						}
						return undefined;
					});
				}
			}
			if (startService) {
				this.startService(true);
			}
		}
	}

	public normalizePath(resource: Uri): string | null {
		if (resource.scheme === TypeScriptServiceClient.WALK_THROUGH_SNIPPET_SCHEME) {
			return resource.toString();
		}

		if (resource.scheme === 'untitled' && this._apiVersion.has213Features()) {
			return resource.toString();
		}

		if (resource.scheme !== 'file') {
			return null;
		}
		let result = resource.fsPath;
		if (!result) {
			return null;
		}
		// Both \ and / must be escaped in regular expressions
		return result.replace(new RegExp('\\' + this.pathSeparator, 'g'), '/');
	}

	public asUrl(filepath: string): Uri {
		if (filepath.startsWith(TypeScriptServiceClient.WALK_THROUGH_SNIPPET_SCHEME_COLON)
			|| (filepath.startsWith('untitled:') && this._apiVersion.has213Features())
		) {
			return Uri.parse(filepath);
		}
		return Uri.file(filepath);
	}

	public execute(command: string, args: any, expectsResultOrToken?: boolean | CancellationToken): Promise<any> {
		let token: CancellationToken | undefined = undefined;
		let expectsResult = true;
		if (typeof expectsResultOrToken === 'boolean') {
			expectsResult = expectsResultOrToken;
		} else {
			token = expectsResultOrToken;
		}

		const request: Proto.Request = {
			seq: this.sequenceNumber++,
			type: 'request',
			command: command,
			arguments: args
		};
		const requestInfo: RequestItem = {
			request: request,
			promise: null,
			callbacks: null
		};
		let result: Promise<any> = Promise.resolve(null);
		if (expectsResult) {
			result = new Promise<any>((resolve, reject) => {
				requestInfo.callbacks = { c: resolve, e: reject, start: Date.now() };
				if (token) {
					token.onCancellationRequested(() => {
						this.tryCancelRequest(request.seq);
						resolve(undefined);
					});
				}
			});
		}
		requestInfo.promise = result;
		this.requestQueue.push(requestInfo);
		this.sendNextRequests();

		return result;
	}

	private sendNextRequests(): void {
		while (this.pendingResponses === 0 && this.requestQueue.length > 0) {
			const item = this.requestQueue.shift();
			if (item) {
				this.sendRequest(item);
			}
		}
	}

	private sendRequest(requestItem: RequestItem): void {
		let serverRequest = requestItem.request;
		this.tracer.traceRequest(serverRequest, !!requestItem.callbacks, this.requestQueue.length);
		if (requestItem.callbacks) {
			this.callbacks[serverRequest.seq] = requestItem.callbacks;
			this.pendingResponses++;
		}
		this.service()
			.then((childProcess) => {
				childProcess.stdin.write(JSON.stringify(serverRequest) + '\r\n', 'utf8');
			}).then(undefined, err => {
				let callback = this.callbacks[serverRequest.seq];
				if (callback) {
					callback.e(err);
					delete this.callbacks[serverRequest.seq];
					this.pendingResponses--;
				}
			});
	}

	private tryCancelRequest(seq: number): boolean {
		for (let i = 0; i < this.requestQueue.length; i++) {
			if (this.requestQueue[i].request.seq === seq) {
				this.requestQueue.splice(i, 1);
				this.tracer.logTrace(`TypeScript Service: canceled request with sequence number ${seq}`);
				return true;
			}
		}
<<<<<<< HEAD
		if (this.trace !== Trace.Off) {
			this.logTrace(`TypeScript Service: tried to cancel request with sequence number ${seq}. But request got already delivered.`);
		}
=======

		if (this.apiVersion.has222Features() && this.cancellationPipeName) {
			this.tracer.logTrace(`TypeScript Service: trying to cancel ongoing request with sequence number ${seq}`);
			try {
				fs.writeFileSync(this.cancellationPipeName + seq, '');
				return true;
			} catch (e) {
				// noop
			}
		}

		this.tracer.logTrace(`TypeScript Service: tried to cancel request with sequence number ${seq}. But request got already delivered.`);
>>>>>>> afb94f4e
		return false;
	}

	private dispatchMessage(message: Proto.Message): void {
		try {
			if (message.type === 'response') {
				const response: Proto.Response = message as Proto.Response;
				const p = this.callbacks[response.request_seq];
				if (p) {
					this.tracer.traceResponse(response, p.start);
					delete this.callbacks[response.request_seq];
					this.pendingResponses--;
					if (response.success) {
						p.c(response);
					} else {
						p.e(response);
					}
				}
			} else if (message.type === 'event') {
				const event: Proto.Event = <Proto.Event>message;
				this.tracer.traceEvent(event);
				if (event.event === 'syntaxDiag') {
					this.host.syntaxDiagnosticsReceived(event as Proto.DiagnosticEvent);
				} else if (event.event === 'semanticDiag') {
					this.host.semanticDiagnosticsReceived(event as Proto.DiagnosticEvent);
				} else if (event.event === 'configFileDiag') {
					this.host.configFileDiagnosticsReceived(event as Proto.ConfigFileDiagnosticEvent);
				} else if (event.event === 'telemetry') {
					let telemetryData = (event as Proto.TelemetryEvent).body;
					let properties: ObjectMap<string> = Object.create(null);
					switch (telemetryData.telemetryEventName) {
						case 'typingsInstalled':
							let typingsInstalledPayload: Proto.TypingsInstalledTelemetryEventPayload = (telemetryData.payload as Proto.TypingsInstalledTelemetryEventPayload);
							properties['installedPackages'] = typingsInstalledPayload.installedPackages;

							if (is.defined(typingsInstalledPayload.installSuccess)) {
								properties['installSuccess'] = typingsInstalledPayload.installSuccess.toString();
							}
							if (is.string(typingsInstalledPayload.typingsInstallerVersion)) {
								properties['typingsInstallerVersion'] = typingsInstalledPayload.typingsInstallerVersion;
							}
							break;
						default:
							let payload = telemetryData.payload;
							if (payload) {
								Object.keys(payload).forEach((key) => {
									if (payload.hasOwnProperty(key) && is.string(payload[key])) {
										properties[key] = payload[key];
									}
								});
							}
							break;
					}
					this.logTelemetry(telemetryData.telemetryEventName, properties);
				} else if (event.event === 'projectLanguageServiceState') {
					const data = (event as Proto.ProjectLanguageServiceStateEvent).body;
					if (data) {
						this._onProjectLanguageServiceStateChanged.fire(data);
					}
				} else if (event.event === 'beginInstallTypes') {
					const data = (event as Proto.BeginInstallTypesEvent).body;
					if (data) {
						this._onDidBeginInstallTypings.fire(data);
					}
				} else if (event.event === 'endInstallTypes') {
					const data = (event as Proto.EndInstallTypesEvent).body;
					if (data) {
						this._onDidEndInstallTypings.fire(data);
					}
				} else if (event.event === 'typesInstallerInitializationFailed') {
					const data = (event as Proto.TypesInstallerInitializationFailedEvent).body;
					if (data) {
						this._onTypesInstallerInitializationFailed.fire(data);
					}
				}
			} else {
				throw new Error('Unknown message type ' + message.type + ' recevied');
			}
		} finally {
			this.sendNextRequests();
		}
	}
}<|MERGE_RESOLUTION|>--- conflicted
+++ resolved
@@ -8,11 +8,8 @@
 import * as cp from 'child_process';
 import * as path from 'path';
 import * as fs from 'fs';
-<<<<<<< HEAD
-=======
 import * as os from 'os';
 import * as net from 'net';
->>>>>>> afb94f4e
 
 import * as electron from './utils/electron';
 import { Reader } from './utils/wireProtocol';
@@ -47,30 +44,6 @@
 	callbacks: CallbackItem | null;
 }
 
-<<<<<<< HEAD
-interface IPackageInfo {
-	name: string;
-	version: string;
-	aiKey: string;
-}
-
-enum Trace {
-	Off, Messages, Verbose
-}
-
-namespace Trace {
-	export function fromString(value: string): Trace {
-		value = value.toLowerCase();
-		switch (value) {
-			case 'off':
-				return Trace.Off;
-			case 'messages':
-				return Trace.Messages;
-			case 'verbose':
-				return Trace.Verbose;
-			default:
-				return Trace.Off;
-=======
 enum TsServerLogLevel {
 	Off,
 	Normal,
@@ -104,7 +77,6 @@
 			case TsServerLogLevel.Off:
 			default:
 				return 'off';
->>>>>>> afb94f4e
 		}
 	}
 }
@@ -113,7 +85,6 @@
 	useLocal,
 	useBundled,
 	learnMore,
-	close,
 	reportIssue
 }
 
@@ -126,7 +97,6 @@
 }
 
 export default class TypeScriptServiceClient implements ITypescriptServiceClient {
-
 	private static useWorkspaceTsdkStorageKey = 'typescript.useWorkspaceTsdk';
 	private static tsdkMigratedStorageKey = 'typescript.tsdkMigrated';
 
@@ -144,23 +114,18 @@
 	private localTsdk: string | null;
 	private _checkGlobalTSCVersion: boolean;
 	private _experimentalAutoBuild: boolean;
-<<<<<<< HEAD
-	private trace: Trace;
-	private _output: OutputChannel;
-	private servicePromise: Promise<cp.ChildProcess> | null;
-=======
 	private tracer: Tracer;
 	private readonly logger: Logger = new Logger();
 	private tsServerLogFile: string | null = null;
 	private tsServerLogLevel: TsServerLogLevel = TsServerLogLevel.Off;
 	private servicePromise: Thenable<cp.ChildProcess> | null;
->>>>>>> afb94f4e
 	private lastError: Error | null;
 	private reader: Reader<Proto.Response>;
 	private sequenceNumber: number;
 	private firstStart: number;
 	private lastStart: number;
 	private numberRestarts: number;
+	private cancellationPipeName: string | null = null;
 
 	private requestQueue: RequestItem[];
 	private pendingResponses: number;
@@ -172,11 +137,6 @@
 
 	private _apiVersion: API;
 	private telemetryReporter: TelemetryReporter;
-<<<<<<< HEAD
-
-
-	constructor(host: ITypescriptServiceClientHost, storagePath: string | undefined, globalState: Memento, private workspaceState: Memento, disposables: Disposable[]) {
-=======
 	private checkJs: boolean;
 
 	constructor(
@@ -187,7 +147,6 @@
 		private plugins: TypeScriptServerPlugin[],
 		disposables: Disposable[]
 	) {
->>>>>>> afb94f4e
 		this.host = host;
 		this.storagePath = storagePath;
 		this.globalState = globalState;
@@ -215,26 +174,19 @@
 		this._experimentalAutoBuild = false; // configuration.get<boolean>('typescript.tsserver.experimentalAutoBuild', false);
 		this._apiVersion = new API('1.0.0');
 		this._checkGlobalTSCVersion = true;
-<<<<<<< HEAD
-		this.trace = this.readTrace();
-=======
 		this.tracer = new Tracer(this.logger);
 		this.tsServerLogLevel = this.readTsServerLogLevel();
 		this.checkJs = this.readCheckJs();
 
->>>>>>> afb94f4e
 		disposables.push(workspace.onDidChangeConfiguration(() => {
-			this.trace = this.readTrace();
+			let oldLoggingLevel = this.tsServerLogLevel;
 			let oldglobalTsdk = this.globalTsdk;
 			let oldLocalTsdk = this.localTsdk;
 			let oldCheckJs = this.checkJs;
 
-<<<<<<< HEAD
-=======
 			this.tracer.updateConfiguration();
 			this.tsServerLogLevel = this.readTsServerLogLevel();
 
->>>>>>> afb94f4e
 			const configuration = workspace.getConfiguration();
 			this.globalTsdk = this.extractGlobalTsdk(configuration);
 			this.localTsdk = this.extractLocalTsdk(configuration);
@@ -246,11 +198,8 @@
 
 			if (this.servicePromise === null && (oldglobalTsdk !== this.globalTsdk || oldLocalTsdk !== this.localTsdk)) {
 				this.startService();
-<<<<<<< HEAD
-=======
 			} else if (this.servicePromise !== null && (this.tsServerLogLevel !== oldLoggingLevel || oldglobalTsdk !== this.globalTsdk || oldLocalTsdk !== this.localTsdk)) {
 				this.restartTsServer();
->>>>>>> afb94f4e
 			}
 		}));
 		this.telemetryReporter = new TelemetryReporter();
@@ -312,8 +261,6 @@
 		return this._onTypesInstallerInitializationFailed.event;
 	}
 
-<<<<<<< HEAD
-=======
 	private readTsServerLogLevel(): TsServerLogLevel {
 		const setting = workspace.getConfiguration().get<string>('typescript.tsserver.log', 'off');
 		return TsServerLogLevel.fromString(setting);
@@ -323,7 +270,6 @@
 		return workspace.getConfiguration().get<boolean>('javascript.implicitProjectConfig.checkJs', false);
 	}
 
->>>>>>> afb94f4e
 	public get experimentalAutoBuild(): boolean {
 		return this._experimentalAutoBuild;
 	}
@@ -371,7 +317,11 @@
 	}
 
 	private get bundledTypeScriptPath(): string {
-		return path.join(__dirname, '..', 'node_modules', 'typescript', 'lib', 'tsserver.js');
+		try {
+			return require.resolve('typescript/lib/tsserver.js');
+		} catch (e) {
+			return '';
+		}
 	}
 
 	private get localTypeScriptPath(): string | null {
@@ -438,7 +388,7 @@
 				this.info(`Using tsserver from: ${modulePath}`);
 				if (!fs.existsSync(modulePath)) {
 					window.showWarningMessage(localize('noServerFound', 'The path {0} doesn\'t point to a valid tsserver install. Falling back to bundled TypeScript version.', modulePath ? path.dirname(modulePath) : ''));
-					if (!fs.existsSync(this.bundledTypeScriptPath)) {
+					if (!this.bundledTypeScriptPath) {
 						window.showErrorMessage(localize('noBundledServerFound', 'VSCode\'s tsserver was deleted by another application such as a misbehaving virus detection tool. Please reinstall VS Code.'));
 						return reject(new Error('Could not find bundled tsserver.js'));
 					}
@@ -497,9 +447,6 @@
 					if (this.apiVersion.has208Features()) {
 						args.push('--enableTelemetry');
 					}
-<<<<<<< HEAD
-					electron.fork(modulePath, args, options, (err: any, childProcess: cp.ChildProcess) => {
-=======
 					if (this.apiVersion.has222Features()) {
 						this.cancellationPipeName = electron.getPipeName(`tscancellation-${electron.makeRandomHexString(20)}`);
 						args.push('--cancellationPipeName', this.cancellationPipeName + '*');
@@ -532,7 +479,6 @@
 					}
 
 					electron.fork(modulePath, args, options, this.logger, (err: any, childProcess: cp.ChildProcess) => {
->>>>>>> afb94f4e
 						if (err) {
 							this.lastError = err;
 							this.error('Starting TSServer failed with error.', err);
@@ -684,8 +630,6 @@
 			});
 	}
 
-<<<<<<< HEAD
-=======
 	public openTsServerLogFile(): Thenable<boolean> {
 		if (!this.apiVersion.has222Features()) {
 			return window.showErrorMessage(
@@ -731,7 +675,6 @@
 			});
 	}
 
->>>>>>> afb94f4e
 	private serviceStarted(resendModels: boolean): void {
 		let configureOptions: Proto.ConfigureRequestArguments = {
 			hostInfo: 'vscode'
@@ -742,7 +685,6 @@
 			} catch (error) {
 			}
 			// configureOptions.autoDiagnostics = true;
-			// configureOptions.metaDataDirectory = this.storagePath;
 		}
 		this.execute('configure', configureOptions);
 		this.setCompilerOptionsForInferredProjects();
@@ -960,11 +902,6 @@
 				return true;
 			}
 		}
-<<<<<<< HEAD
-		if (this.trace !== Trace.Off) {
-			this.logTrace(`TypeScript Service: tried to cancel request with sequence number ${seq}. But request got already delivered.`);
-		}
-=======
 
 		if (this.apiVersion.has222Features() && this.cancellationPipeName) {
 			this.tracer.logTrace(`TypeScript Service: trying to cancel ongoing request with sequence number ${seq}`);
@@ -977,7 +914,6 @@
 		}
 
 		this.tracer.logTrace(`TypeScript Service: tried to cancel request with sequence number ${seq}. But request got already delivered.`);
->>>>>>> afb94f4e
 		return false;
 	}
 
