/*---------------------------------------------------------------------------------------------
 *  Copyright (c) Microsoft Corporation. All rights reserved.
 *  Licensed under the MIT License. See License.txt in the project root for license information.
 *--------------------------------------------------------------------------------------------*/

import * as vscode from 'vscode';
import { coalesce } from '../../util/arrays';
import { Schemes } from '../../util/schemes';
import { NewFilePathGenerator } from './copyFiles';
import { createUriListSnippet, tryGetUriListSnippet } from './dropIntoEditor';

const supportedImageMimes = new Set([
	'image/bmp',
	'image/gif',
	'image/jpeg',
	'image/png',
	'image/webp',
]);

class PasteEditProvider implements vscode.DocumentPasteEditProvider {

	private readonly _id = 'insertLink';

	async provideDocumentPasteEdits(
		document: vscode.TextDocument,
		_ranges: readonly vscode.Range[],
		dataTransfer: vscode.DataTransfer,
		token: vscode.CancellationToken,
	): Promise<vscode.DocumentPasteEdit | undefined> {
		const enabled = vscode.workspace.getConfiguration('markdown', document).get('experimental.editor.pasteLinks.enabled', true);
		if (!enabled) {
			return;
		}

		const edit = await this._makeCreateImagePasteEdit(document, dataTransfer, token);
		if (edit) {
			return edit;
		}

		const snippet = await tryGetUriListSnippet(document, dataTransfer, token);
		return snippet ? new vscode.DocumentPasteEdit(snippet.snippet, this._id, snippet.label) : undefined;
	}

	private async _makeCreateImagePasteEdit(document: vscode.TextDocument, dataTransfer: vscode.DataTransfer, token: vscode.CancellationToken): Promise<vscode.DocumentPasteEdit | undefined> {
		if (document.uri.scheme === Schemes.untitled) {
			return;
		}

<<<<<<< HEAD
		if (file.uri) {
			// If file is already in workspace, we don't want to create a copy of it
			const workspaceFolder = vscode.workspace.getWorkspaceFolder(file.uri);
			if (workspaceFolder) {
				const snippet = createUriListSnippet(document, [file.uri]);
				return snippet ? new vscode.DocumentPasteEdit(snippet.snippet, '', snippet.label) : undefined;
			}
=======
		interface FileEntry {
			readonly uri: vscode.Uri;
			readonly newFileContents?: vscode.DataTransferFile;
>>>>>>> 62bf9e45
		}

		const pathGenerator = new NewFilePathGenerator();
		const fileEntries = coalesce(await Promise.all(Array.from(dataTransfer, async ([mime, item]): Promise<FileEntry | undefined> => {
			if (!supportedImageMimes.has(mime)) {
				return;
			}

			const file = item?.asFile();
			if (!file) {
				return;
			}

			if (file.uri) {
				// If the file is already in a workspace, we don't want to create a copy of it
				const workspaceFolder = vscode.workspace.getWorkspaceFolder(file.uri);
				if (workspaceFolder) {
					return { uri: file.uri };
				}
			}

			const uri = await pathGenerator.getNewFilePath(document, file, token);
			return uri ? { uri, newFileContents: file } : undefined;
		})));
		if (!fileEntries.length) {
			return;
		}

		const workspaceEdit = new vscode.WorkspaceEdit();
		for (const entry of fileEntries) {
			if (entry.newFileContents) {
				workspaceEdit.createFile(entry.uri, { contents: entry.newFileContents });
			}
		}

		const snippet = createUriListSnippet(document, fileEntries.map(entry => entry.uri));
		if (!snippet) {
			return;
		}

<<<<<<< HEAD
		// Note that there is currently no way to undo the file creation :/
		const workspaceEdit = new vscode.WorkspaceEdit();
		workspaceEdit.createFile(uri, { contents: file });

		const pasteEdit = new vscode.DocumentPasteEdit(snippet.snippet, this._id, snippet.label);
=======
		const pasteEdit = new vscode.DocumentPasteEdit(snippet.snippet, snippet.label);
>>>>>>> 62bf9e45
		pasteEdit.additionalEdit = workspaceEdit;
		return pasteEdit;
	}
}

export function registerPasteSupport(selector: vscode.DocumentSelector,) {
	return vscode.languages.registerDocumentPasteEditProvider(selector, new PasteEditProvider(), {
		pasteMimeTypes: [
			'text/uri-list',
			...supportedImageMimes,
		]
	});
}<|MERGE_RESOLUTION|>--- conflicted
+++ resolved
@@ -46,19 +46,9 @@
 			return;
 		}
 
-<<<<<<< HEAD
-		if (file.uri) {
-			// If file is already in workspace, we don't want to create a copy of it
-			const workspaceFolder = vscode.workspace.getWorkspaceFolder(file.uri);
-			if (workspaceFolder) {
-				const snippet = createUriListSnippet(document, [file.uri]);
-				return snippet ? new vscode.DocumentPasteEdit(snippet.snippet, '', snippet.label) : undefined;
-			}
-=======
 		interface FileEntry {
 			readonly uri: vscode.Uri;
 			readonly newFileContents?: vscode.DataTransferFile;
->>>>>>> 62bf9e45
 		}
 
 		const pathGenerator = new NewFilePathGenerator();
@@ -99,15 +89,7 @@
 			return;
 		}
 
-<<<<<<< HEAD
-		// Note that there is currently no way to undo the file creation :/
-		const workspaceEdit = new vscode.WorkspaceEdit();
-		workspaceEdit.createFile(uri, { contents: file });
-
-		const pasteEdit = new vscode.DocumentPasteEdit(snippet.snippet, this._id, snippet.label);
-=======
 		const pasteEdit = new vscode.DocumentPasteEdit(snippet.snippet, snippet.label);
->>>>>>> 62bf9e45
 		pasteEdit.additionalEdit = workspaceEdit;
 		return pasteEdit;
 	}
