{
  "name": "markdown-language-features",
  "displayName": "%displayName%",
  "description": "%description%",
  "version": "1.0.0",
  "icon": "icon.png",
  "publisher": "vscode",
  "enableProposedApi": true,
  "license": "MIT",
  "aiKey": "AIF-d9b70cd4-b9f9-4d70-929b-a071c400b217",
  "engines": {
    "vscode": "^1.20.0"
  },
  "main": "./out/extension",
  "browser": "./dist/browser/extension",
  "categories": [
    "Programming Languages"
  ],
  "activationEvents": [
    "onLanguage:markdown",
    "onCommand:markdown.preview.toggleLock",
    "onCommand:markdown.preview.refresh",
    "onCommand:markdown.showPreview",
    "onCommand:markdown.showPreviewToSide",
    "onCommand:markdown.showLockedPreviewToSide",
    "onCommand:markdown.showSource",
    "onCommand:markdown.showPreviewSecuritySelector",
    "onCommand:markdown.api.render",
    "onWebviewPanel:markdown.preview",
    "onCustomEditor:vscode.markdown.preview.editor"
  ],
  "contributes": {
    "notebookMarkdownRenderer": [
      {
        "id": "markdownItRenderer",
        "displayName": "Markdown it renderer",
        "entrypoint": "./notebook-out/index.js"
      }
    ],
    "commands": [
      {
        "command": "markdown.showPreview",
        "title": "%markdown.preview.title%",
        "category": "Markdown",
        "icon": {
          "light": "./media/preview-light.svg",
          "dark": "./media/preview-dark.svg"
        }
      },
      {
        "command": "markdown.showPreviewToSide",
        "title": "%markdown.previewSide.title%",
        "category": "Markdown",
        "icon": "$(open-preview)"
      },
      {
        "command": "markdown.showLockedPreviewToSide",
        "title": "%markdown.showLockedPreviewToSide.title%",
        "category": "Markdown",
        "icon": "$(open-preview)"
      },
      {
        "command": "markdown.showSource",
        "title": "%markdown.showSource.title%",
        "category": "Markdown",
        "icon": "$(go-to-file)"
      },
      {
        "command": "markdown.showPreviewSecuritySelector",
        "title": "%markdown.showPreviewSecuritySelector.title%",
        "category": "Markdown"
      },
      {
        "command": "markdown.preview.refresh",
        "title": "%markdown.preview.refresh.title%",
        "category": "Markdown"
      },
      {
        "command": "markdown.preview.toggleLock",
        "title": "%markdown.preview.toggleLock.title%",
        "category": "Markdown"
      }
    ],
    "menus": {
      "editor/title": [
        {
          "command": "markdown.showPreviewToSide",
          "when": "editorLangId == markdown && !notebookEditorFocused",
          "alt": "markdown.showPreview",
          "group": "navigation"
        },
        {
          "command": "markdown.showSource",
          "when": "markdownPreviewFocus",
          "group": "navigation"
        },
        {
          "command": "markdown.preview.refresh",
          "when": "markdownPreviewFocus",
          "group": "1_markdown"
        },
        {
          "command": "markdown.preview.toggleLock",
          "when": "markdownPreviewFocus",
          "group": "1_markdown"
        },
        {
          "command": "markdown.showPreviewSecuritySelector",
          "when": "markdownPreviewFocus",
          "group": "1_markdown"
        }
      ],
      "explorer/context": [
        {
          "command": "markdown.showPreview",
          "when": "resourceLangId == markdown",
          "group": "navigation"
        }
      ],
      "editor/title/context": [
        {
          "command": "markdown.showPreview",
          "when": "resourceLangId == markdown",
          "group": "1_open"
        }
      ],
      "commandPalette": [
        {
          "command": "markdown.showPreview",
          "when": "editorLangId == markdown && !notebookEditorFocused",
          "group": "navigation"
        },
        {
          "command": "markdown.showPreviewToSide",
          "when": "editorLangId == markdown && !notebookEditorFocused",
          "group": "navigation"
        },
        {
          "command": "markdown.showLockedPreviewToSide",
          "when": "editorLangId == markdown && !notebookEditorFocused",
          "group": "navigation"
        },
        {
          "command": "markdown.showSource",
          "when": "markdownPreviewFocus",
          "group": "navigation"
        },
        {
          "command": "markdown.showPreviewSecuritySelector",
          "when": "editorLangId == markdown && !notebookEditorFocused"
        },
        {
          "command": "markdown.showPreviewSecuritySelector",
          "when": "markdownPreviewFocus"
        },
        {
          "command": "markdown.preview.toggleLock",
          "when": "markdownPreviewFocus"
        },
        {
          "command": "markdown.preview.refresh",
          "when": "editorLangId == markdown && !notebookEditorFocused"
        },
        {
          "command": "markdown.preview.refresh",
          "when": "markdownPreviewFocus"
        }
      ]
    },
    "keybindings": [
      {
        "command": "markdown.showPreview",
        "key": "shift+ctrl+v",
        "mac": "shift+cmd+v",
        "when": "editorLangId == markdown && !notebookEditorFocused"
      },
      {
        "command": "markdown.showPreviewToSide",
        "key": "ctrl+k v",
        "mac": "cmd+k v",
        "when": "editorLangId == markdown && !notebookEditorFocused"
      }
    ],
    "configuration": {
      "type": "object",
      "title": "Markdown",
      "order": 20,
      "properties": {
        "markdown.styles": {
          "type": "array",
          "items": {
            "type": "string"
          },
          "default": [],
          "description": "%markdown.styles.dec%",
          "scope": "resource"
        },
        "markdown.preview.breaks": {
          "type": "boolean",
          "default": false,
          "description": "%markdown.preview.breaks.desc%",
          "scope": "resource"
        },
        "markdown.preview.linkify": {
          "type": "boolean",
          "default": true,
          "description": "%markdown.preview.linkify%",
          "scope": "resource"
        },
        "markdown.preview.fontFamily": {
          "type": "string",
          "default": "-apple-system, BlinkMacSystemFont, 'Segoe WPC', 'Segoe UI', system-ui, 'Ubuntu', 'Droid Sans', sans-serif",
          "description": "%markdown.preview.fontFamily.desc%",
          "scope": "resource"
        },
        "markdown.preview.fontSize": {
          "type": "number",
          "default": 14,
          "description": "%markdown.preview.fontSize.desc%",
          "scope": "resource"
        },
        "markdown.preview.lineHeight": {
          "type": "number",
          "default": 1.6,
          "description": "%markdown.preview.lineHeight.desc%",
          "scope": "resource"
        },
        "markdown.preview.scrollPreviewWithEditor": {
          "type": "boolean",
          "default": true,
          "description": "%markdown.preview.scrollPreviewWithEditor.desc%",
          "scope": "resource"
        },
        "markdown.preview.markEditorSelection": {
          "type": "boolean",
          "default": true,
          "description": "%markdown.preview.markEditorSelection.desc%",
          "scope": "resource"
        },
        "markdown.preview.scrollEditorWithPreview": {
          "type": "boolean",
          "default": true,
          "description": "%markdown.preview.scrollEditorWithPreview.desc%",
          "scope": "resource"
        },
        "markdown.preview.doubleClickToSwitchToEditor": {
          "type": "boolean",
          "default": true,
          "description": "%markdown.preview.doubleClickToSwitchToEditor.desc%",
          "scope": "resource"
        },
        "markdown.preview.openMarkdownLinks": {
          "type": "string",
          "default": "inPreview",
          "description": "%configuration.markdown.preview.openMarkdownLinks.description%",
          "scope": "resource",
          "enum": [
            "inPreview",
            "inEditor"
          ],
          "enumDescriptions": [
            "%configuration.markdown.preview.openMarkdownLinks.inPreview%",
            "%configuration.markdown.preview.openMarkdownLinks.inEditor%"
          ]
        },
        "markdown.links.openLocation": {
          "type": "string",
          "default": "currentGroup",
          "description": "%configuration.markdown.links.openLocation.description%",
          "scope": "resource",
          "enum": [
            "currentGroup",
            "beside"
          ],
          "enumDescriptions": [
            "%configuration.markdown.links.openLocation.currentGroup%",
            "%configuration.markdown.links.openLocation.beside%"
          ]
        },
        "markdown.trace": {
          "type": "string",
          "enum": [
            "off",
            "verbose"
          ],
          "default": "off",
          "description": "%markdown.trace.desc%",
          "scope": "window"
        }
      }
    },
    "configurationDefaults": {
      "[markdown]": {
        "editor.wordWrap": "on",
        "editor.quickSuggestions": false
      }
    },
    "jsonValidation": [
      {
        "fileMatch": "package.json",
        "url": "./schemas/package.schema.json"
      }
    ],
    "markdown.previewStyles": [
      "./media/markdown.css",
      "./media/highlight.css"
    ],
    "markdown.previewScripts": [
      "./media/index.js"
    ],
    "customEditors": [
      {
        "viewType": "vscode.markdown.preview.editor",
        "displayName": "Markdown Preview (Experimental)",
        "priority": "option",
        "selector": [
          {
            "filenamePattern": "*.md"
          }
        ]
      }
    ]
  },
  "scripts": {
    "compile": "gulp compile-extension:markdown-language-features && npm run build-preview",
    "watch": "npm run build-preview && gulp watch-extension:markdown-language-features",
    "vscode:prepublish": "npm run build-ext && npm run build-preview",
    "build-ext": "node ../../node_modules/gulp/bin/gulp.js --gulpfile ../../build/gulpfile.extensions.js compile-extension:markdown-language-features ./tsconfig.json",
    "build-preview": "npx webpack-cli --mode production",
<<<<<<< HEAD
    "build-notebook": "npx webpack-cli --config webpack.notebook.js --mode development",
=======
>>>>>>> c36a0992
    "compile-web": "npx webpack-cli --config extension-browser.webpack.config --mode none",
    "watch-web": "npx webpack-cli --config extension-browser.webpack.config --mode none --watch --info-verbosity verbose"
  },
  "dependencies": {
    "highlight.js": "^10.4.1",
    "markdown-it": "^12.0.3",
    "markdown-it-front-matter": "^0.2.1",
    "vscode-extension-telemetry": "0.1.1",
    "vscode-nls": "^4.0.0"
  },
  "devDependencies": {
    "@types/highlight.js": "10.1.0",
    "@types/lodash.throttle": "^4.1.3",
    "@types/markdown-it": "0.0.2",
    "@types/node": "^12.19.9",
    "lodash.throttle": "^4.1.1"
  },
  "repository": {
    "type": "git",
    "url": "https://github.com/microsoft/vscode.git"
  }
}<|MERGE_RESOLUTION|>--- conflicted
+++ resolved
@@ -327,10 +327,6 @@
     "vscode:prepublish": "npm run build-ext && npm run build-preview",
     "build-ext": "node ../../node_modules/gulp/bin/gulp.js --gulpfile ../../build/gulpfile.extensions.js compile-extension:markdown-language-features ./tsconfig.json",
     "build-preview": "npx webpack-cli --mode production",
-<<<<<<< HEAD
-    "build-notebook": "npx webpack-cli --config webpack.notebook.js --mode development",
-=======
->>>>>>> c36a0992
     "compile-web": "npx webpack-cli --config extension-browser.webpack.config --mode none",
     "watch-web": "npx webpack-cli --config extension-browser.webpack.config --mode none --watch --info-verbosity verbose"
   },
