/*---------------------------------------------------------------------------------------------
 *  Copyright (c) Microsoft Corporation. All rights reserved.
 *  Licensed under the MIT License. See License.txt in the project root for license information.
 *--------------------------------------------------------------------------------------------*/

'use strict';

const gulp = require('gulp');
const path = require('path');
const es = require('event-stream');
const util = require('./lib/util');
const { getVersion } = require('./lib/getVersion');
const task = require('./lib/task');
const optimize = require('./lib/optimize');
const { inlineMeta } = require('./lib/inlineMeta');
const product = require('../product.json');
const rename = require('gulp-rename');
const replace = require('gulp-replace');
const filter = require('gulp-filter');
const { getProductionDependencies } = require('./lib/dependencies');
const { readISODate } = require('./lib/date');
const vfs = require('vinyl-fs');
const packageJson = require('../package.json');
const flatmap = require('gulp-flatmap');
const gunzip = require('gulp-gunzip');
const File = require('vinyl');
const fs = require('fs');
const glob = require('glob');
const { compileBuildTask } = require('./gulpfile.compile');
const { compileExtensionsBuildTask, compileExtensionMediaBuildTask } = require('./gulpfile.extensions');
const { vscodeWebEntryPoints, vscodeWebResourceIncludes, createVSCodeWebFileContentMapper } = require('./gulpfile.vscode.web');
const cp = require('child_process');
const log = require('fancy-log');
const { isESM } = require('./lib/esm');

const REPO_ROOT = path.dirname(__dirname);
const commit = getVersion(REPO_ROOT);
const BUILD_ROOT = path.dirname(REPO_ROOT);
const REMOTE_FOLDER = path.join(REPO_ROOT, 'remote');

// Targets

const BUILD_TARGETS = [
	{ platform: 'win32', arch: 'x64' },
	{ platform: 'win32', arch: 'arm64' },
	{ platform: 'darwin', arch: 'x64' },
	{ platform: 'darwin', arch: 'arm64' },
	{ platform: 'linux', arch: 'x64' },
	{ platform: 'linux', arch: 'armhf' },
	{ platform: 'linux', arch: 'arm64' },
	{ platform: 'alpine', arch: 'arm64' },
	// legacy: we use to ship only one alpine so it was put in the arch, but now we ship
	// multiple alpine images and moved to a better model (alpine as the platform)
	{ platform: 'linux', arch: 'alpine' },
];

const serverResources = [

	// NLS
	'out-build/nls.messages.json',

	// Process monitor
	'out-build/vs/base/node/cpuUsage.sh',
	'out-build/vs/base/node/ps.sh',

	// Terminal shell integration
	'out-build/vs/workbench/contrib/terminal/browser/media/shellIntegration.ps1',
	'out-build/vs/workbench/contrib/terminal/browser/media/CodeTabExpansion.psm1',
	'out-build/vs/workbench/contrib/terminal/browser/media/GitTabExpansion.psm1',
	'out-build/vs/workbench/contrib/terminal/browser/media/shellIntegration-bash.sh',
	'out-build/vs/workbench/contrib/terminal/browser/media/shellIntegration-env.zsh',
	'out-build/vs/workbench/contrib/terminal/browser/media/shellIntegration-profile.zsh',
	'out-build/vs/workbench/contrib/terminal/browser/media/shellIntegration-rc.zsh',
	'out-build/vs/workbench/contrib/terminal/browser/media/shellIntegration-login.zsh',
	'out-build/vs/workbench/contrib/terminal/browser/media/fish_xdg_data/fish/vendor_conf.d/shellIntegration.fish',

	'!**/test/**'
];

const serverWithWebResources = [

	// Include all of server...
	...serverResources,

	// ...and all of web
	...vscodeWebResourceIncludes
];

const serverEntryPoints = [
	{
		name: 'vs/server/node/server.main',
		exclude: ['vs/css']
	},
	{
		name: 'vs/server/node/server.cli',
		exclude: ['vs/css']
	},
	{
		name: 'vs/workbench/api/node/extensionHostProcess',
		exclude: ['vs/css']
	},
	{
		name: 'vs/platform/files/node/watcher/watcherMain',
		exclude: ['vs/css']
	},
	{
		name: 'vs/platform/terminal/node/ptyHostMain',
		exclude: ['vs/css']
	}
];

const serverWithWebEntryPoints = [

	// Include all of server
	...serverEntryPoints,

	// Include workbench web
	...vscodeWebEntryPoints
];

const commonJSEntryPoints = [
	'out-build/server-main.js',
	'out-build/server-cli.js',
	'out-build/bootstrap-fork.js',
];

function getNodeVersion() {
	const yarnrc = fs.readFileSync(path.join(REPO_ROOT, 'remote', '.yarnrc'), 'utf8');
	const nodeVersion = /^target "(.*)"$/m.exec(yarnrc)[1];
	const internalNodeVersion = /^ms_build_id "(.*)"$/m.exec(yarnrc)[1];
	return { nodeVersion, internalNodeVersion };
}

function getNodeChecksum(expectedName) {
	const nodeJsChecksums = fs.readFileSync(path.join(REPO_ROOT, 'build', 'checksums', 'nodejs.txt'), 'utf8');
	for (const line of nodeJsChecksums.split('\n')) {
		const [checksum, name] = line.split(/\s+/);
		if (name === expectedName) {
			return checksum;
		}
	}
	return undefined;
}

function extractAlpinefromDocker(nodeVersion, platform, arch) {
	const imageName = arch === 'arm64' ? 'arm64v8/node' : 'node';
	log(`Downloading node.js ${nodeVersion} ${platform} ${arch} from docker image ${imageName}`);
	const contents = cp.execSync(`docker run --rm ${imageName}:${nodeVersion}-alpine /bin/sh -c 'cat \`which node\`'`, { maxBuffer: 100 * 1024 * 1024, encoding: 'buffer' });
	return es.readArray([new File({ path: 'node', contents, stat: { mode: parseInt('755', 8) } })]);
}

const { nodeVersion, internalNodeVersion } = getNodeVersion();

BUILD_TARGETS.forEach(({ platform, arch }) => {
	gulp.task(task.define(`node-${platform}-${arch}`, () => {
		const nodePath = path.join('.build', 'node', `v${nodeVersion}`, `${platform}-${arch}`);

		if (!fs.existsSync(nodePath)) {
			util.rimraf(nodePath);

			return nodejs(platform, arch)
				.pipe(vfs.dest(nodePath));
		}

		return Promise.resolve(null);
	}));
});

const defaultNodeTask = gulp.task(`node-${process.platform}-${process.arch}`);

if (defaultNodeTask) {
	gulp.task(task.define('node', defaultNodeTask));
}

function nodejs(platform, arch) {
	const { fetchUrls, fetchGithub } = require('./lib/fetch');
	const untar = require('gulp-untar');

	if (arch === 'armhf') {
		arch = 'armv7l';
	} else if (arch === 'alpine') {
		platform = 'alpine';
		arch = 'x64';
	}

	log(`Downloading node.js ${nodeVersion} ${platform} ${arch} from ${product.nodejsRepository}...`);

	const glibcPrefix = process.env['VSCODE_NODE_GLIBC'] ?? '';
	let expectedName;
	switch (platform) {
		case 'win32':
			expectedName = product.nodejsRepository !== 'https://nodejs.org' ?
				`win-${arch}-node.exe` : `win-${arch}/node.exe`;
			break;

		case 'darwin':
			expectedName = `node-v${nodeVersion}-${platform}-${arch}.tar.gz`;
			break;
		case 'linux':
			expectedName = `node-v${nodeVersion}${glibcPrefix}-${platform}-${arch}.tar.gz`;
			break;
		case 'alpine':
			expectedName = `node-v${nodeVersion}-linux-${arch}-musl.tar.gz`;
			break;
	}
	const checksumSha256 = getNodeChecksum(expectedName);

	if (checksumSha256) {
		log(`Using SHA256 checksum for checking integrity: ${checksumSha256}`);
	} else {
		log.warn(`Unable to verify integrity of downloaded node.js binary because no SHA256 checksum was found!`);
	}

	switch (platform) {
		case 'win32':
			return (product.nodejsRepository !== 'https://nodejs.org' ?
				fetchGithub(product.nodejsRepository, { version: `${nodeVersion}-${internalNodeVersion}`, name: expectedName, checksumSha256 }) :
				fetchUrls(`/dist/v${nodeVersion}/win-${arch}/node.exe`, { base: 'https://nodejs.org', checksumSha256 }))
				.pipe(rename('node.exe'));
		case 'darwin':
		case 'linux':
			return (product.nodejsRepository !== 'https://nodejs.org' ?
				fetchGithub(product.nodejsRepository, { version: `${nodeVersion}-${internalNodeVersion}`, name: expectedName, checksumSha256 }) :
				fetchUrls(`/dist/v${nodeVersion}/node-v${nodeVersion}-${platform}-${arch}.tar.gz`, { base: 'https://nodejs.org', checksumSha256 })
			).pipe(flatmap(stream => stream.pipe(gunzip()).pipe(untar())))
				.pipe(filter('**/node'))
				.pipe(util.setExecutableBit('**'))
				.pipe(rename('node'));
		case 'alpine':
			return product.nodejsRepository !== 'https://nodejs.org' ?
				fetchGithub(product.nodejsRepository, { version: `${nodeVersion}-${internalNodeVersion}`, name: expectedName, checksumSha256 })
					.pipe(flatmap(stream => stream.pipe(gunzip()).pipe(untar())))
					.pipe(filter('**/node'))
					.pipe(util.setExecutableBit('**'))
					.pipe(rename('node'))
				: extractAlpinefromDocker(nodeVersion, platform, arch);
	}
}

function packageTask(type, platform, arch, sourceFolderName, destinationFolderName) {
	const destination = path.join(BUILD_ROOT, destinationFolderName);

	return () => {
		const json = require('gulp-json-editor');

		const src = gulp.src(sourceFolderName + '/**', { base: '.' })
			.pipe(rename(function (path) { path.dirname = path.dirname.replace(new RegExp('^' + sourceFolderName), 'out'); }))
			.pipe(util.setExecutableBit(['**/*.sh']))
			.pipe(filter(['**', '!**/*.js.map']));

		const workspaceExtensionPoints = ['debuggers', 'jsonValidation'];
		const isUIExtension = (manifest) => {
			switch (manifest.extensionKind) {
				case 'ui': return true;
				case 'workspace': return false;
				default: {
					if (manifest.main) {
						return false;
					}
					if (manifest.contributes && Object.keys(manifest.contributes).some(key => workspaceExtensionPoints.indexOf(key) !== -1)) {
						return false;
					}
					// Default is UI Extension
					return true;
				}
			}
		};
		const localWorkspaceExtensions = glob.sync('extensions/*/package.json')
			.filter((extensionPath) => {
				if (type === 'reh-web') {
					return true; // web: ship all extensions for now
				}

				// Skip shipping UI extensions because the client side will have them anyways
				// and they'd just increase the download without being used
				const manifest = JSON.parse(fs.readFileSync(path.join(REPO_ROOT, extensionPath)).toString());
				return !isUIExtension(manifest);
			}).map((extensionPath) => path.basename(path.dirname(extensionPath)))
			.filter(name => name !== 'vscode-api-tests' && name !== 'vscode-test-resolver'); // Do not ship the test extensions
		const marketplaceExtensions = JSON.parse(fs.readFileSync(path.join(REPO_ROOT, 'product.json'), 'utf8')).builtInExtensions
			.filter(entry => !entry.platforms || new Set(entry.platforms).has(platform))
			.filter(entry => !entry.clientOnly)
			.map(entry => entry.name);
		const extensionPaths = [...localWorkspaceExtensions, ...marketplaceExtensions]
			.map(name => `.build/extensions/${name}/**`);

		const extensions = gulp.src(extensionPaths, { base: '.build', dot: true });
		const extensionsCommonDependencies = gulp.src('.build/extensions/node_modules/**', { base: '.build', dot: true });
		const sources = es.merge(src, extensions, extensionsCommonDependencies)
			.pipe(filter(['**', '!**/*.js.map'], { dot: true }));

		let version = packageJson.version;
		const quality = product.quality;

		if (quality && quality !== 'stable') {
			version += '-' + quality;
		}

		const name = product.nameShort;

		let packageJsonContents;
		const packageJsonStream = gulp.src(['remote/package.json'], { base: 'remote' })
<<<<<<< HEAD
			.pipe(json({ name, version, dependencies: undefined, optionalDependencies: undefined, type: 'module' })) // TODO@esm this should be configured in the top level package.json
=======
			.pipe(json({ name, version, dependencies: undefined, optionalDependencies: undefined, ...(isESM(`Setting 'type: module' in top level package.json`) ? { type: 'module' } : {}) })) // TODO@esm this should be configured in the top level package.json
>>>>>>> 0dea4804
			.pipe(es.through(function (file) {
				packageJsonContents = file.contents.toString();
				this.emit('data', file);
			}));

		let productJsonContents;
		const productJsonStream = gulp.src(['product.json'], { base: '.' })
			.pipe(json({ commit, date: readISODate('out-build'), version }))
			.pipe(es.through(function (file) {
				productJsonContents = file.contents.toString();
				this.emit('data', file);
			}));

		const license = gulp.src(['remote/LICENSE'], { base: 'remote', allowEmpty: true });

		const jsFilter = util.filter(data => !data.isDirectory() && /\.js$/.test(data.path));

		const productionDependencies = getProductionDependencies(REMOTE_FOLDER);
		const dependenciesSrc = productionDependencies.map(d => path.relative(REPO_ROOT, d.path)).map(d => [`${d}/**`, `!${d}/**/{test,tests}/**`, `!${d}/.bin/**`]).flat();
		const deps = gulp.src(dependenciesSrc, { base: 'remote', dot: true })
			// filter out unnecessary files, no source maps in server build
			.pipe(filter(['**', '!**/package-lock.json', '!**/yarn.lock', '!**/*.js.map']))
			.pipe(util.cleanNodeModules(path.join(__dirname, '.moduleignore')))
			.pipe(util.cleanNodeModules(path.join(__dirname, `.moduleignore.${process.platform}`)))
			.pipe(jsFilter)
			.pipe(util.stripSourceMappingURL())
			.pipe(jsFilter.restore);

		const nodePath = `.build/node/v${nodeVersion}/${platform}-${arch}`;
		const node = gulp.src(`${nodePath}/**`, { base: nodePath, dot: true });

		let web = [];
		if (type === 'reh-web') {
			web = [
				'resources/server/favicon.ico',
				'resources/server/code-192.png',
				'resources/server/code-512.png',
				'resources/server/manifest.json'
			].map(resource => gulp.src(resource, { base: '.' }).pipe(rename(resource)));
		}

		const all = es.merge(
			packageJsonStream,
			productJsonStream,
			license,
			sources,
			deps,
			node,
			...web
		);

		let result = all
			.pipe(util.skipDirectories())
			.pipe(util.fixWin32DirectoryPermissions());

		if (platform === 'win32') {
			result = es.merge(result,
				gulp.src('resources/server/bin/remote-cli/code.cmd', { base: '.' })
					.pipe(replace('@@VERSION@@', version))
					.pipe(replace('@@COMMIT@@', commit))
					.pipe(replace('@@APPNAME@@', product.applicationName))
					.pipe(rename(`bin/remote-cli/${product.applicationName}.cmd`)),
				gulp.src('resources/server/bin/helpers/browser.cmd', { base: '.' })
					.pipe(replace('@@VERSION@@', version))
					.pipe(replace('@@COMMIT@@', commit))
					.pipe(replace('@@APPNAME@@', product.applicationName))
					.pipe(rename(`bin/helpers/browser.cmd`)),
				gulp.src('resources/server/bin/code-server.cmd', { base: '.' })
					.pipe(rename(`bin/${product.serverApplicationName}.cmd`)),
			);
		} else if (platform === 'linux' || platform === 'alpine' || platform === 'darwin') {
			result = es.merge(result,
				gulp.src(`resources/server/bin/remote-cli/${platform === 'darwin' ? 'code-darwin.sh' : 'code-linux.sh'}`, { base: '.' })
					.pipe(replace('@@VERSION@@', version))
					.pipe(replace('@@COMMIT@@', commit))
					.pipe(replace('@@APPNAME@@', product.applicationName))
					.pipe(rename(`bin/remote-cli/${product.applicationName}`))
					.pipe(util.setExecutableBit()),
				gulp.src(`resources/server/bin/helpers/${platform === 'darwin' ? 'browser-darwin.sh' : 'browser-linux.sh'}`, { base: '.' })
					.pipe(replace('@@VERSION@@', version))
					.pipe(replace('@@COMMIT@@', commit))
					.pipe(replace('@@APPNAME@@', product.applicationName))
					.pipe(rename(`bin/helpers/browser.sh`))
					.pipe(util.setExecutableBit()),
				gulp.src(`resources/server/bin/${platform === 'darwin' ? 'code-server-darwin.sh' : 'code-server-linux.sh'}`, { base: '.' })
					.pipe(rename(`bin/${product.serverApplicationName}`))
					.pipe(util.setExecutableBit())
			);
		}

		if (platform === 'linux' && process.env['VSCODE_NODE_GLIBC'] === '-glibc-2.17') {
			result = es.merge(result,
				gulp.src(`resources/server/bin/helpers/check-requirements-linux-legacy.sh`, { base: '.' })
					.pipe(rename(`bin/helpers/check-requirements.sh`))
					.pipe(util.setExecutableBit())
			);
		} else if (platform === 'linux' || platform === 'alpine') {
			result = es.merge(result,
				gulp.src(`resources/server/bin/helpers/check-requirements-linux.sh`, { base: '.' })
					.pipe(rename(`bin/helpers/check-requirements.sh`))
					.pipe(util.setExecutableBit())
			);
		}

		result = inlineMeta(result, {
			targetPaths: commonJSEntryPoints,
			packageJsonFn: () => packageJsonContents,
			productJsonFn: () => productJsonContents
		});

		return result.pipe(vfs.dest(destination));
	};
}

/**
 * @param {object} product The parsed product.json file contents
 */
function tweakProductForServerWeb(product) {
	const result = { ...product };
	delete result.webEndpointUrlTemplate;
	return result;
}

['reh', 'reh-web'].forEach(type => {
	const optimizeTask = task.define(`optimize-vscode-${type}`, task.series(
		util.rimraf(`out-vscode-${type}`),
		optimize.optimizeTask(
			{
				out: `out-vscode-${type}`,
				amd: {
					src: 'out-build',
					entryPoints: (type === 'reh' ? serverEntryPoints : serverWithWebEntryPoints).flat(),
					otherSources: [],
					resources: type === 'reh' ? serverResources : serverWithWebResources,
					loaderConfig: optimize.loaderConfig(),
					inlineAmdImages: true,
					bundleInfo: undefined,
					fileContentMapper: createVSCodeWebFileContentMapper('.build/extensions', type === 'reh-web' ? tweakProductForServerWeb(product) : product)
				},
				commonJS: {
					src: 'out-build',
					entryPoints: commonJSEntryPoints,
					platform: 'node',
					external: [
						'minimist',
						// We cannot inline `product.json` from here because
						// it is being changed during build time at a later
						// point in time (such as `checksums`)
						// We have a manual step to inline these later.
						'../product.json',
						'../package.json'
					]
				}
			}
		)
	));

	const minifyTask = task.define(`minify-vscode-${type}`, task.series(
		optimizeTask,
		util.rimraf(`out-vscode-${type}-min`),
		optimize.minifyTask(`out-vscode-${type}`, `https://main.vscode-cdn.net/sourcemaps/${commit}/core`)
	));
	gulp.task(minifyTask);

	BUILD_TARGETS.forEach(buildTarget => {
		const dashed = (str) => (str ? `-${str}` : ``);
		const platform = buildTarget.platform;
		const arch = buildTarget.arch;

		['', 'min'].forEach(minified => {
			const sourceFolderName = `out-vscode-${type}${dashed(minified)}`;
			const destinationFolderName = `vscode-${type}${dashed(platform)}${dashed(arch)}`;

			const serverTaskCI = task.define(`vscode-${type}${dashed(platform)}${dashed(arch)}${dashed(minified)}-ci`, task.series(
				gulp.task(`node-${platform}-${arch}`),
				util.rimraf(path.join(BUILD_ROOT, destinationFolderName)),
				packageTask(type, platform, arch, sourceFolderName, destinationFolderName)
			));
			gulp.task(serverTaskCI);

			const serverTask = task.define(`vscode-${type}${dashed(platform)}${dashed(arch)}${dashed(minified)}`, task.series(
				compileBuildTask,
				compileExtensionsBuildTask,
				compileExtensionMediaBuildTask,
				minified ? minifyTask : optimizeTask,
				serverTaskCI
			));
			gulp.task(serverTask);
		});
	});
});<|MERGE_RESOLUTION|>--- conflicted
+++ resolved
@@ -300,11 +300,7 @@
 
 		let packageJsonContents;
 		const packageJsonStream = gulp.src(['remote/package.json'], { base: 'remote' })
-<<<<<<< HEAD
-			.pipe(json({ name, version, dependencies: undefined, optionalDependencies: undefined, type: 'module' })) // TODO@esm this should be configured in the top level package.json
-=======
 			.pipe(json({ name, version, dependencies: undefined, optionalDependencies: undefined, ...(isESM(`Setting 'type: module' in top level package.json`) ? { type: 'module' } : {}) })) // TODO@esm this should be configured in the top level package.json
->>>>>>> 0dea4804
 			.pipe(es.through(function (file) {
 				packageJsonContents = file.contents.toString();
 				this.emit('data', file);
