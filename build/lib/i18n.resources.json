--- conflicted
+++ resolved
@@ -563,11 +563,11 @@
 			"project": "vscode-workbench"
 		},
 		{
-<<<<<<< HEAD
+			"name": "vs/workbench/contrib/replNotebook",
+			"project": "vscode-workbench"
+		},
+		{
 			"name": "vs/workbench/contrib/list",
-=======
-			"name": "vs/workbench/contrib/replNotebook",
->>>>>>> b5300cb6
 			"project": "vscode-workbench"
 		}
 	]
