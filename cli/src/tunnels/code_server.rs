/*---------------------------------------------------------------------------------------------
 *  Copyright (c) Microsoft Corporation. All rights reserved.
 *  Licensed under the MIT License. See License.txt in the project root for license information.
 *--------------------------------------------------------------------------------------------*/
use super::paths::{InstalledServer, ServerPaths};
use crate::async_pipe::get_socket_name;
use crate::constants::{
	APPLICATION_NAME, EDITOR_WEB_URL, QUALITYLESS_PRODUCT_NAME, QUALITYLESS_SERVER_NAME,
};
use crate::download_cache::DownloadCache;
use crate::options::{Quality, TelemetryLevel};
use crate::state::LauncherPaths;
use crate::tunnels::paths::{get_server_folder_name, SERVER_FOLDER_NAME};
use crate::update_service::{
	unzip_downloaded_release, Platform, Release, TargetKind, UpdateService,
};
use crate::util::command::{
	capture_command, capture_command_and_check_status, check_output_status, kill_tree,
	new_script_command,
};
use crate::util::errors::{wrap, AnyError, CodeError, ExtensionInstallFailed, WrappedError};
use crate::util::http::{self, BoxedHttp};
use crate::util::io::SilentCopyProgress;
use crate::util::machine::process_exists;
use crate::util::prereqs::skip_requirements_check;
use crate::{debug, info, log, spanf, trace, warning};
use lazy_static::lazy_static;
use opentelemetry::KeyValue;
use regex::Regex;
use serde::Deserialize;
use std::fs;
use std::fs::File;
use std::io::Write;
use std::path::{Path, PathBuf};
use std::sync::Arc;
use std::time::Duration;
use tokio::fs::remove_file;
use tokio::io::{AsyncBufReadExt, BufReader};
use tokio::process::{Child, Command};
use tokio::sync::oneshot::Receiver;
use tokio::time::{interval, timeout};

lazy_static! {
	static ref LISTENING_PORT_RE: Regex =
		Regex::new(r"Extension host agent listening on (.+)").unwrap();
	static ref WEB_UI_RE: Regex = Regex::new(r"Web UI available at (.+)").unwrap();
}

#[derive(Clone, Debug, Default)]
pub struct CodeServerArgs {
	pub host: Option<String>,
	pub port: Option<u16>,
	pub socket_path: Option<String>,

	// common argument
	pub telemetry_level: Option<TelemetryLevel>,
	pub log: Option<log::Level>,
	pub accept_server_license_terms: bool,
	pub verbose: bool,
	pub server_data_dir: Option<String>,
	pub extensions_dir: Option<String>,
	// extension management
	pub install_extensions: Vec<String>,
	pub uninstall_extensions: Vec<String>,
	pub update_extensions: bool,
	pub list_extensions: bool,
	pub show_versions: bool,
	pub category: Option<String>,
	pub pre_release: bool,
	pub force: bool,
	pub start_server: bool,
	// connection tokens
	pub connection_token: Option<String>,
	pub connection_token_file: Option<String>,
	pub without_connection_token: bool,
}

impl CodeServerArgs {
	pub fn log_level(&self) -> log::Level {
		if self.verbose {
			log::Level::Trace
		} else {
			self.log.unwrap_or(log::Level::Info)
		}
	}

	pub fn telemetry_disabled(&self) -> bool {
		self.telemetry_level == Some(TelemetryLevel::Off)
	}

	pub fn command_arguments(&self) -> Vec<String> {
		let mut args = Vec::new();
		if let Some(i) = &self.socket_path {
			args.push(format!("--socket-path={}", i));
		} else {
			if let Some(i) = &self.host {
				args.push(format!("--host={}", i));
			}
			if let Some(i) = &self.port {
				args.push(format!("--port={}", i));
			}
		}

		if let Some(i) = &self.connection_token {
			args.push(format!("--connection-token={}", i));
		}
		if let Some(i) = &self.connection_token_file {
			args.push(format!("--connection-token-file={}", i));
		}
		if self.without_connection_token {
			args.push(String::from("--without-connection-token"));
		}
		if self.accept_server_license_terms {
			args.push(String::from("--accept-server-license-terms"));
		}
		if let Some(i) = self.telemetry_level {
			args.push(format!("--telemetry-level={}", i));
		}
		if let Some(i) = self.log {
			args.push(format!("--log={}", i));
		}

		for extension in &self.install_extensions {
			args.push(format!("--install-extension={}", extension));
		}
		if !&self.install_extensions.is_empty() {
			if self.pre_release {
				args.push(String::from("--pre-release"));
			}
			if self.force {
				args.push(String::from("--force"));
			}
		}
		for extension in &self.uninstall_extensions {
			args.push(format!("--uninstall-extension={}", extension));
		}
		if self.update_extensions {
			args.push(String::from("--update-extensions"));
		}
		if self.list_extensions {
			args.push(String::from("--list-extensions"));
			if self.show_versions {
				args.push(String::from("--show-versions"));
			}
			if let Some(i) = &self.category {
				args.push(format!("--category={}", i));
			}
		}
		if let Some(d) = &self.server_data_dir {
			args.push(format!("--server-data-dir={}", d));
		}
		if let Some(d) = &self.extensions_dir {
			args.push(format!("--extensions-dir={}", d));
		}
		if self.start_server {
			args.push(String::from("--start-server"));
		}
		args
	}
}

/// Base server params that can be `resolve()`d to a `ResolvedServerParams`.
/// Doing so fetches additional information like a commit ID if previously
/// unspecified.
pub struct ServerParamsRaw {
	pub commit_id: Option<String>,
	pub quality: Quality,
	pub code_server_args: CodeServerArgs,
	pub headless: bool,
	pub platform: Platform,
}

/// Server params that can be used to start a VS Code server.
pub struct ResolvedServerParams {
	pub release: Release,
	pub code_server_args: CodeServerArgs,
}

impl ResolvedServerParams {
	fn as_installed_server(&self) -> InstalledServer {
		InstalledServer {
			commit: self.release.commit.clone(),
			quality: self.release.quality,
			headless: self.release.target == TargetKind::Server,
		}
	}
}

impl ServerParamsRaw {
	pub async fn resolve(
		self,
		log: &log::Logger,
		http: BoxedHttp,
	) -> Result<ResolvedServerParams, AnyError> {
		Ok(ResolvedServerParams {
			release: self.get_or_fetch_commit_id(log, http).await?,
			code_server_args: self.code_server_args,
		})
	}

	async fn get_or_fetch_commit_id(
		&self,
		log: &log::Logger,
		http: BoxedHttp,
	) -> Result<Release, AnyError> {
		let target = match self.headless {
			true => TargetKind::Server,
			false => TargetKind::Web,
		};

		if let Some(c) = &self.commit_id {
			return Ok(Release {
				commit: c.clone(),
				quality: self.quality,
				target,
				name: String::new(),
				platform: self.platform,
			});
		}

		UpdateService::new(log.clone(), http)
			.get_latest_commit(self.platform, target, self.quality)
			.await
	}
}

#[derive(Deserialize)]
#[serde(rename_all = "camelCase")]
#[allow(dead_code)]
struct UpdateServerVersion {
	pub name: String,
	pub version: String,
	pub product_version: String,
	pub timestamp: i64,
}

/// Code server listening on a port address.
#[derive(Clone)]
pub struct SocketCodeServer {
	pub commit_id: String,
	pub socket: PathBuf,
	pub origin: Arc<CodeServerOrigin>,
}

/// Code server listening on a socket address.
#[derive(Clone)]
pub struct PortCodeServer {
	pub commit_id: String,
	pub port: u16,
	pub origin: Arc<CodeServerOrigin>,
}

/// A server listening on any address/location.
pub enum AnyCodeServer {
	Socket(SocketCodeServer),
	Port(PortCodeServer),
}

pub enum CodeServerOrigin {
	/// A new code server, that opens the barrier when it exits.
	New(Box<Child>),
	/// An existing code server with a PID.
	Existing(u32),
}

impl CodeServerOrigin {
	pub async fn wait_for_exit(&mut self) {
		match self {
			CodeServerOrigin::New(child) => {
				child.wait().await.ok();
			}
			CodeServerOrigin::Existing(pid) => {
				let mut interval = interval(Duration::from_secs(30));
				while process_exists(*pid) {
					interval.tick().await;
				}
			}
		}
	}

	pub async fn kill(&mut self) {
		match self {
			CodeServerOrigin::New(child) => {
				child.kill().await.ok();
			}
			CodeServerOrigin::Existing(pid) => {
				kill_tree(*pid).await.ok();
			}
		}
	}
}

/// Ensures the given list of extensions are installed on the running server.
async fn do_extension_install_on_running_server(
	start_script_path: &Path,
	extensions: &[String],
	log: &log::Logger,
) -> Result<(), AnyError> {
	if extensions.is_empty() {
		return Ok(());
	}

	debug!(log, "Installing extensions...");
	let command = format!(
		"{} {}",
		start_script_path.display(),
		extensions
			.iter()
			.map(|s| get_extensions_flag(s))
			.collect::<Vec<String>>()
			.join(" ")
	);

	let result = capture_command("bash", &["-c", &command]).await?;
	if !result.status.success() {
		Err(AnyError::from(ExtensionInstallFailed(
			String::from_utf8_lossy(&result.stderr).to_string(),
		)))
	} else {
		Ok(())
	}
}

pub struct ServerBuilder<'a> {
	logger: &'a log::Logger,
	server_params: &'a ResolvedServerParams,
	launcher_paths: &'a LauncherPaths,
	server_paths: ServerPaths,
	http: BoxedHttp,
}

impl<'a> ServerBuilder<'a> {
	pub fn new(
		logger: &'a log::Logger,
		server_params: &'a ResolvedServerParams,
		launcher_paths: &'a LauncherPaths,
		http: BoxedHttp,
	) -> Self {
		Self {
			logger,
			server_params,
			launcher_paths,
			server_paths: server_params
				.as_installed_server()
				.server_paths(launcher_paths),
			http,
		}
	}

	/// Gets any already-running server from this directory.
	pub async fn get_running(&self) -> Result<Option<AnyCodeServer>, AnyError> {
		info!(
			self.logger,
			"Checking {} and {} for a running server...",
			self.server_paths.logfile.display(),
			self.server_paths.pidfile.display()
		);

		let pid = match self.server_paths.get_running_pid() {
			Some(pid) => pid,
			None => return Ok(None),
		};
		info!(self.logger, "Found running server (pid={})", pid);
		if !Path::new(&self.server_paths.logfile).exists() {
			warning!(self.logger, "{} Server is running but its logfile is missing. Don't delete the {} Server manually, run the command '{} prune'.", QUALITYLESS_PRODUCT_NAME, QUALITYLESS_PRODUCT_NAME, APPLICATION_NAME);
			return Ok(None);
		}

		do_extension_install_on_running_server(
			&self.server_paths.executable,
			&self.server_params.code_server_args.install_extensions,
			self.logger,
		)
		.await?;

		let origin = Arc::new(CodeServerOrigin::Existing(pid));
		let contents = fs::read_to_string(&self.server_paths.logfile)
			.expect("Something went wrong reading log file");

		if let Some(port) = parse_port_from(&contents) {
			Ok(Some(AnyCodeServer::Port(PortCodeServer {
				commit_id: self.server_params.release.commit.to_owned(),
				port,
				origin,
			})))
		} else if let Some(socket) = parse_socket_from(&contents) {
			Ok(Some(AnyCodeServer::Socket(SocketCodeServer {
				commit_id: self.server_params.release.commit.to_owned(),
				socket,
				origin,
			})))
		} else {
			Ok(None)
		}
	}

	/// Removes a cached server.
	pub async fn evict(&self) -> Result<(), WrappedError> {
		let name = get_server_folder_name(
			self.server_params.release.quality,
			&self.server_params.release.commit,
		);

		self.launcher_paths.server_cache.delete(&name)
	}

	/// Ensures the server is set up in the configured directory.
	pub async fn setup(&self) -> Result<(), AnyError> {
		debug!(
			self.logger,
			"Installing and setting up {}...", QUALITYLESS_SERVER_NAME
		);

		let update_service = UpdateService::new(self.logger.clone(), self.http.clone());
		let name = get_server_folder_name(
			self.server_params.release.quality,
			&self.server_params.release.commit,
		);

		let result = self
			.launcher_paths
			.server_cache
			.create(name, |target_dir| async move {
				let tmpdir =
					tempfile::tempdir().map_err(|e| wrap(e, "error creating temp download dir"))?;

				let response = update_service
					.get_download_stream(&self.server_params.release)
					.await?;
				let archive_path = tmpdir.path().join(response.url_path_basename().unwrap());

				info!(
					self.logger,
					"Downloading {} server -> {}",
					QUALITYLESS_PRODUCT_NAME,
					archive_path.display()
				);

				http::download_into_file(
					&archive_path,
					self.logger.get_download_logger("server download progress:"),
					response,
				)
				.await?;

				let server_dir = target_dir.join(SERVER_FOLDER_NAME);
				unzip_downloaded_release(
					&archive_path,
					&server_dir,
					self.logger.get_download_logger("server inflate progress:"),
				)?;

				if !skip_requirements_check().await {
					let output = capture_command_and_check_status(
						server_dir
							.join("bin")
							.join(self.server_params.release.quality.server_entrypoint()),
						&["--version"],
					)
					.await
					.map_err(|e| wrap(e, "error checking server integrity"))?;

					trace!(
						self.logger,
						"Server integrity verified, version: {}",
						String::from_utf8_lossy(&output.stdout).replace('\n', " / ")
					);
				} else {
					info!(self.logger, "Skipping server integrity check");
				}

				Ok(())
			})
			.await;

		if let Err(e) = result {
			error!(self.logger, "Error installing server: {}", e);
			return Err(e);
		}

		debug!(self.logger, "Server setup complete");

		Ok(())
	}

	pub async fn listen_on_port(&self, port: u16) -> Result<PortCodeServer, AnyError> {
		let mut cmd = self.get_base_command();
		cmd.arg("--start-server")
			.arg("--enable-remote-auto-shutdown")
			.arg(format!("--port={}", port));

		let child = self.spawn_server_process(cmd).await?;
		let log_file = self.get_logfile()?;
		let plog = self.logger.prefixed(&log::new_code_server_prefix());

		let (mut origin, listen_rx) =
			monitor_server::<PortMatcher, u16>(child, Some(log_file), plog, false);

		let port = match timeout(Duration::from_secs(8), listen_rx).await {
			Err(_) => {
				origin.kill().await;
				return Err(CodeError::ServerOriginTimeout.into());
			}
			Ok(Err(s)) => {
				origin.kill().await;
				return Err(CodeError::ServerUnexpectedExit(format!("{}", s)).into());
			}
			Ok(Ok(p)) => p,
		};

		info!(self.logger, "Server started");

		Ok(PortCodeServer {
			commit_id: self.server_params.release.commit.to_owned(),
			port,
			origin: Arc::new(origin),
		})
	}

	/// Runs the command that just installs extensions and exits.
	pub async fn install_extensions(&self) -> Result<(), AnyError> {
		// cmd already has --install-extensions from base
		let mut cmd = self.get_base_command();
		let cmd_str = || {
			self.server_params
				.code_server_args
				.command_arguments()
				.join(" ")
		};

		let r = cmd.output().await.map_err(|e| CodeError::CommandFailed {
			command: cmd_str(),
			code: -1,
			output: e.to_string(),
		})?;

		check_output_status(r, cmd_str)?;

		Ok(())
	}

	pub async fn listen_on_default_socket(&self) -> Result<SocketCodeServer, AnyError> {
		let requested_file = get_socket_name();
		self.listen_on_socket(&requested_file).await
	}

	pub async fn listen_on_socket(&self, socket: &Path) -> Result<SocketCodeServer, AnyError> {
		Ok(spanf!(
			self.logger,
			self.logger.span("server.start").with_attributes(vec! {
				KeyValue::new("commit_id", self.server_params.release.commit.to_string()),
				KeyValue::new("quality", format!("{}", self.server_params.release.quality)),
			}),
			self._listen_on_socket(socket)
		)?)
	}

	async fn _listen_on_socket(&self, socket: &Path) -> Result<SocketCodeServer, AnyError> {
		remove_file(&socket).await.ok(); // ignore any error if it doesn't exist

		let mut cmd = self.get_base_command();
		cmd.arg("--start-server")
			.arg("--enable-remote-auto-shutdown")
			.arg(format!("--socket-path={}", socket.display()));

		let child = self.spawn_server_process(cmd).await?;
		let log_file = self.get_logfile()?;
		let plog = self.logger.prefixed(&log::new_code_server_prefix());

		let (mut origin, listen_rx) =
			monitor_server::<SocketMatcher, PathBuf>(child, Some(log_file), plog, false);

		let socket = match timeout(Duration::from_secs(30), listen_rx).await {
			Err(_) => {
				origin.kill().await;
				return Err(CodeError::ServerOriginTimeout.into());
			}
			Ok(Err(s)) => {
				origin.kill().await;
				return Err(CodeError::ServerUnexpectedExit(format!("{}", s)).into());
			}
			Ok(Ok(socket)) => socket,
		};

		info!(self.logger, "Server started");

		Ok(SocketCodeServer {
			commit_id: self.server_params.release.commit.to_owned(),
			socket,
			origin: Arc::new(origin),
		})
	}

<<<<<<< HEAD
	fn spawn_server_process(&self, mut cmd: Command) -> Result<Child, AnyError> {
=======
	/// Starts with a given opaque set of args. Does not set up any port or
	/// socket, but does return one if present, in the form of a channel.
	pub async fn start_opaque_with_args<M, R>(
		&self,
		args: &[String],
	) -> Result<(CodeServerOrigin, Receiver<R>), AnyError>
	where
		M: ServerOutputMatcher<R>,
		R: 'static + Send + std::fmt::Debug,
	{
		let mut cmd = self.get_base_command();
		cmd.args(args);

		let child = self.spawn_server_process(cmd).await?;
		let plog = self.logger.prefixed(&log::new_code_server_prefix());

		Ok(monitor_server::<M, R>(child, None, plog, true))
	}

	async fn spawn_server_process(&self, mut cmd: Command) -> Result<Child, AnyError> {
>>>>>>> 220eb8e2
		info!(self.logger, "Starting server...");

		debug!(self.logger, "Starting server with command... {:?}", cmd);

		// On Windows spawning a code-server binary will run cmd.exe /c C:\path\to\code-server.cmd...
		// This spawns a cmd.exe window for the user, which if they close will kill the code-server process
		// and disconnect the tunnel. To prevent this, pass the CREATE_NO_WINDOW flag to the Command
		// only on Windows.
		// Original issue: https://github.com/microsoft/vscode/issues/184058
		// Partial fix: https://github.com/microsoft/vscode/pull/184621
		#[cfg(target_os = "windows")]
		let cmd = cmd.creation_flags(
			winapi::um::winbase::CREATE_NO_WINDOW
				| winapi::um::winbase::CREATE_NEW_PROCESS_GROUP
				| get_should_use_breakaway_from_job()
					.await
					.then_some(winapi::um::winbase::CREATE_BREAKAWAY_FROM_JOB)
					.unwrap_or_default(),
		);

		let child = cmd
			.stderr(std::process::Stdio::piped())
			.stdout(std::process::Stdio::piped())
			.spawn()
			.map_err(|e| CodeError::ServerUnexpectedExit(format!("{}", e)))?;

		self.server_paths
			.write_pid(child.id().expect("expected server to have pid"))?;

		Ok(child)
	}

	fn get_logfile(&self) -> Result<File, WrappedError> {
		File::create(&self.server_paths.logfile).map_err(|e| {
			wrap(
				e,
				format!(
					"error creating log file {}",
					self.server_paths.logfile.display()
				),
			)
		})
	}

	fn get_base_command(&self) -> Command {
		let mut cmd = new_script_command(&self.server_paths.executable);
		cmd.stdin(std::process::Stdio::null())
			.args(self.server_params.code_server_args.command_arguments());
		cmd
	}
}

fn monitor_server<M, R>(
	mut child: Child,
	log_file: Option<File>,
	plog: log::Logger,
	write_directly: bool,
) -> (CodeServerOrigin, Receiver<R>)
where
	M: ServerOutputMatcher<R>,
	R: 'static + Send + std::fmt::Debug,
{
	let stdout = child
		.stdout
		.take()
		.expect("child did not have a handle to stdout");

	let stderr = child
		.stderr
		.take()
		.expect("child did not have a handle to stdout");

	let (listen_tx, listen_rx) = tokio::sync::oneshot::channel();

	// Handle stderr and stdout in a separate task. Initially scan lines looking
	// for the listening port. Afterwards, just scan and write out to the file.
	tokio::spawn(async move {
		let mut stdout_reader = BufReader::new(stdout).lines();
		let mut stderr_reader = BufReader::new(stderr).lines();
		let write_line = |line: &str| -> std::io::Result<()> {
			if let Some(mut f) = log_file.as_ref() {
				f.write_all(line.as_bytes())?;
				f.write_all(&[b'\n'])?;
			}
			if write_directly {
				println!("{}", line);
			} else {
				trace!(plog, line);
			}
			Ok(())
		};

		loop {
			let line = tokio::select! {
				l = stderr_reader.next_line() => l,
				l = stdout_reader.next_line() => l,
			};

			match line {
				Err(e) => {
					trace!(plog, "error reading from stdout/stderr: {}", e);
					return;
				}
				Ok(None) => break,
				Ok(Some(l)) => {
					write_line(&l).ok();

					if let Some(listen_on) = M::match_line(&l) {
						trace!(plog, "parsed location: {:?}", listen_on);
						listen_tx.send(listen_on).ok();
						break;
					}
				}
			}
		}

		loop {
			let line = tokio::select! {
				l = stderr_reader.next_line() => l,
				l = stdout_reader.next_line() => l,
			};

			match line {
				Err(e) => {
					trace!(plog, "error reading from stdout/stderr: {}", e);
					break;
				}
				Ok(None) => break,
				Ok(Some(l)) => {
					write_line(&l).ok();
				}
			}
		}
	});

	let origin = CodeServerOrigin::New(Box::new(child));
	(origin, listen_rx)
}

fn get_extensions_flag(extension_id: &str) -> String {
	format!("--install-extension={}", extension_id)
}

/// A type that can be used to scan stdout from the VS Code server. Returns
/// some other type that, in turn, is returned from starting the server.
pub trait ServerOutputMatcher<R>
where
	R: Send,
{
	fn match_line(line: &str) -> Option<R>;
}

/// Parses a line like "Extension host agent listening on /tmp/foo.sock"
struct SocketMatcher();

impl ServerOutputMatcher<PathBuf> for SocketMatcher {
	fn match_line(line: &str) -> Option<PathBuf> {
		parse_socket_from(line)
	}
}

/// Parses a line like "Extension host agent listening on 9000"
pub struct PortMatcher();

impl ServerOutputMatcher<u16> for PortMatcher {
	fn match_line(line: &str) -> Option<u16> {
		parse_port_from(line)
	}
}

/// Parses a line like "Web UI available at http://localhost:9000/?tkn=..."
pub struct WebUiMatcher();

impl ServerOutputMatcher<reqwest::Url> for WebUiMatcher {
	fn match_line(line: &str) -> Option<reqwest::Url> {
		WEB_UI_RE.captures(line).and_then(|cap| {
			cap.get(1)
				.and_then(|uri| reqwest::Url::parse(uri.as_str()).ok())
		})
	}
}

/// Does not do any parsing and just immediately returns an empty result.
pub struct NoOpMatcher();

impl ServerOutputMatcher<()> for NoOpMatcher {
	fn match_line(_: &str) -> Option<()> {
		Some(())
	}
}

fn parse_socket_from(text: &str) -> Option<PathBuf> {
	LISTENING_PORT_RE
		.captures(text)
		.and_then(|cap| cap.get(1).map(|path| PathBuf::from(path.as_str())))
}

fn parse_port_from(text: &str) -> Option<u16> {
	LISTENING_PORT_RE.captures(text).and_then(|cap| {
		cap.get(1)
			.and_then(|path| path.as_str().parse::<u16>().ok())
	})
}

pub fn print_listening(log: &log::Logger, tunnel_name: &str) {
	debug!(
		log,
		"{} is listening for incoming connections", QUALITYLESS_SERVER_NAME
	);

	let home_dir = dirs::home_dir().unwrap_or_else(|| PathBuf::from(""));
	let current_dir = std::env::current_dir().unwrap_or_else(|_| PathBuf::from(""));

	let dir = if home_dir == current_dir {
		PathBuf::from("")
	} else {
		current_dir
	};

	let base_web_url = match EDITOR_WEB_URL {
		Some(u) => u,
		None => return,
	};

	let mut addr = url::Url::parse(base_web_url).unwrap();
	{
		let mut ps = addr.path_segments_mut().unwrap();
		ps.push("tunnel");
		ps.push(tunnel_name);
		for segment in &dir {
			let as_str = segment.to_string_lossy();
			if !(as_str.len() == 1 && as_str.starts_with(std::path::MAIN_SEPARATOR)) {
				ps.push(as_str.as_ref());
			}
		}
	}

	let message = &format!("\nOpen this link in your browser {}\n", addr);
	log.result(message);
}

pub async fn download_cli_into_cache(
	cache: &DownloadCache,
	release: &Release,
	update_service: &UpdateService,
) -> Result<PathBuf, AnyError> {
	let cache_name = format!(
		"{}-{}-{}",
		release.quality, release.commit, release.platform
	);
	let cli_dir = cache
		.create(&cache_name, |target_dir| async move {
			let tmpdir =
				tempfile::tempdir().map_err(|e| wrap(e, "error creating temp download dir"))?;
			let response = update_service.get_download_stream(release).await?;

			let name = response.url_path_basename().unwrap();
			let archive_path = tmpdir.path().join(name);
			http::download_into_file(&archive_path, SilentCopyProgress(), response).await?;
			unzip_downloaded_release(&archive_path, &target_dir, SilentCopyProgress())?;
			Ok(())
		})
		.await?;

	let cli = std::fs::read_dir(cli_dir)
		.map_err(|_| CodeError::CorruptDownload("could not read cli folder contents"))?
		.next();

	match cli {
		Some(Ok(cli)) => Ok(cli.path()),
		_ => {
			let _ = cache.delete(&cache_name);
			Err(CodeError::CorruptDownload("cli directory is empty").into())
		}
	}
}

#[cfg(target_os = "windows")]
async fn get_should_use_breakaway_from_job() -> bool {
	let mut cmd = Command::new("cmd");
	cmd.creation_flags(
		winapi::um::winbase::CREATE_NO_WINDOW | winapi::um::winbase::CREATE_BREAKAWAY_FROM_JOB,
	);

	cmd.args(["/C", "echo ok"]).output().await.is_ok()
}<|MERGE_RESOLUTION|>--- conflicted
+++ resolved
@@ -591,30 +591,7 @@
 		})
 	}
 
-<<<<<<< HEAD
-	fn spawn_server_process(&self, mut cmd: Command) -> Result<Child, AnyError> {
-=======
-	/// Starts with a given opaque set of args. Does not set up any port or
-	/// socket, but does return one if present, in the form of a channel.
-	pub async fn start_opaque_with_args<M, R>(
-		&self,
-		args: &[String],
-	) -> Result<(CodeServerOrigin, Receiver<R>), AnyError>
-	where
-		M: ServerOutputMatcher<R>,
-		R: 'static + Send + std::fmt::Debug,
-	{
-		let mut cmd = self.get_base_command();
-		cmd.args(args);
-
-		let child = self.spawn_server_process(cmd).await?;
-		let plog = self.logger.prefixed(&log::new_code_server_prefix());
-
-		Ok(monitor_server::<M, R>(child, None, plog, true))
-	}
-
 	async fn spawn_server_process(&self, mut cmd: Command) -> Result<Child, AnyError> {
->>>>>>> 220eb8e2
 		info!(self.logger, "Starting server...");
 
 		debug!(self.logger, "Starting server with command... {:?}", cmd);
