--- conflicted
+++ resolved
@@ -4,11 +4,7 @@
  *--------------------------------------------------------------------------------------------*/
 
 use crate::{
-<<<<<<< HEAD
-	constants::{get_default_user_agent, PRODUCT_NAME_LONG},
-=======
 	constants::{get_default_user_agent, APPLICATION_NAME, IS_INTERACTIVE_CLI, PRODUCT_NAME_LONG},
->>>>>>> 0e98f35f
 	debug, error, info, log,
 	state::{LauncherPaths, PersistedState},
 	trace,
@@ -628,19 +624,11 @@
 			return Ok(StoredCredential::from_response(body, provider));
 		}
 
-<<<<<<< HEAD
-		return Err(Auth::handle_grant_error(
-			provider.grant_uri(),
-			status_code,
-			body,
-		));
-=======
 		Err(Auth::handle_grant_error(
 			provider.grant_uri(),
 			status_code,
 			body,
 		))
->>>>>>> 0e98f35f
 	}
 
 	/// GH doesn't have a refresh token, but does limit to the 10 most recently
@@ -791,11 +779,7 @@
 					error!(this.log, "failed to keep token alive: {:?}", e);
 					return Err(e.into());
 				}
-<<<<<<< HEAD
-				Err(e) if matches!(e, AnyError::RefreshTokenNotAvailableError(_)) => {
-=======
 				Err(AnyError::RefreshTokenNotAvailableError(_)) => {
->>>>>>> 0e98f35f
 					return Ok(());
 				}
 				Err(e) => {
